<html>
<head>
<title>ProFTPD module mod_geoip</title>
</head>

<body bgcolor=white>

<hr>
<center>
<h2><b>ProFTPD module <code>mod_geoip</code></b></h2>
</center>
<hr><br>

<p>
The <code>mod_geoip</code> module uses the GeoIP library from MaxMind to
look up various geographic information for a connecting client:
<pre>
  <a href="http://www.maxmind.com/app/c">http://www.maxmind.com/app/c</a>
</pre>
This information can be used to set access controls for the server.

<p>
This module is contained in the <code>mod_geoip.c</code> file for
ProFTPD 1.3.<i>x</i>, and is not compiled by default.  Installation
instructions are discussed <a href="#Installation">here</a>.

<p>
The most current version of <code>mod_geoip</code> is distributed with the
ProFTPD source code.

<p>
This product includes GeoLite data created by MaxMind, available from
<a href="http://www.maxmind.com/">http://www.maxmind.com/</a>.

<h2>Author</h2>
<p>
Please contact TJ Saunders &lt;tj <i>at</i> castaglia.org&gt; with any
questions, concerns, or suggestions regarding this module.

<h2>Directives</h2>
<ul>
  <li><a href="#GeoIPAllowFilter">GeoIPAllowFilter</a>
  <li><a href="#GeoIPDenyFilter">GeoIPDenyFilter</a>
  <li><a href="#GeoIPEngine">GeoIPEngine</a>
  <li><a href="#GeoIPLog">GeoIPLog</a>
  <li><a href="#GeoIPPolicy">GeoIPPolicy</a>
  <li><a href="#GeoIPTable">GeoIPTable</a>
</ul>

<hr>
<h2><a name="GeoIPAllowFilter">GeoIPAllowFilter</a></h2>
<strong>Syntax:</strong> GeoIPAllowFilter <em>filter1 pattern1 [filter2 pattern2 ...]</em><br>
<strong>Default:</strong> <em>none</em><br>
<strong>Context:</strong> &quot;server config&quot;, &lt;VirtualHost&gt;, &lt;Global&gt;<br>
<strong>Module:</strong> mod_geoip<br>
<strong>Compatibility:</strong> 1.3.3rc1 and later

<p>
The <code>GeoIPAllowFilter</code> directive is used to configure ACLs based
on the geographic data provided by the GeoIP library.

<p>
Multiple <code>GeoIPAllowFilter</code> directives in the configuration are
supported; if <b>any</b> filter matches the connecting client, the connection
will be allowed.

<p>
The <em>filter</em> parameter specifies the GeoIP value to which to apply
the configured <em>pattern</em> for matching.  The possible <em>filter</em>
values are:
<ul>
  <li><code>AreaCode</code>
  <li><code>ASN</code>
  <li><code>City</code>
  <li><a href="http://www.maxmind.com/en/country_continent"><code>Continent</code></a>
  <li><a href="http://www.maxmind.com/en/iso3166"><code>CountryCode</code></a>
  <li><code>CountryCode3</code>
  <li><code>CountryName</code>
  <li><code>ISP</code>
  <li><code>Latitude</code>
  <li><code>Longitude</code>
  <li><code>NetworkSpeed</code>
  <li><code>Organization</code>
  <li><code>PostalCode</code>
  <li><code>Proxy</code>
  <li><code>RegionCode</code>
  <li><code>RegionName</code>
  <li><code>Timezone</code>
</ul>

<p>
The <em>pattern</em> parameter is <b>case-insensitive</b> regular expression 
that will be applied to the specified <em>filter</em> value, if available.

<p>
Note that as of <code>proftpd-1.3.6rc3</code> and later, the
<code>GeoIPAllowFilter</code> directive can also take a <em>single</em>
parameter which specifies a SQL query (via <code>mod_sql</code>'s
<a href="mod_sql.html#SQLNamedQuery"><code>SQLNamedQuery</code></a>), which
will be used to retrieve the <em>filter</em> and <em>pattern</em> values to use.

<p>
Examples:
<pre>
  # Allow clients with high-speed connections
  GeoIPAllowFilter NetworkSpeed corporate

  # Reject clients connecting from North America or South America
  GeoIPDenyFilter Continent (NA|SA)
</pre>
The following more complex configuration demonstrates what can be done using
SQL querires:
<pre>
  &lt;IfModule mod_sql.c&gt;
    ...
    SQLNamedQuery get-geo-allowed SELECT "filter_name, pattern FROM allowed_user_geo WHERE user_name = '%u'"
    SQLNamedQuery get-geo-denied SELECT "filter_name, pattern FROM denied_user_geo WHERE user_name = '%u'"
  &lt;/IfModule&gt;

  &lt;IfModule mod_geoip.c&gt;
    GeoIPEngine on

    GeoIPAllowFilter sql:/get-geo-allowed
    GeoIPDenyFilter sql:/get-geo-denied
  &lt;/IfModule&gt;
</pre>
The above assumes SQL tables with schema similar to the following (expressed
using SQLite syntax):
<pre>
  CREATE TABLE allowed_user_geo (
    user_name TEXT,
    filter_name TEXT,
    pattern TEXT
  );

  CREATE TABLE denied_user_geo (
    user_name TEXT,
    filter_name TEXT,
    pattern TEXT
  );

  # Note that we create separate indexes, to allow for multiple rows per user
  CREATE INDEX allowed_user_geo_name_idx ON allowed_user_geo (user_name);
  CREATE INDEX denied_user_geo_name_idx ON denied_user_geo (user_name);
</pre>

<p>
<hr>
<h2><a name="GeoIPDenyFilter">GeoIPDenyFilter</a></h2>
<strong>Syntax:</strong> GeoIPDenyFilter <em>filter1 pattern1 [filter2 pattern2 ...]</em><br>
<strong>Default:</strong> <em>none</em><br>
<strong>Context:</strong> &quot;server config&quot;, &lt;VirtualHost&gt;, &lt;Global&gt;<br>
<strong>Module:</strong> mod_geoip<br>
<strong>Compatibility:</strong> 1.3.3rc1 and later

<p>
The <code>GeoIPDenyFilter</code> directive is used to configure ACLs based
on the geographic data provided by the GeoIP library.

<p>
Multiple <code>GeoIPDenyFilter</code> directives in the configuration are
supported; if <b>any</b> filter matches the connecting client, the connection
will be rejected.

<p>
Note that as of <code>proftpd-1.3.6rc3</code> and later, the
<code>GeoIPDenyFilter</code> directive can also take a <em>single</em>
parameter which specifies a SQL query (via <code>mod_sql</code>'s
<a href="mod_sql.html#SQLNamedQuery"><code>SQLNamedQuery</code></a>), which
will be used to retrieve the <em>filter</em> and <em>pattern</em> values to use.

<p>
See <a href="#GeoIPAllowFilter"><code>GeoIPAllowFilter</code></a> for
a description of the directive syntax and parameters.

<p>
<hr>
<h2><a name="GeoIPEngine">GeoIPEngine</a></h2>
<strong>Syntax:</strong> GeoIPEngine <em>on|off</em><br>
<strong>Default:</strong> <em>off</em><br>
<strong>Context:</strong> &quot;server config&quot;, &lt;VirtualHost&gt;, &lt;Global&gt;<br>
<strong>Module:</strong> mod_geoip<br>
<strong>Compatibility:</strong> 1.3.3rc1 and later

<p>
The <code>GeoIPEngine</code> directive enables or disables the module's
lookup of geographic information for a connecting client, and subsequent
enforcement of any configured ACLs.

<p>
<hr>
<h2><a name="GeoIPLog">GeoIPLog</a></h2>
<strong>Syntax:</strong> GeoIPLog <em>file|"none"</em><br>
<strong>Default:</strong> <em>None</em><br>
<strong>Context:</strong> &quot;server config&quot;, &lt;VirtualHost&gt;, &lt;Global&gt;<br>
<strong>Module:</strong> mod_geoip<br>
<strong>Compatibility:</strong> 1.3.3rc1 and later

<p>
The <code>GeoIPLog</code> directive is used to specify a log file for
<code>mod_geoip</code>'s reporting on a per-server basis.  The <em>file</em>
parameter given must be the full path to the file to use for logging.

<p>
Note that this path must <b>not</b> be to a world-writable directory and,
unless <code>AllowLogSymlinks</code> is explicitly set to <em>on</em>
(generally a bad idea), the path must <b>not</b> be a symbolic link.

<p>
<hr>
<h2><a name="GeoIPPolicy">GeoIPPolicy</a></h2>
<strong>Syntax:</strong> GeoIPPolicy <em>"allow,deny"|"deny,allow"</em><br>
<strong>Default:</strong> GeoIPPolicy allow,deny<br>
<strong>Context:</strong> server config, <code>&lt;VirtualHost&gt;</code>, <code>&lt;Global&gt;</code><br>
<strong>Module:</strong> mod_geoip<br>
<strong>Compatibility:</strong> 1.3.5rc1 and later

<p>
The <code>GeoIPPolicy</code> directive determines whether the
<code>mod_geoip</code> module will allow a connection by default or not.

<p>
If <code>GeoIPPolicy</code> is configured using <em>"allow,deny"</em> (which
is the default setting), then the <code>mod_geoip</code> module will allow the
connection, <i>unless</i> the connecting client is rejected by <i>any</i>
<a href="#GeoIPDenyFilter"><code>GeoIPDenyFilter</code></a> rules.

<p>
If <code>GeoIPPolicy</code> is configured using <em>"deny,allow"</em>, then
the <code>mod_geoip</code> module will <b>reject</b> any connection,
<i>unless</i> the connecting client matches any configured
<a href="#GeoIPAllowFilter"><code>GeoIPAllowFilter</code></a> rules.

<p>
<hr>
<h2><a name="GeoIPTable">GeoIPTable</a></h2>
<strong>Syntax:</strong> GeoIPTable <em>path</em> <em>[flags]</em><br>
<strong>Default:</strong> <em>None</em><br>
<strong>Context:</strong> &quot;server config&quot;, &lt;VirtualHost&gt;, &lt;Global&gt;<br>
<strong>Module:</strong> mod_geoip<br>
<strong>Compatibility:</strong> 1.3.3rc1 and later

<p>
The <code>GeoIPTable</code> directive is used to a GeoIP database file
for use by the GeoIP library.  The <em>path</em> parameter given must be the
full path to the database file.

<p>
If no <code>GeoIPTable</code> directive is configured, then the GeoIP library
will use the default GeoIP Country database file installed with the library.
Otherwise, <b>only</b> the database files configured via <code>GeoIPTable</code>
directives will be used.

<p>
Multiple <code>GeoIPTable</code> directives can be used to configure
multiple different GeoIP database files for use at the same time.

<p>
The possible <em>flags</em> values supported are:
<ul>
  <li><code>Standard</code>
    <p>
    Reads the database from the filesystem; uses the least memory but causes
    database to be read for each connection.
  </li>

  <p>
  <li><code>MemoryCache</code>
    <p>
    Loads the database into memory; faster performance but uses the most
    memory.  Tables configured with <code>MemoryCache</code> are loaded
    into the parent process memory, avoiding the need to read them for
    each connection.
  </li>

  <p>
  <li><code>CheckCache</code>
    <p>
    Causes the GeoIP library to check for database updates.  If the database
    has been updated, the library will automatically reload the file and/or
    memory cache.
  </li>

  <p>
  <li><code>IndexCache</code>
    <p>
    Loads just the most frequently accessed index portion of the database
    into memory, resulting in faster lookups than <code>Standard</code> but
    less memory usage than <code>MemoryCache</code>.  This can be useful
    for larger databases such as GeoIP Organization and GeoIP City.
  </li>

  <p>
  <li><code>MMapCache</code>
    <p>
    Loads the database into <code>mmap</code> shared memory.
  </li>

  <p>
  <li><code>UTF8</code>
    <p>
    Tells the GeoIP library to return UTF8 strings for the data obtained
    from this database file.  By default, the GeoIP library uses ISO-8859-1
    encoded strings.
  </li>
</ul>
Multiple different flags can be configured.

<p>
Examples:
<pre>
  GeoIPTable /path/to/GeoIP.dat MemoryCache CheckCache
  GeoIPTable /path/to/GeoISP.dat Standard
  GeoIPTable /path/to/GeoIPCity.dat IndexCache
</pre>

<p>
<hr>
<h2><a name="Installation">Installation</a></h2>
The <code>mod_geoip</code> module requires that the GeoIP library be installed.

<p>
After installing GeoIP, follow the usual steps for using contrib modules in
proftpd:
To install <code>mod_geoip</code>, copy the <code>mod_geoip.c</code>
file into:
<pre>
  $ cp mod_geoip.c <i>proftpd-dir</i>/contrib/
</pre>
after unpacking the latest proftpd-1.3.<i>x</i> source code.  For including
<code>mod_geoip</code> as a staticly linked module:
<pre>
  $ ./configure --with-modules=mod_geoip
</pre>
Alternatively, <code>mod_geoip</code> could be built as a DSO module:
<pre>
  $ ./configure --with-shared=mod_geoip
</pre>
Then follow the usual steps:
<pre>
  $ make
  $ make install
</pre>
You may need to specify the location of the GeoIP header and library files in
your <code>configure</code> command, <i>e.g.</i>:
<pre>
  $ ./configure --with-modules=mod_geoip \
    --with-includes=/usr/local/geoip/include \
    --with-libraries=/usr/local/geoip/lib
</pre>

<p>
Alternatively, if your proftpd was compiled with DSO support, you can
use the <code>prxs</code> tool to build <code>mod_geoip</code> as a shared
module:
<pre>
  $ prxs -c -i -d mod_geoip.c
</pre>

<p>
<hr>
<h2><a name="Usage">Usage</a></h2>

<p>
<b>Access Controls</b><br>
If any <code>GeoIPAllowFilter</code> or <code>GeoIPDenyFilter</code>
directives are configured, the <code>mod_geoip</code> module applies them
against the geographic information retrieved from the GeoIP library.  First
any <code>GeoIPAllowFilter</code>s are checked.  If <i>any</i> of these
filters matches the connecting client's information, the connection is allowed.
Next, any <code>GeoIPDenyFilter</code>s are checked.  If <i>any</i> of these
filters matches the connecting client's information, the connection is closed.
Otherwise, the connection is allowed.

<p>
This means that if you wanted to reject connections from the US <i>except</i>
for connections from California, you might use something like this:
<pre>
  # Deny all connections from the US
  GeoIPDenyFilter CountryCode US

  # But allow connections from California
  GeoIPAllowFilter RegionCode CA
</pre>

<p>
<b>Environment Variables</b><br>
The <code>mod_geoip</code> module will set the following environment
variables whenever a client connects, assuming that the appropriate
GeoIP tables have been configured and the values are known for the connecting
client:
<ul>
  <li><code>GEOIP_AREA_CODE</code>
  <li><code>GEOIP_ASN</code>
  <li><code>GEOIP_CITY</code>
  <li><code>GEOIP_CONTINENT_CODE</code>
  <li><code>GEOIP_COUNTRY_CODE</code> (<i>two-letter country code</i>)
  <li><code>GEOIP_COUNTRY_CODE3</code> (<i>three-letter country code</i>)
  <li><code>GEOIP_COUNTRY_NAME</code>
  <li><code>GEOIP_ISP</code>
  <li><code>GEOIP_LATITUDE</code>
  <li><code>GEOIP_LONGITUDE</code>
  <li><code>GEOIP_NETSPEED</code>
  <li><code>GEOIP_ORGANIZATION</code>
  <li><code>GEOIP_POSTAL_CODE</code>
  <li><code>GEOIP_PROXY</code>
  <li><code>GEOIP_REGION</code>
  <li><code>GEOIP_REGION_NAME</code>
  <li><code>GEOIP_TIMEZONE</code>
</ul>
These values are also available in the <code>session.notes</code> table,
under keys of the names above.

<p>
<b>Example Configuration</b><br>

<pre>
  &lt;IfModule mod_geoip.c&gt;
    GeoIPEngine on
    GeoIPLog /path/to/ftpd/geoip.log

    # Load GeoLite city database into memory on server startup, and use
    # UTF8-encoded city names
    GeoIPTable /path/to/GeoLiteCity.dat MemoryCache UTF8

    # Add your GeoIPAllowFilter/GeoIPDenyFilter rules here
  &lt;/IfModule&gt;
</pre>

<p>
<b>Logging</b><br>
The <code>mod_geoip</code> module supports different forms of logging.  The
main module logging is done via the <code>GeoIPLog</code> directive.
For debugging purposes, the module also uses <a href="../howto/Tracing.html">trace logging</a>, via the module-specific log channels:
<ul>
  <li>geoip
</ul>
Thus for trace logging, to aid in debugging, you would use the following in
your <code>proftpd.conf</code>:
<pre>
  TraceLog /path/to/ftpd/trace.log
  Trace geoip:20
</pre>
The geographic information retrieved from the GeoIP library for the
connecting client is logged using this "geoip" trace log channel.  This trace
logging can generate large files; it is intended for debugging
use only, and should be removed from any production configuration.

<p>
<b>Suggested Future Features</b><br>
The following lists the features I hope to add to <code>mod_geoip</code>,
according to need, demand, inclination, and time:
<ul>
  <li>Configure a message to be sent to rejected clients
  <li>Support requiring <i>all</i> <code>GeoIPAllowFilter</code>/<code>GeoIPDenyFilter</code> to apply, in addition to <i>any</i>
</ul>

<p><a name="FAQ">
<b>Frequently Asked Questions</b><br>

<p><a name="GeoIPWhitelist">
<font color=red>Question</font>: How I can whitelist specific clients from
<code>mod_geoip</code>'s checking?<br>
<font color=blue>Answer</font>: You should be able to easily do this using
<a href="http://www.proftpd.org/docs/howto/Classes.html">classes</a> and the
<code>mod_ifsession</code> module.  For example:
<pre>
  &lt;Class geoip-whitelist&gt;
    From 1.2.3.4
  &lt;/Class&gt;

  &lt;IfModule mod_geoip.c&gt;
    # Add the normal mod_geoip directives here <b>except</b> <code>GeoIPEngine</code>
  &lt;/IfModule&gt;

  &lt;IfClass geoip-whitelist&gt;
    # Disable mod_geoip for the whitelisted clients
    GeoIPEngine off
  &lt;/IfClass&gt;

  &lt;IfClass !geoip-whitelist&gt;
    # Enable mod_geoip for all non-whitelisted clients
    GeoIPEngine on
  &lt;/IfClass&gt;
</pre>

<p><a name="GeoIPMultipleRules">
<font color=red>Question</font>: How I can require that a connection match
multiple rules, <i>e.g.</i> both a <code>RegionCode</code> <i>and</i> a
<code>CountryCode</code>?<br>
<font color=blue>Answer</font>: In a given <code>GeoIPAllowFilter</code> or
<code>GeoIPDenyFilter</code>, you can configure a <i>list</i> of
filters/patterns.  And <b>all</b> of these filters <b>must</b> be matched,
in order for that <code>GeoIPAllowFilter</code> or <code>GeoIPDenyFilter</code>
to be matched.  Thus you can use:
<pre>
  # Deny all connections, unless they are explicitly allowed
  GeoIPPolicy deny,allow

  # Allow only connections from TX, US
  GeoIPAllowFilter RegionCode TX CountryCode US
</pre>

<p><a name="GeoIPIPv6">
<font color=red>Question</font>: Does <code>mod_geoip</code> support IPv6?<br>
<font color=blue>Answer</font>: Yes, <em>assuming</em> that the IPv6
MaxMind tables are configured via <code>GeoIPTable</code>.  You can find
the free IPv6 country and city "legacy" files; see this MaxMind <a href="https://www.maxmind.com/en/ipv6-information-and-faq">IPv6 FAQ</a> for details.
<<<<<<< HEAD

<p>
<hr><br>
=======
>>>>>>> 9ecb4bec

<p>
<hr>
<font size=2><b><i>
&copy; Copyright 2010-2016 TJ Saunders<br>
 All Rights Reserved<br>
</i></b></font>

<hr>
</body>
</html>
<|MERGE_RESOLUTION|>--- conflicted
+++ resolved
@@ -506,12 +506,6 @@
 <font color=blue>Answer</font>: Yes, <em>assuming</em> that the IPv6
 MaxMind tables are configured via <code>GeoIPTable</code>.  You can find
 the free IPv6 country and city "legacy" files; see this MaxMind <a href="https://www.maxmind.com/en/ipv6-information-and-faq">IPv6 FAQ</a> for details.
-<<<<<<< HEAD
-
-<p>
-<hr><br>
-=======
->>>>>>> 9ecb4bec
 
 <p>
 <hr>
