/*
 * mod_tls - An RFC2228 SSL/TLS module for ProFTPD
 *
 * Copyright (c) 2000-2002 Peter 'Luna' Runestig <peter@runestig.com>
 * Copyright (c) 2002-2016 TJ Saunders <tj@castaglia.org>
 * All rights reserved.
 *
 * Redistribution and use in source and binary forms, with or without modifi-
 * cation, are permitted provided that the following conditions are met:
 *
 *    o Redistributions of source code must retain the above copyright notice,
 *      this list of conditions and the following disclaimer.
 *
 *    o Redistributions in binary form must reproduce the above copyright no-
 *      tice, this list of conditions and the following disclaimer in the do-
 *      cumentation and/or other materials provided with the distribution.
 *
 *    o The names of the contributors may not be used to endorse or promote
 *      products derived from this software without specific prior written
 *      permission.
 *
 * THIS SOFTWARE IS PROVIDED BY THE COPYRIGHT HOLDERS AND CONTRIBUTORS
 * ``AS IS'' AND ANY EXPRESS OR IMPLIED WARRANTIES, INCLUDING, BUT NOT LIMITED
 * TO, THE IMPLIED WARRANTIES OF MERCHANTABILITY AND FITNESS FOR A PARTICULAR
 * PURPOSE ARE DISCLAIMED. IN NO EVENT SHALL THE REGENTS OR CONTRIBUTORS BE LI-
 * ABLE FOR ANY DIRECT, INDIRECT, INCIDENTAL, SPECIAL, EXEMPLARY, OR CONSEQUEN-
 * TIAL DAMAGES (INCLUDING, BUT NOT LIMITED TO, PROCUREMENT OF SUBSTITUTE GOODS
 * OR SERVICES; LOSS OF USE, DATA, OR PROFITS; OR BUSINESS INTERRUPTION) HOWEV-
 * ER CAUSED AND ON ANY THEORY OF LIABILITY, WHETHER IN CONTRACT, STRICT LIABI-
 * LITY, OR TORT (INCLUDING NEGLIGENCE OR OTHERWISE) ARISING IN ANY WAY OUT OF
 * THE USE OF THIS SOFTWARE, EVEN IF ADVISED OF THE POSSIBILITY OF SUCH DAMAGE.
 *
 *  --- DO NOT DELETE BELOW THIS LINE ----
 *  $Libraries: -lssl -lcrypto$
 */

#include "conf.h"
#include "privs.h"
#include "mod_tls.h"

#ifdef PR_USE_CTRLS
# include "mod_ctrls.h"
#endif

/* Note that the openssl/ssl.h header is already included in mod_tls.h, so
 * we don't need to include it here.
*/

#include <openssl/err.h>
#include <openssl/conf.h>
#include <openssl/crypto.h>
#include <openssl/evp.h>
#include <openssl/ssl3.h>
#include <openssl/x509v3.h>
#include <openssl/pkcs12.h>
#include <openssl/rand.h>
#if OPENSSL_VERSION_NUMBER > 0x000907000L
# include <openssl/engine.h>
# ifdef PR_USE_OPENSSL_OCSP
#  include <openssl/ocsp.h>
# endif /* PR_USE_OPENSSL_OCSP */
#endif
#ifdef PR_USE_OPENSSL_ECC
# include <openssl/ec.h>
# include <openssl/ecdh.h>
#endif /* PR_USE_OPENSSL_ECC */

#ifdef HAVE_MLOCK
# include <sys/mman.h>
#endif

#define MOD_TLS_VERSION		"mod_tls/2.7"

/* Make sure the version of proftpd is as necessary. */
#if PROFTPD_VERSION_NUMBER < 0x0001030602
# error "ProFTPD 1.3.6rc2 or later required"
#endif

extern session_t session;
extern xaset_t *server_list;
extern int ServerUseReverseDNS;

/* DH parameters.  These are generated using:
 *
 *  # openssl dhparam -2|-5 512|768|1024|1536|2048 -C
 *
 * These should be regenerated periodically by the mod_tls maintainer.
 * Last updated on 2013-01-13.
 */

static const char *trace_channel = "tls";

static DH *get_dh(BIGNUM *p, BIGNUM *g) {
  DH *dh;

  dh = DH_new();
  if (dh == NULL) {
    return NULL;
  }

#if OPENSSL_VERSION_NUMBER >= 0x10100000L
  if (DH_set0_pqg(dh, p, NULL, g) != 1) {
    pr_trace_msg(trace_channel, 3, "error setting DH p/q parameters: %s",
      ERR_error_string(ERR_get_error(), NULL));
    DH_free(dh);
    return NULL;
  }
#else
  dh->p = p;
  dh->g = g;
#endif /* OpenSSL 1.1.x and later */

  return dh;
}

static X509 *read_cert(FILE *fh, SSL_CTX *ssl_ctx) {
  X509 *cert;

#if OPENSSL_VERSION_NUMBER >= 0x10100000L
  cert = PEM_read_X509(fh, NULL, SSL_CTX_get_default_passwd_cb(ssl_ctx),
    SSL_CTX_get_default_passwd_cb_userdata(ssl_ctx));
#else
  cert = PEM_read_X509(fh, NULL, ssl_ctx->default_passwd_callback,
    ssl_ctx->default_passwd_callback_userdata);
#endif /* OpenSSL-1.1.x and later */

  return cert;
}

static int get_pkey_type(EVP_PKEY *pkey) {
  int pkey_type;

#if OPENSSL_VERSION_NUMBER >= 0x10100000L
  pkey_type = EVP_PKEY_id(pkey);
#else
  pkey_type = EVP_PKEY_type(pkey->type);
#endif /* OpenSSL 1.1.x and later */

  return pkey_type;
}

/*
-----BEGIN DH PARAMETERS-----
MEYCQQC6VcB8+WFeFz/HQnk/vXreozxdppNBY4gN8rdzitjTDppPBswzU4ZL/hBS
e1Crmu4uTtpPNxVVA+g3FyB/GfUTAgEF
-----END DH PARAMETERS-----
*/

static unsigned char dh512_p[] = {
  0xBA,0x55,0xC0,0x7C,0xF9,0x61,0x5E,0x17,0x3F,0xC7,0x42,0x79,
  0x3F,0xBD,0x7A,0xDE,0xA3,0x3C,0x5D,0xA6,0x93,0x41,0x63,0x88,
  0x0D,0xF2,0xB7,0x73,0x8A,0xD8,0xD3,0x0E,0x9A,0x4F,0x06,0xCC,
  0x33,0x53,0x86,0x4B,0xFE,0x10,0x52,0x7B,0x50,0xAB,0x9A,0xEE,
  0x2E,0x4E,0xDA,0x4F,0x37,0x15,0x55,0x03,0xE8,0x37,0x17,0x20,
  0x7F,0x19,0xF5,0x13,
};

static unsigned char dh512_g[] = {
  0x05,
};

static DH *get_dh512(void) {
  BIGNUM *p, *g;

  p = BN_bin2bn(dh512_p, sizeof(dh512_p), NULL);
  g = BN_bin2bn(dh512_g, sizeof(dh512_g), NULL);
  if (p == NULL ||
      g == NULL) {
    return NULL;
  }

  return get_dh(p, g);
}

/*
-----BEGIN DH PARAMETERS-----
MGYCYQDhEinscQZuuGMmmzoYLuNHbA8rZmDilZjB8RasGJ1Mo8knn9tFLtRGHVxw
IxUaxkQgeqAy2FjQFz2Z9hU3a1dCgb3VEgRPDXqMSW8t4UsVrHN/AMqszID/PZb+
VTp+9osCAQI=
-----END DH PARAMETERS-----
*/

static unsigned char dh768_p[] = {
  0xE1,0x12,0x29,0xEC,0x71,0x06,0x6E,0xB8,0x63,0x26,0x9B,0x3A,
  0x18,0x2E,0xE3,0x47,0x6C,0x0F,0x2B,0x66,0x60,0xE2,0x95,0x98,
  0xC1,0xF1,0x16,0xAC,0x18,0x9D,0x4C,0xA3,0xC9,0x27,0x9F,0xDB,
  0x45,0x2E,0xD4,0x46,0x1D,0x5C,0x70,0x23,0x15,0x1A,0xC6,0x44,
  0x20,0x7A,0xA0,0x32,0xD8,0x58,0xD0,0x17,0x3D,0x99,0xF6,0x15,
  0x37,0x6B,0x57,0x42,0x81,0xBD,0xD5,0x12,0x04,0x4F,0x0D,0x7A,
  0x8C,0x49,0x6F,0x2D,0xE1,0x4B,0x15,0xAC,0x73,0x7F,0x00,0xCA,
  0xAC,0xCC,0x80,0xFF,0x3D,0x96,0xFE,0x55,0x3A,0x7E,0xF6,0x8B,
};

static unsigned char dh768_g[] = {
  0x02,
};

static DH *get_dh768(void) {
  BIGNUM *p, *g;

  p = BN_bin2bn(dh768_p, sizeof(dh768_p), NULL);
  g = BN_bin2bn(dh768_g, sizeof(dh768_g), NULL);
  if (p == NULL ||
      g == NULL) {
    return NULL;
  }

  return get_dh(p, g);
}

/*
-----BEGIN DH PARAMETERS-----
MIGHAoGBAPLQY9o7o6wDAUOW4OYq+Cp9j0cnN2qgkdCDQTMHHdqotbF7TiYv3iuP
a6Qu1WwNyVoa9k7vyzfW7ZxvLLChUBvTFZ1gBAKlVpvhq/XmWHLwXY4Q/auCrHjR
j6VNC3D6sD68viO0Cqf8yWjBGwdiXkW6tMNuz1iPS4/KZD09QJrDAgEC
-----END DH PARAMETERS-----
*/

static unsigned char dh1024_p[] = {
  0xF2,0xD0,0x63,0xDA,0x3B,0xA3,0xAC,0x03,0x01,0x43,0x96,0xE0,
  0xE6,0x2A,0xF8,0x2A,0x7D,0x8F,0x47,0x27,0x37,0x6A,0xA0,0x91,
  0xD0,0x83,0x41,0x33,0x07,0x1D,0xDA,0xA8,0xB5,0xB1,0x7B,0x4E,
  0x26,0x2F,0xDE,0x2B,0x8F,0x6B,0xA4,0x2E,0xD5,0x6C,0x0D,0xC9,
  0x5A,0x1A,0xF6,0x4E,0xEF,0xCB,0x37,0xD6,0xED,0x9C,0x6F,0x2C,
  0xB0,0xA1,0x50,0x1B,0xD3,0x15,0x9D,0x60,0x04,0x02,0xA5,0x56,
  0x9B,0xE1,0xAB,0xF5,0xE6,0x58,0x72,0xF0,0x5D,0x8E,0x10,0xFD,
  0xAB,0x82,0xAC,0x78,0xD1,0x8F,0xA5,0x4D,0x0B,0x70,0xFA,0xB0,
  0x3E,0xBC,0xBE,0x23,0xB4,0x0A,0xA7,0xFC,0xC9,0x68,0xC1,0x1B,
  0x07,0x62,0x5E,0x45,0xBA,0xB4,0xC3,0x6E,0xCF,0x58,0x8F,0x4B,
  0x8F,0xCA,0x64,0x3D,0x3D,0x40,0x9A,0xC3,
};

static unsigned char dh1024_g[] = {
  0x02,
};

static DH *get_dh1024(void) {
  BIGNUM *p, *g;

  p = BN_bin2bn(dh1024_p, sizeof(dh1024_p), NULL);
  g = BN_bin2bn(dh1024_g, sizeof(dh1024_g), NULL);
  if (p == NULL ||
      g == NULL) {
    return NULL;
  }

  return get_dh(p, g);
}

/*
-----BEGIN DH PARAMETERS-----
MIHHAoHBAJSrJ66X9HpCRRUSuODRIhkQCFiJbNthRZclqtVRqJxIU6rpIkRD1L/A
lPlja3mSNiVwn37oOHP5lujp7e6mLkCj+1QSuStZgDg4MMFZK0vEyneCVZa/4HzN
tCZ8mdTcBU/HVOhkkFckJBzX6LVTd1DDrNOvdu5j+zKbMlgzmz+/YRHlPlEVrzSc
Jp3CM6YLxHbTa0NXIjlzHWjQEtMw6UDsrDJLDnU8dMbMSQorTTpBY/O/eeXeA05x
5cXAtpNOMwIBBQ==
-----END DH PARAMETERS-----
*/

static unsigned char dh1536_p[] = {
  0x94,0xAB,0x27,0xAE,0x97,0xF4,0x7A,0x42,0x45,0x15,0x12,0xB8,
  0xE0,0xD1,0x22,0x19,0x10,0x08,0x58,0x89,0x6C,0xDB,0x61,0x45,
  0x97,0x25,0xAA,0xD5,0x51,0xA8,0x9C,0x48,0x53,0xAA,0xE9,0x22,
  0x44,0x43,0xD4,0xBF,0xC0,0x94,0xF9,0x63,0x6B,0x79,0x92,0x36,
  0x25,0x70,0x9F,0x7E,0xE8,0x38,0x73,0xF9,0x96,0xE8,0xE9,0xED,
  0xEE,0xA6,0x2E,0x40,0xA3,0xFB,0x54,0x12,0xB9,0x2B,0x59,0x80,
  0x38,0x38,0x30,0xC1,0x59,0x2B,0x4B,0xC4,0xCA,0x77,0x82,0x55,
  0x96,0xBF,0xE0,0x7C,0xCD,0xB4,0x26,0x7C,0x99,0xD4,0xDC,0x05,
  0x4F,0xC7,0x54,0xE8,0x64,0x90,0x57,0x24,0x24,0x1C,0xD7,0xE8,
  0xB5,0x53,0x77,0x50,0xC3,0xAC,0xD3,0xAF,0x76,0xEE,0x63,0xFB,
  0x32,0x9B,0x32,0x58,0x33,0x9B,0x3F,0xBF,0x61,0x11,0xE5,0x3E,
  0x51,0x15,0xAF,0x34,0x9C,0x26,0x9D,0xC2,0x33,0xA6,0x0B,0xC4,
  0x76,0xD3,0x6B,0x43,0x57,0x22,0x39,0x73,0x1D,0x68,0xD0,0x12,
  0xD3,0x30,0xE9,0x40,0xEC,0xAC,0x32,0x4B,0x0E,0x75,0x3C,0x74,
  0xC6,0xCC,0x49,0x0A,0x2B,0x4D,0x3A,0x41,0x63,0xF3,0xBF,0x79,
  0xE5,0xDE,0x03,0x4E,0x71,0xE5,0xC5,0xC0,0xB6,0x93,0x4E,0x33,
};

static unsigned char dh1536_g[] = {
  0x05,
};

static DH *get_dh1536(void) {
  BIGNUM *p, *g;

  p = BN_bin2bn(dh1536_p, sizeof(dh1536_p), NULL);
  g = BN_bin2bn(dh1536_g, sizeof(dh1536_g), NULL);
  if (p == NULL ||
      g == NULL) {
    return NULL;
  }

  return get_dh(p, g);
}

/*
-----BEGIN DH PARAMETERS-----
MIIBCAKCAQEA8uoKASu5Z9sdFVdEvpQOhZvbpHT7a+ZEKrUu+FRnA9vzK3uGn6gk
GwrLE/wcWcxcLO56mAY91kiordKHZYTW8KYq6416bA3JrOtBwiZveSAXG6pa+SSk
g3Dn6iK2rMado8s2y1MTUYQDQ8LsqnYOrHv551fP0kMq7v9bV0rr90bF54P54RFd
VKMx82r76n5gEtsVNsVKbTabob3wZVjdCCIlSVpumGYWJXbu2zFPF03taSP8zDGr
Z9jCVY+cEoU4z1hrWgHTtovfhoW8i1ULNrGfOOcdMzGhK/VtuIU6RMKqfC6OhmZL
Md/fa3Ip5joGRWGnl2oEQEK29ARJxG7UAwIBBQ==
-----END DH PARAMETERS-----
*/

static unsigned char dh2048_p[] = {
  0xF2,0xEA,0x0A,0x01,0x2B,0xB9,0x67,0xDB,0x1D,0x15,0x57,0x44,
  0xBE,0x94,0x0E,0x85,0x9B,0xDB,0xA4,0x74,0xFB,0x6B,0xE6,0x44,
  0x2A,0xB5,0x2E,0xF8,0x54,0x67,0x03,0xDB,0xF3,0x2B,0x7B,0x86,
  0x9F,0xA8,0x24,0x1B,0x0A,0xCB,0x13,0xFC,0x1C,0x59,0xCC,0x5C,
  0x2C,0xEE,0x7A,0x98,0x06,0x3D,0xD6,0x48,0xA8,0xAD,0xD2,0x87,
  0x65,0x84,0xD6,0xF0,0xA6,0x2A,0xEB,0x8D,0x7A,0x6C,0x0D,0xC9,
  0xAC,0xEB,0x41,0xC2,0x26,0x6F,0x79,0x20,0x17,0x1B,0xAA,0x5A,
  0xF9,0x24,0xA4,0x83,0x70,0xE7,0xEA,0x22,0xB6,0xAC,0xC6,0x9D,
  0xA3,0xCB,0x36,0xCB,0x53,0x13,0x51,0x84,0x03,0x43,0xC2,0xEC,
  0xAA,0x76,0x0E,0xAC,0x7B,0xF9,0xE7,0x57,0xCF,0xD2,0x43,0x2A,
  0xEE,0xFF,0x5B,0x57,0x4A,0xEB,0xF7,0x46,0xC5,0xE7,0x83,0xF9,
  0xE1,0x11,0x5D,0x54,0xA3,0x31,0xF3,0x6A,0xFB,0xEA,0x7E,0x60,
  0x12,0xDB,0x15,0x36,0xC5,0x4A,0x6D,0x36,0x9B,0xA1,0xBD,0xF0,
  0x65,0x58,0xDD,0x08,0x22,0x25,0x49,0x5A,0x6E,0x98,0x66,0x16,
  0x25,0x76,0xEE,0xDB,0x31,0x4F,0x17,0x4D,0xED,0x69,0x23,0xFC,
  0xCC,0x31,0xAB,0x67,0xD8,0xC2,0x55,0x8F,0x9C,0x12,0x85,0x38,
  0xCF,0x58,0x6B,0x5A,0x01,0xD3,0xB6,0x8B,0xDF,0x86,0x85,0xBC,
  0x8B,0x55,0x0B,0x36,0xB1,0x9F,0x38,0xE7,0x1D,0x33,0x31,0xA1,
  0x2B,0xF5,0x6D,0xB8,0x85,0x3A,0x44,0xC2,0xAA,0x7C,0x2E,0x8E,
  0x86,0x66,0x4B,0x31,0xDF,0xDF,0x6B,0x72,0x29,0xE6,0x3A,0x06,
  0x45,0x61,0xA7,0x97,0x6A,0x04,0x40,0x42,0xB6,0xF4,0x04,0x49,
  0xC4,0x6E,0xD4,0x03,
};

static unsigned char dh2048_g[] = {
  0x05,
};

static DH *get_dh2048(void) {
  BIGNUM *p, *g;

  p = BN_bin2bn(dh2048_p, sizeof(dh2048_p), NULL);
  g = BN_bin2bn(dh2048_g, sizeof(dh2048_g), NULL);
  if (p == NULL ||
      g == NULL) {
    return NULL;
  }

  return get_dh(p, g);
}

/* ASN1_BIT_STRING_cmp was renamed in 0.9.5 */
#if OPENSSL_VERSION_NUMBER < 0x00905100L
# define M_ASN1_BIT_STRING_cmp ASN1_BIT_STRING_cmp
#endif

#if defined(SSL_CTRL_SET_TLSEXT_TICKET_KEY_CB)
# define TLS_USE_SESSION_TICKETS
#endif

module tls_module;

struct tls_next_proto {
  const char *proto;
  unsigned char *encoded_proto;
  unsigned int encoded_protolen;
};

typedef struct tls_pkey_obj {
  struct tls_pkey_obj *next;

  size_t pkeysz;

  char *rsa_pkey;
  int rsa_passlen;
  void *rsa_pkey_ptr;

  char *dsa_pkey;
  int dsa_passlen;
  void *dsa_pkey_ptr;

#ifdef PR_USE_OPENSSL_ECC
  char *ec_pkey;
  int ec_passlen;
  void *ec_pkey_ptr;
#endif /* PR_USE_OPENSSL_ECC */

  /* Used for stashing the password for a PKCS12 file, which should
   * contain a certificate.  Any passphrase for the private key for that
   * certificate should be in one of the above RSA/DSA buffers.
   */
  char *pkcs12_passwd;
  int pkcs12_passlen;
  void *pkcs12_passwd_ptr;

  unsigned int flags;

  server_rec *server;

} tls_pkey_t;

#define TLS_PKEY_USE_RSA		0x0100
#define TLS_PKEY_USE_DSA		0x0200
#define TLS_PKEY_USE_EC			0x0400

static tls_pkey_t *tls_pkey_list = NULL;
static unsigned int tls_npkeys = 0;

#define TLS_DEFAULT_CIPHER_SUITE	"DEFAULT:!ADH:!EXPORT:!DES"
#define TLS_DEFAULT_NEXT_PROTO		"ftp"

/* SSL record/buffer sizes */
#define TLS_HANDSHAKE_WRITE_BUFFER_SIZE			1400

/* SSL adaptive buffer sizes/values */
#define TLS_DATA_ADAPTIVE_WRITE_MIN_BUFFER_SIZE		(4 * 1024)
#define TLS_DATA_ADAPTIVE_WRITE_MAX_BUFFER_SIZE		(16 * 1024)
#define TLS_DATA_ADAPTIVE_WRITE_BOOST_THRESHOLD		(1024 * 1024)
#define TLS_DATA_ADAPTIVE_WRITE_BOOST_INTERVAL_MS	1000

static uint64_t tls_data_adaptive_bytes_written_ms = 0L;
static off_t tls_data_adaptive_bytes_written_count = 0;

/* Module variables */
#if OPENSSL_VERSION_NUMBER > 0x000907000L
static const char *tls_crypto_device = NULL;
#endif
static unsigned char tls_engine = FALSE;
static unsigned long tls_flags = 0UL, tls_opts = 0UL;
static tls_pkey_t *tls_pkey = NULL;
static int tls_logfd = -1;
#if defined(PR_USE_OPENSSL_OCSP)
static int tls_stapling = FALSE;
static unsigned long tls_stapling_opts = 0UL;
# define TLS_STAPLING_OPT_NO_NONCE	0x0001
# define TLS_STAPLING_OPT_NO_VERIFY	0x0002
static const char *tls_stapling_responder = NULL;
static unsigned int tls_stapling_timeout = 10;
#endif

static char *tls_passphrase_provider = NULL;
#define TLS_PASSPHRASE_TIMEOUT		10
#define TLS_PASSPHRASE_FL_RSA_KEY	0x0001
#define TLS_PASSPHRASE_FL_DSA_KEY	0x0002
#define TLS_PASSPHRASE_FL_PKCS12_PASSWD	0x0004
#define TLS_PASSPHRASE_FL_EC_KEY	0x0008

#define TLS_PROTO_SSL_V3		0x0001
#define TLS_PROTO_TLS_V1		0x0002
#define TLS_PROTO_TLS_V1_1		0x0004
#define TLS_PROTO_TLS_V1_2		0x0008

#if OPENSSL_VERSION_NUMBER >= 0x10001000L
# define TLS_PROTO_DEFAULT		(TLS_PROTO_TLS_V1|TLS_PROTO_TLS_V1_1|TLS_PROTO_TLS_V1_2)
#else
# define TLS_PROTO_DEFAULT		(TLS_PROTO_TLS_V1)
#endif /* OpenSSL 1.0.1 or later */

/* This is used for e.g. "TLSProtocol ALL -SSLv3 ...". */
#define TLS_PROTO_ALL			(TLS_PROTO_SSL_V3|TLS_PROTO_TLS_V1|TLS_PROTO_TLS_V1_1|TLS_PROTO_TLS_V1_2)

#ifdef SSL_OP_DONT_INSERT_EMPTY_FRAGMENTS
static int tls_ssl_opts = (SSL_OP_ALL|SSL_OP_NO_SSLv2|SSL_OP_SINGLE_DH_USE)^SSL_OP_DONT_INSERT_EMPTY_FRAGMENTS;
#else
/* OpenSSL-0.9.6 and earlier (yes, it appears people still have these versions
 * installed) does not define the DONT_INSERT_EMPTY_FRAGMENTS option.
 */
static int tls_ssl_opts = SSL_OP_ALL|SSL_OP_NO_SSLv2|SSL_OP_SINGLE_DH_USE;
#endif

static int tls_required_on_auth = 0;
static int tls_required_on_ctrl = 0;
static int tls_required_on_data = 0;
static unsigned char *tls_authenticated = NULL;

/* Define the minimum DH group length we allow (unless the AllowWeakDH
 * TLSOption is used).  Ideally this would be 2048, per https://weakdh.org,
 * but for compatibility with older Java versions, which only support up to
 * 1024, we'll use 1024.  For now.
 */
#define TLS_DH_MIN_LEN				1024

/* mod_tls session flags */
#define	TLS_SESS_ON_CTRL			0x0001
#define TLS_SESS_ON_DATA			0x0002
#define TLS_SESS_PBSZ_OK			0x0004
#define TLS_SESS_TLS_REQUIRED			0x0010
#define TLS_SESS_VERIFY_CLIENT_REQUIRED		0x0020
#define TLS_SESS_NO_PASSWD_NEEDED		0x0040
#define TLS_SESS_NEED_DATA_PROT			0x0100
#define TLS_SESS_CTRL_RENEGOTIATING		0x0200
#define TLS_SESS_DATA_RENEGOTIATING		0x0400
#define TLS_SESS_HAVE_CCC			0x0800
#define TLS_SESS_VERIFY_SERVER			0x1000
#define TLS_SESS_VERIFY_SERVER_NO_DNS		0x2000
#define TLS_SESS_VERIFY_CLIENT_OPTIONAL		0x4000

/* mod_tls option flags */
#define TLS_OPT_VERIFY_CERT_FQDN			0x0002
#define TLS_OPT_VERIFY_CERT_IP_ADDR			0x0004
#define TLS_OPT_ALLOW_DOT_LOGIN				0x0008
#define TLS_OPT_EXPORT_CERT_DATA			0x0010
#define TLS_OPT_STD_ENV_VARS				0x0020
#define TLS_OPT_ALLOW_PER_USER				0x0040
#define TLS_OPT_ENABLE_DIAGS				0x0080
#define TLS_OPT_NO_SESSION_REUSE_REQUIRED		0x0100
#define TLS_OPT_USE_IMPLICIT_SSL			0x0200
#define TLS_OPT_ALLOW_CLIENT_RENEGOTIATIONS		0x0400
#define TLS_OPT_VERIFY_CERT_CN				0x0800
#define TLS_OPT_NO_AUTO_ECDH				0x1000
#define TLS_OPT_ALLOW_WEAK_DH				0x2000

/* mod_tls SSCN modes */
#define TLS_SSCN_MODE_SERVER				0
#define TLS_SSCN_MODE_CLIENT				1
static unsigned int tls_sscn_mode = TLS_SSCN_MODE_SERVER;

/* mod_tls cleanup flags */
#define TLS_CLEANUP_FL_SESS_INIT	0x0001

/* mod_tls OCSP constants */
#define TLS_OCSP_RESP_MAX_AGE_SECS	300

static char *tls_cipher_suite = NULL;
static char *tls_crl_file = NULL, *tls_crl_path = NULL;
static char *tls_ec_cert_file = NULL, *tls_ec_key_file = NULL;
static char *tls_dsa_cert_file = NULL, *tls_dsa_key_file = NULL;
static char *tls_pkcs12_file = NULL;
static char *tls_rsa_cert_file = NULL, *tls_rsa_key_file = NULL;
static char *tls_rand_file = NULL;

#if defined(PSK_MAX_PSK_LEN)
static pr_table_t *tls_psks = NULL;
# define TLS_MIN_PSK_LEN	20
#endif /* PSK support */

/* Timeout given for TLS handshakes.  The default is 5 minutes. */
static unsigned int tls_handshake_timeout = 300;
static unsigned char tls_handshake_timed_out = FALSE;
static int tls_handshake_timer_id = -1;

/* Note: 9 is the default OpenSSL depth. */
static int tls_verify_depth = 9;

#if OPENSSL_VERSION_NUMBER > 0x000907000L
/* Renegotiate control channel on TLS sessions after 4 hours, by default. */
static int tls_ctrl_renegotiate_timeout = 14400;

/* Renegotiate data channel on TLS sessions after 1 gigabyte, by default. */
static off_t tls_data_renegotiate_limit = 1024 * 1024 * 1024;

/* Timeout given for renegotiations to occur before the TLS session is
 * shutdown.  The default is 30 seconds.
 */
static int tls_renegotiate_timeout = 30;

/* Is client acceptance of a requested renegotiation required? */
static unsigned char tls_renegotiate_required = TRUE;
#endif

#define TLS_NETIO_NOTE		"mod_tls.SSL"

static pr_netio_t *tls_ctrl_netio = NULL;
static pr_netio_stream_t *tls_ctrl_rd_nstrm = NULL;
static pr_netio_stream_t *tls_ctrl_wr_nstrm = NULL;

static pr_netio_t *tls_data_netio = NULL;
static pr_netio_stream_t *tls_data_rd_nstrm = NULL;
static pr_netio_stream_t *tls_data_wr_nstrm = NULL;

static tls_sess_cache_t *tls_sess_cache = NULL;
static tls_ocsp_cache_t *tls_ocsp_cache = NULL;

/* OpenSSL variables */
static SSL *ctrl_ssl = NULL;
static SSL_CTX *ssl_ctx = NULL;
static X509_STORE *tls_crl_store = NULL;
static array_header *tls_tmp_dhs = NULL;
static RSA *tls_tmp_rsa = NULL;

static void tls_exit_ev(const void *, void *);
static int tls_sess_init(void);

/* SSL/TLS support functions */
static void tls_closelog(void);
static void tls_end_sess(SSL *, conn_t *, int);
#define TLS_SHUTDOWN_FL_BIDIRECTIONAL		0x0001

static void tls_fatal_error(long, int);
static const char *tls_get_errors(void);
static char *tls_get_page(size_t, void **);
static size_t tls_get_pagesz(void);
static int tls_get_passphrase(server_rec *, const char *, const char *,
  char *, size_t, int);

static char *tls_get_subj_name(SSL *);

static int tls_openlog(void);
static int tls_seed_prng(void);
static int tls_sess_init(void);
static void tls_setup_environ(pool *, SSL *);
static int tls_verify_cb(int, X509_STORE_CTX *);
static int tls_verify_crl(int, X509_STORE_CTX *);
static int tls_verify_ocsp(int, X509_STORE_CTX *);
static char *tls_x509_name_oneline(X509_NAME *);

static int tls_readmore(int);
static int tls_writemore(int);

/* Session cache API */
static tls_sess_cache_t *tls_sess_cache_get_cache(const char *);
static long tls_sess_cache_get_cache_mode(void);
static int tls_sess_cache_open(char *, long);
static int tls_sess_cache_close(void);
#ifdef PR_USE_CTRLS
static int tls_sess_cache_clear(void);
static int tls_sess_cache_remove(void);
static int tls_sess_cache_status(pr_ctrls_t *, int);
#endif /* PR_USE_CTRLS */
static int tls_sess_cache_add_sess_cb(SSL *, SSL_SESSION *);
static SSL_SESSION *tls_sess_cache_get_sess_cb(SSL *, const unsigned char *,
  int, int *);
static void tls_sess_cache_delete_sess_cb(SSL_CTX *, SSL_SESSION *);

/* OCSP response cache API */
static tls_ocsp_cache_t *tls_ocsp_cache_get_cache(const char *);
static int tls_ocsp_cache_open(char *);
static int tls_ocsp_cache_close(void);
#ifdef PR_USE_CTRLS
static int tls_ocsp_cache_clear(void);
static int tls_ocsp_cache_remove(void);
static int tls_ocsp_cache_status(pr_ctrls_t *, int);
#endif /* PR_USE_CTRLS */

#if defined(TLS_USE_SESSION_TICKETS)
/* Default maximum ticket key age: 12 hours */
static unsigned int tls_ticket_key_max_age = 43200;

/* Maximum number of session ticket keys: 25 (1 per hour, plus leeway) */
static unsigned int tls_ticket_key_max_count = 25;
static unsigned int tls_ticket_key_curr_count = 0;

struct tls_ticket_key {
  struct tls_ticket_key *next, *prev;

  /* Memory page pointer and size, for locking. */
  void *page_ptr;
  size_t pagesz;
  int locked;
  time_t created;

  /* 16 bytes for the key name, per OpenSSL implementation. */
  unsigned char key_name[16];
  unsigned char cipher_key[32];
  unsigned char hmac_key[32];
};

/* In-memory list of session ticket keys, newest key first.  Note that the
 * memory pages used for a ticket key will be mlock(2)'d into memory, where
 * possible.
 *
 * Ticket keys will be generated randomly, based on the timeout.  Expired
 * ticket keys will be destroyed when a new key is generated.  Tickets
 * encrypted with older keys will be renewed using the newest key.
 */
static xaset_t *tls_ticket_keys = NULL;
#endif

#ifdef PR_USE_CTRLS
static pool *tls_act_pool = NULL;
static ctrls_acttab_t tls_acttab[];
#endif /* PR_USE_CTRLS */

static int tls_ctrl_need_init_handshake = TRUE;
static int tls_data_need_init_handshake = TRUE;

static const char *timing_channel = "timing";

static const char *tls_get_fingerprint(pool *p, X509 *cert) {
  const EVP_MD *md = EVP_sha1();
  unsigned char fp[EVP_MAX_MD_SIZE];
  unsigned int fp_len = 0;
  char *fp_hex = NULL;

  if (X509_digest(cert, md, fp, &fp_len) != 1) {
    pr_trace_msg(trace_channel, 1,
      "error obtaining %s digest of X509 cert: %s", OBJ_nid2sn(EVP_MD_type(md)),
      tls_get_errors());
    errno = EINVAL;
    return NULL;
  }

  fp_hex = pr_str_bin2hex(p, fp, fp_len, 0);

  pr_trace_msg(trace_channel, 8,
    "%s fingerprint: %s", OBJ_nid2sn(EVP_MD_type(md)), fp_hex);
  return fp_hex;
}

static const char *tls_get_fingerprint_from_file(pool *p, const char *path) {
  FILE *fh;
  X509 *cert = NULL;
  const char *fingerprint;

  fh = fopen(path, "rb");
  if (fh == NULL) {
    return NULL;
  }

  /* As the file may contain sensitive data, we do not want it lingering
   * around in stdio buffers.
   */
  (void) setvbuf(fh, NULL, _IONBF, 0);

  cert = PEM_read_X509(fh, &cert, NULL, NULL);
  (void) fclose(fh);

  if (cert == NULL) {
    pr_trace_msg(trace_channel, 1, "error obtaining X509 cert from '%s': %s",
      path, tls_get_errors());
    errno = ENOENT;
    return NULL;
  }

  fingerprint = tls_get_fingerprint(p, cert);
  return fingerprint;
}

#if defined(PR_USE_OPENSSL_OCSP)
static const char *ocsp_get_responder_url(pool *p, X509 *cert) {
  STACK_OF(OPENSSL_STRING) *strs;
  char *ocsp_url = NULL;

  strs = X509_get1_ocsp(cert);
  if (strs != NULL) {
    if (sk_OPENSSL_STRING_num(strs) > 0) {
      ocsp_url = pstrdup(p, sk_OPENSSL_STRING_value(strs, 0));
    }

    /* Yes, this says "email", but it Does The Right Thing(tm) for our needs. */
    X509_email_free(strs);
  }

  return ocsp_url;
}
#endif /* PR_USE_OPENSSL_OCSP */

static void tls_reset_state(void) {
  if (ssl_ctx != NULL) {
    SSL_CTX_set_options(ssl_ctx, SSL_CTX_get_options(ssl_ctx));
  }

  tls_engine = FALSE;
  tls_flags = 0UL;
  tls_opts = 0UL;

  if (tls_logfd >= 0) {
    (void) close(tls_logfd);
    tls_logfd = -1;
  }

  tls_cipher_suite = NULL;
  tls_crl_file = NULL;
  tls_crl_path = NULL;
  tls_ec_cert_file = NULL;
  tls_ec_key_file = NULL;
  tls_dsa_cert_file = NULL;
  tls_dsa_key_file = NULL;
  tls_pkcs12_file = NULL;
  tls_rsa_cert_file = NULL;
  tls_rsa_key_file = NULL;
  tls_rand_file = NULL;

  tls_handshake_timeout = 300;
  tls_handshake_timed_out = FALSE;
  tls_handshake_timer_id = -1;

  tls_verify_depth = 9;

  tls_ctrl_netio = NULL;
  tls_ctrl_rd_nstrm = NULL;
  tls_ctrl_wr_nstrm = NULL;

  tls_data_netio = NULL;
  tls_data_rd_nstrm = NULL;
  tls_data_wr_nstrm = NULL;

  tls_sess_cache = NULL;

  tls_crl_store = NULL;
  tls_tmp_dhs = NULL;
  tls_tmp_rsa = NULL;

  tls_ctrl_need_init_handshake = TRUE;
  tls_data_need_init_handshake = TRUE;

  tls_required_on_auth = 0;
  tls_required_on_ctrl = 0;
  tls_required_on_data = 0;
}

static void tls_info_cb(const SSL *ssl, int where, int ret) {
  const char *str = "(unknown)";
  int w;

  pr_signals_handle();

  w = where & ~SSL_ST_MASK;

  if (w & SSL_ST_CONNECT) {
    str = "connecting";

  } else if (w & SSL_ST_ACCEPT) {
    str = "accepting";

  } else {
    int ssl_state;

    ssl_state = SSL_get_state(ssl);
    switch (ssl_state) {
#ifdef SSL_ST_BEFORE
      case SSL_ST_BEFORE:
        str = "before";
        break;
#endif

#if OPENSSL_VERSION_NUMBER >= 0x10100000L
      case TLS_ST_OK:
#else
      case SSL_ST_OK:
#endif /* OpenSSL-1.1.x and later */
        str = "ok";
        break;

#ifdef SSL_ST_RENEGOTIATE
      case SSL_ST_RENEGOTIATE:
        str = "renegotiating";
        break;
#endif

      default:
        break;
    }
  }

  if (where & SSL_CB_ACCEPT_LOOP) {
    int ssl_state;

    ssl_state = SSL_get_state(ssl);

#if OPENSSL_VERSION_NUMBER >= 0x10100000L
    if (ssl_state == TLS_ST_SR_CLNT_HELLO) {
#else
    if (ssl_state == SSL3_ST_SR_CLNT_HELLO_A ||
        ssl_state == SSL23_ST_SR_CLNT_HELLO_A) {
#endif /* OpenSSL-1.1.x and later */

      /* If we have already completed our initial handshake, then this might
       * a session renegotiation.
       */
      if ((ssl == ctrl_ssl && !tls_ctrl_need_init_handshake) ||
          (ssl != ctrl_ssl && !tls_data_need_init_handshake)) {

        /* Yes, this is indeed a session renegotiation. If it's a
         * renegotiation that we requested, allow it.  If it is from a
         * data connection, allow it.  Otherwise, it's a client-initiated
         * renegotiation, and we probably don't want to allow it.
         */

        if (ssl == ctrl_ssl &&
            !(tls_flags & TLS_SESS_CTRL_RENEGOTIATING) &&
            !(tls_flags & TLS_SESS_DATA_RENEGOTIATING)) {

          if (!(tls_opts & TLS_OPT_ALLOW_CLIENT_RENEGOTIATIONS)) {
            tls_log("warning: client-initiated session renegotiation "
              "detected, aborting connection");
            pr_log_pri(PR_LOG_NOTICE, MOD_TLS_VERSION
              ": client-initiated session renegotiation detected, "
              "aborting connection");

            tls_end_sess(ctrl_ssl, session.c, 0);
            pr_table_remove(tls_ctrl_rd_nstrm->notes, TLS_NETIO_NOTE, NULL);
            pr_table_remove(tls_ctrl_wr_nstrm->notes, TLS_NETIO_NOTE, NULL);
            ctrl_ssl = NULL;

            pr_session_disconnect(&tls_module, PR_SESS_DISCONNECT_CONFIG_ACL,
              "TLSOption AllowClientRenegotiations");
          }
        }
      }

#if OPENSSL_VERSION_NUMBER >= 0x009080cfL && \
    OPENSSL_VERSION_NUMBER < 0x10100000L
    } else if (ssl_state & SSL_ST_RENEGOTIATE) {
      if ((ssl == ctrl_ssl && !tls_ctrl_need_init_handshake) ||
          (ssl != ctrl_ssl && !tls_data_need_init_handshake)) {

        if (ssl == ctrl_ssl &&
            !(tls_flags & TLS_SESS_CTRL_RENEGOTIATING) &&
            !(tls_flags & TLS_SESS_DATA_RENEGOTIATING)) {

          /* In OpenSSL-0.9.8l and later, SSL session renegotiations are
           * automatically disabled.  Thus if the admin has not explicitly
           * configured support for client-initiated renegotations via the
           * AllowClientRenegotiations TLSOption, then we need to disconnect
           * the client here.  Otherwise, the client would hang (up to the
           * TLSTimeoutHandshake limit).  Since we know, right now, that the
           * handshake won't succeed, just drop the connection.
           */

          if (!(tls_opts & TLS_OPT_ALLOW_CLIENT_RENEGOTIATIONS)) {
            tls_log("warning: client-initiated session renegotiation detected, "
              "aborting connection");
            pr_log_pri(PR_LOG_NOTICE, MOD_TLS_VERSION
              ": client-initiated session renegotiation detected, "
              "aborting connection");

            tls_end_sess(ctrl_ssl, session.c, 0);
            pr_table_remove(tls_ctrl_rd_nstrm->notes, TLS_NETIO_NOTE, NULL);
            pr_table_remove(tls_ctrl_wr_nstrm->notes, TLS_NETIO_NOTE, NULL);
            ctrl_ssl = NULL;

            pr_session_disconnect(&tls_module, PR_SESS_DISCONNECT_CONFIG_ACL,
              "TLSOption AllowClientRenegotiations");
          }
        }
      }
#endif
    }

    if (tls_opts & TLS_OPT_ENABLE_DIAGS) {
      tls_log("[info] %s: %s", str, SSL_state_string_long(ssl));
    }

  } else if (where & SSL_CB_HANDSHAKE_START) {
    if (tls_opts & TLS_OPT_ENABLE_DIAGS) {
      tls_log("[info] %s: %s", str, SSL_state_string_long(ssl));
    }

  } else if (where & SSL_CB_HANDSHAKE_DONE) {
    if (ssl == ctrl_ssl) {
      if (tls_ctrl_need_init_handshake == FALSE) {
        int reused;

        /* If this is an accepted renegotiation, log the possibly-changed
         * ciphersuite et al.
         */

        reused = SSL_session_reused((SSL *) ssl);
        tls_log("%s renegotiation accepted, using cipher %s (%d bits%s)",
          SSL_get_version(ssl), SSL_get_cipher_name(ssl),
          SSL_get_cipher_bits(ssl, NULL),
          reused > 0 ? ", resumed session" : "");
      }

      tls_ctrl_need_init_handshake = FALSE;

    } else {
      if (tls_data_need_init_handshake == FALSE) {
        /* If this is an accepted renegotiation, log the possibly-changed
         * ciphersuite et al.
         */
        tls_log("%s renegotiation accepted, using cipher %s (%d bits)",
          SSL_get_version(ssl), SSL_get_cipher_name(ssl),
          SSL_get_cipher_bits(ssl, NULL));
      }

      tls_data_need_init_handshake = FALSE;
    }

    /* Clear the flags set for server-requested renegotiations. */
    if (tls_flags & TLS_SESS_CTRL_RENEGOTIATING) {
      tls_flags &= ~TLS_SESS_CTRL_RENEGOTIATING;
    }

    if (tls_flags & ~TLS_SESS_DATA_RENEGOTIATING) {
      tls_flags &= ~TLS_SESS_DATA_RENEGOTIATING;
    }

    if (tls_opts & TLS_OPT_ENABLE_DIAGS) {
      tls_log("[info] %s: %s", str, SSL_state_string_long(ssl));
    }

  } else if (where & SSL_CB_LOOP) {
    if (tls_opts & TLS_OPT_ENABLE_DIAGS) {
      tls_log("[info] %s: %s", str, SSL_state_string_long(ssl));
    }

  } else if (where & SSL_CB_ALERT) {
    if (tls_opts & TLS_OPT_ENABLE_DIAGS) {
      str = (where & SSL_CB_READ) ? "reading" : "writing";
      tls_log("[info] %s: SSL/TLS alert %s: %s", str,
        SSL_alert_type_string_long(ret), SSL_alert_desc_string_long(ret));
    }

  } else if (where & SSL_CB_EXIT) {
    if (tls_opts & TLS_OPT_ENABLE_DIAGS) {
      if (ret == 0) {
        tls_log("[info] %s: failed in %s: %s", str,
          SSL_state_string_long(ssl), tls_get_errors());

      } else if (ret < 0 &&
                 errno != 0 &&
                 errno != EAGAIN) {
        /* Ignore EAGAIN errors */
        tls_log("[info] %s: error in %s (errno %d: %s)",
          str, SSL_state_string_long(ssl), errno, strerror(errno));
      }
    }
  }
}

#if OPENSSL_VERSION_NUMBER > 0x000907000L
static void tls_msg_cb(int io_flag, int version, int content_type,
    const void *buf, size_t buflen, SSL *ssl, void *arg) {
  char *action_str = NULL;
  char *version_str = NULL;
  char *bytes_str = buflen != 1 ? "bytes" : "byte";

  if (io_flag == 0) {
    action_str = "received";

  } else if (io_flag == 1) {
    action_str = "sent";
  }

  switch (version) {
    case SSL2_VERSION:
      version_str = "SSLv2";
      break;

    case SSL3_VERSION:
      version_str = "SSLv3";
      break;

    case TLS1_VERSION:
      version_str = "TLSv1";
      break;

#if OPENSSL_VERSION_NUMBER >= 0x10001000L
    case TLS1_1_VERSION:
      version_str = "TLSv1.1";
      break;

    case TLS1_2_VERSION:
      version_str = "TLSv1.2";
      break;
#endif

    default:
#ifdef SSL3_RT_HEADER
      /* OpenSSL calls this callback for SSL records received; filter those
       * from true "unknowns".
       */
      if (version == 0 &&
          (content_type != SSL3_RT_HEADER ||
           buflen != SSL3_RT_HEADER_LENGTH)) {
        tls_log("[msg] unknown/unsupported version: %d", version);
      }
#else
      tls_log("[msg] unknown/unsupported version: %d", version);
#endif
      break;
  }

  if (version == SSL3_VERSION ||
#if OPENSSL_VERSION_NUMBER >= 0x10001000L
      version == TLS1_1_VERSION ||
      version == TLS1_2_VERSION ||
#endif
      version == TLS1_VERSION) {

    switch (content_type) {
      case 20:
        /* ChangeCipherSpec message */
        tls_log("[msg] %s %s ChangeCipherSpec message (%u %s)",
          action_str, version_str, (unsigned int) buflen, bytes_str);
        break;

      case 21: {
        /* Alert messages */
        if (buflen == 2) {
          char *severity_str = NULL;

          /* Peek naughtily into the buffer. */
          switch (((const unsigned char *) buf)[0]) {
            case 1:
              severity_str = "warning";
              break;

            case 2:
              severity_str = "fatal";
              break;
          }

          switch (((const unsigned char *) buf)[1]) {
            case 0:
              tls_log("[msg] %s %s %s 'close_notify' Alert message (%u %s)",
                action_str, version_str, severity_str, (unsigned int) buflen,
                bytes_str);
              break;

            case 10:
              tls_log("[msg] %s %s %s 'unexpected_message' Alert message "
                "(%u %s)", action_str, version_str, severity_str,
                (unsigned int) buflen, bytes_str);
              break;

            case 20:
              tls_log("[msg] %s %s %s 'bad_record_mac' Alert message (%u %s)",
                action_str, version_str, severity_str, (unsigned int) buflen,
                bytes_str);
              break;

            case 21:
              tls_log("[msg] %s %s %s 'decryption_failed' Alert message "
                "(%u %s)", action_str, version_str, severity_str,
                (unsigned int) buflen, bytes_str);
              break;

            case 22:
              tls_log("[msg] %s %s %s 'record_overflow' Alert message (%u %s)",
                action_str, version_str, severity_str, (unsigned int) buflen,
                bytes_str);
              break;

            case 30:
              tls_log("[msg] %s %s %s 'decompression_failure' Alert message "
                "(%u %s)", action_str, version_str, severity_str,
                (unsigned int) buflen, bytes_str);
              break;

            case 40:
              tls_log("[msg] %s %s %s 'handshake_failure' Alert message "
                "(%u %s)", action_str, version_str, severity_str,
                (unsigned int) buflen, bytes_str);
              break;
          }

        } else {
          tls_log("[msg] %s %s Alert message, unknown type (%u %s)", action_str,
            version_str, (unsigned int) buflen, bytes_str);
        }

        break;
      }

      case 22: {
        /* Handshake messages */
        if (buflen > 0) {
          /* Peek naughtily into the buffer. */
          switch (((const unsigned char *) buf)[0]) {
            case 0:
              tls_log("[msg] %s %s 'HelloRequest' Handshake message (%u %s)",
                action_str, version_str, (unsigned int) buflen, bytes_str);
              break;

            case 1:
              tls_log("[msg] %s %s 'ClientHello' Handshake message (%u %s)",
                action_str, version_str, (unsigned int) buflen, bytes_str);
              break;

            case 2:
              tls_log("[msg] %s %s 'ServerHello' Handshake message (%u %s)",
                action_str, version_str, (unsigned int) buflen, bytes_str);
              break;

            case 4:
              tls_log("[msg] %s %s 'NewSessionTicket' Handshake message "
                "(%u %s)", action_str, version_str, (unsigned int) buflen,
                bytes_str);
              break;

            case 11:
              tls_log("[msg] %s %s 'Certificate' Handshake message (%u %s)",
                action_str, version_str, (unsigned int) buflen, bytes_str);
              break;

            case 12:
              tls_log("[msg] %s %s 'ServerKeyExchange' Handshake message "
                "(%u %s)", action_str, version_str, (unsigned int) buflen,
                bytes_str);
              break;

            case 13:
              tls_log("[msg] %s %s 'CertificateRequest' Handshake message "
                "(%u %s)", action_str, version_str, (unsigned int) buflen,
                bytes_str);
              break;

            case 14:
              tls_log("[msg] %s %s 'ServerHelloDone' Handshake message (%u %s)",
                action_str, version_str, (unsigned int) buflen, bytes_str);
              break;

            case 15:
              tls_log("[msg] %s %s 'CertificateVerify' Handshake message "
                "(%u %s)", action_str, version_str, (unsigned int) buflen,
                bytes_str);
              break;

            case 16:
              tls_log("[msg] %s %s 'ClientKeyExchange' Handshake message "
                "(%u %s)", action_str, version_str, (unsigned int) buflen,
                bytes_str);
              break;

            case 20:
              tls_log("[msg] %s %s 'Finished' Handshake message (%u %s)",
                action_str, version_str, (unsigned int) buflen, bytes_str);
              break;
          }

        } else {
          tls_log("[msg] %s %s Handshake message, unknown type %d (%u %s)",
            action_str, version_str, content_type, (unsigned int) buflen,
            bytes_str);
        }

        break;
      }
    }

  } else if (version == SSL2_VERSION) {
    /* SSLv2 message.  Ideally we wouldn't get these, but sometimes badly
     * behaving FTPS clients send them.
     */

    if (buflen > 0) {
      /* Peek naughtily into the buffer. */

      switch (((const unsigned char *) buf)[0]) {
        case 0: {
          /* Error */
          if (buflen > 3) {
            unsigned err_code = (((const unsigned char *) buf)[1] << 8) +
              ((const unsigned char *) buf)[2];

            switch (err_code) {
              case 0x0001:
                tls_log("[msg] %s %s 'NO-CIPHER-ERROR' Error message (%u %s)",
                  action_str, version_str, (unsigned int) buflen, bytes_str);
                break;

              case 0x0002:
                tls_log("[msg] %s %s 'NO-CERTIFICATE-ERROR' Error message "
                  "(%u %s)", action_str, version_str, (unsigned int) buflen,
                  bytes_str);
                break;

              case 0x0004:
                tls_log("[msg] %s %s 'BAD-CERTIFICATE-ERROR' Error message "
                  "(%u %s)", action_str, version_str, (unsigned int) buflen,
                  bytes_str);
                break;

              case 0x0006:
                tls_log("[msg] %s %s 'UNSUPPORTED-CERTIFICATE-TYPE-ERROR' "
                  "Error message (%u %s)", action_str, version_str,
                  (unsigned int) buflen, bytes_str);
                break;
            }

          } else {
            tls_log("[msg] %s %s Error message, unknown type %d (%u %s)",
              action_str, version_str, content_type, (unsigned int) buflen,
              bytes_str);
          }
          break;
        }

        case 1:
          tls_log("[msg] %s %s 'CLIENT-HELLO' message (%u %s)", action_str,
            version_str, (unsigned int) buflen, bytes_str);
          break;

        case 2:
          tls_log("[msg] %s %s 'CLIENT-MASTER-KEY' message (%u %s)", action_str,
            version_str, (unsigned int) buflen, bytes_str);
          break;

        case 3:
          tls_log("[msg] %s %s 'CLIENT-FINISHED' message (%u %s)", action_str,
            version_str, (unsigned int) buflen, bytes_str);
          break;

        case 4:
          tls_log("[msg] %s %s 'SERVER-HELLO' message (%u %s)", action_str,
            version_str, (unsigned int) buflen, bytes_str);
          break;

        case 5:
          tls_log("[msg] %s %s 'SERVER-VERIFY' message (%u %s)", action_str,
            version_str, (unsigned int) buflen, bytes_str);
          break;

        case 6:
          tls_log("[msg] %s %s 'SERVER-FINISHED' message (%u %s)", action_str,
            version_str, (unsigned int) buflen, bytes_str);
          break;

        case 7:
          tls_log("[msg] %s %s 'REQUEST-CERTIFICATE' message (%u %s)",
            action_str, version_str, (unsigned int) buflen, bytes_str);
          break;

        case 8:
          tls_log("[msg] %s %s 'CLIENT-CERTIFICATE' message (%u %s)",
            action_str, version_str, (unsigned int) buflen, bytes_str);
          break;
      }

    } else {
      tls_log("[msg] %s %s message (%u %s)", action_str, version_str,
        (unsigned int) buflen, bytes_str);
    }

#ifdef SSL3_RT_HEADER
  } else if (version == 0 &&
             content_type == SSL3_RT_HEADER &&
             buflen == SSL3_RT_HEADER_LENGTH) {
    tls_log("[msg] %s protocol record message (%u %s)", action_str,
      (unsigned int) buflen, bytes_str);
#endif

  } else {
    /* This case might indicate an issue with OpenSSL itself; the version
     * given to the msg_callback function was not initialized, or not set to
     * one of the recognized SSL/TLS versions.  Weird.
     */

    tls_log("[msg] %s message of unknown version %d, type %d (%u %s)",
      action_str, version, content_type, (unsigned int) buflen, bytes_str);
  }

}
#endif

static const char *get_printable_subjaltname(pool *p, const char *data,
    size_t datalen) {
  register unsigned int i;
  char *ptr, *res;
  size_t reslen = 0;

  /* First, calculate the length of the resulting printable string we'll
   * be generating.
   */

  for (i = 0; i < datalen; i++) {
    if (PR_ISPRINT(data[i])) {
      reslen++;

    } else {
      reslen += 4;
    }
  }

  /* Leave one space in the allocated string for the terminating NUL. */
  ptr = res = pcalloc(p, reslen + 1);

  for (i = 0; i < datalen; i++) {
    if (PR_ISPRINT(data[i])) {
      *(ptr++) = data[i];

    } else {
      snprintf(ptr, reslen - (ptr - res), "\\x%02x", data[i]);
      ptr += 4;
    }
  }

  return res;
}

static int tls_cert_match_dns_san(pool *p, X509 *cert, const char *dns_name) {
  int matched = 0;
#if OPENSSL_VERSION_NUMBER > 0x000907000L
  STACK_OF(GENERAL_NAME) *sans;

  sans = X509_get_ext_d2i(cert, NID_subject_alt_name, NULL, NULL);
  if (sans != NULL) {
    register int i;
    int nsans = sk_GENERAL_NAME_num(sans);

    for (i = 0; i < nsans; i++) {
      GENERAL_NAME *alt_name;

      pr_signals_handle();

      alt_name = sk_GENERAL_NAME_value(sans, i);
      if (alt_name->type == GEN_DNS) {
        char *dns_san;
        size_t dns_sanlen;

        dns_san = (char *) ASN1_STRING_data(alt_name->d.ia5);
        dns_sanlen = strlen(dns_san);

        /* Check for subjectAltName values which contain embedded NULs.
         * This can cause verification problems (spoofing), e.g. if the
         * string is "www.goodguy.com\0www.badguy.com"; the use of strcmp()
         * only checks "www.goodguy.com".
         */

        if ((size_t) ASN1_STRING_length(alt_name->d.ia5) != dns_sanlen) {
          tls_log("%s", "cert dNSName SAN contains embedded NULs, "
            "rejecting as possible spoof attempt");
          tls_log("suspicious dNSName SAN value: '%s'",
            get_printable_subjaltname(p, dns_san,
              ASN1_STRING_length(alt_name->d.dNSName)));

          GENERAL_NAME_free(alt_name);
          sk_GENERAL_NAME_free(sans);
          return 0;
        }

        if (strncasecmp(dns_name, dns_san, dns_sanlen + 1) == 0) {
          pr_trace_msg(trace_channel, 8,
            "found cert dNSName SAN matching '%s'", dns_name);
          matched = 1;

        } else {
          pr_trace_msg(trace_channel, 9,
            "cert dNSName SAN '%s' did not match '%s'", dns_san, dns_name);
        }
      }

      GENERAL_NAME_free(alt_name);
 
      if (matched == 1) {
        break;
      }
    }

    sk_GENERAL_NAME_free(sans);
  }
#endif /* OpenSSL-0.9.7 or later */

  return matched;
}

static int tls_cert_match_ip_san(pool *p, X509 *cert, const char *ipstr) {
  int matched = 0;
  STACK_OF(GENERAL_NAME) *sans;

  sans = X509_get_ext_d2i(cert, NID_subject_alt_name, NULL, NULL);
  if (sans != NULL) {
    register int i;
    int nsans = sk_GENERAL_NAME_num(sans);

    for (i = 0; i < nsans; i++) {
      GENERAL_NAME *alt_name;

      pr_signals_handle();

      alt_name = sk_GENERAL_NAME_value(sans, i);
      if (alt_name->type == GEN_IPADD) {
        unsigned char *san_data = NULL;
        int have_ipstr = FALSE, san_datalen;
#ifdef PR_USE_IPV6
        char san_ipstr[INET6_ADDRSTRLEN + 1] = {'\0'};
#else
        char san_ipstr[INET_ADDRSTRLEN + 1] = {'\0'};
#endif /* PR_USE_IPV6 */

        san_data = ASN1_STRING_data(alt_name->d.ip);
        memset(san_ipstr, '\0', sizeof(san_ipstr));

        san_datalen = ASN1_STRING_length(alt_name->d.ip);
        if (san_datalen == 4) {
          /* IPv4 address */
          snprintf(san_ipstr, sizeof(san_ipstr)-1, "%u.%u.%u.%u",
            san_data[0], san_data[1], san_data[2], san_data[3]);
          have_ipstr = TRUE;

#ifdef PR_USE_IPV6
        } else if (san_datalen == 16) {
          /* IPv6 address */

          if (pr_inet_ntop(AF_INET6, san_data, san_ipstr,
              sizeof(san_ipstr)-1) == NULL) {
            tls_log("unable to convert cert iPAddress SAN value (length %d) "
              "to IPv6 representation: %s", san_datalen, strerror(errno));

          } else {
            have_ipstr = TRUE;
          }

#endif /* PR_USE_IPV6 */
        } else {
          pr_trace_msg(trace_channel, 3,
            "unsupported cert SAN ipAddress length (%d), ignoring",
            san_datalen);
          continue;
        }

        if (have_ipstr) {
          size_t san_ipstrlen;

          san_ipstrlen = strlen(san_ipstr);

          if (strncmp(ipstr, san_ipstr, san_ipstrlen + 1) == 0) {
            pr_trace_msg(trace_channel, 8,
              "found cert iPAddress SAN matching '%s'", ipstr);
            matched = 1;
 
          } else {
            if (san_datalen == 16) {
              /* We need to handle the case where the iPAddress SAN might
               * have contained an IPv4-mapped IPv6 adress, and we're
               * comparing against an IPv4 address.
               */
              if (san_ipstrlen > 7 &&
                  strncasecmp(san_ipstr, "::ffff:", 7) == 0) {
                if (strncmp(ipstr, san_ipstr + 7, san_ipstrlen - 6) == 0) {
                  pr_trace_msg(trace_channel, 8,
                    "found cert iPAddress SAN '%s' matching '%s'",
                    san_ipstr, ipstr);
                    matched = 1;
                }
              }

            } else {
              pr_trace_msg(trace_channel, 9,
                "cert iPAddress SAN '%s' did not match '%s'", san_ipstr, ipstr);
            }
          }
        }
      }

      GENERAL_NAME_free(alt_name);
 
      if (matched == 1) {
        break;
      }
    }

    sk_GENERAL_NAME_free(sans);
  }

  return matched;
}

static int tls_cert_match_cn(pool *p, X509 *cert, const char *name,
    int allow_wildcards) {
  int matched = 0, idx = -1;
  X509_NAME *subj_name = NULL;
  X509_NAME_ENTRY *cn_entry = NULL;
  ASN1_STRING *cn_asn1 = NULL;
  char *cn_str = NULL;
  size_t cn_len = 0;

  /* Find the position of the CommonName (CN) field within the Subject of
   * the cert.
   */
  subj_name = X509_get_subject_name(cert);
  if (subj_name == NULL) {
    pr_trace_msg(trace_channel, 12,
      "unable to check certificate CommonName against '%s': "
      "unable to get Subject", name);
    return 0;
  }

  idx = X509_NAME_get_index_by_NID(subj_name, NID_commonName, -1);
  if (idx < 0) {
    pr_trace_msg(trace_channel, 12,
      "unable to check certificate CommonName against '%s': "
      "no CommoName atribute found", name);
    return 0;
  }

  cn_entry = X509_NAME_get_entry(subj_name, idx);
  if (cn_entry == NULL) {
    pr_trace_msg(trace_channel, 12,
      "unable to check certificate CommonName against '%s': "
      "error obtaining CommoName atribute found: %s", name, tls_get_errors());
    return 0;
  }

  /* Convert the CN field to a string, by way of an ASN1 object. */
  cn_asn1 = X509_NAME_ENTRY_get_data(cn_entry);
  if (cn_asn1 == NULL) {
    pr_trace_msg(trace_channel, 12,
      "unable to check certificate CommonName against '%s': "
      "error converting CommoName atribute to ASN.1: %s", name,
      tls_get_errors());
    return 0;
  }

  cn_str = (char *) ASN1_STRING_data(cn_asn1);

  /* Check for CommonName values which contain embedded NULs.  This can cause
   * verification problems (spoofing), e.g. if the string is
   * "www.goodguy.com\0www.badguy.com"; the use of strcmp() only checks
   * "www.goodguy.com".
   */

  cn_len = strlen(cn_str);

  if ((size_t) ASN1_STRING_length(cn_asn1) != cn_len) {
    tls_log("%s", "cert CommonName contains embedded NULs, rejecting as "
      "possible spoof attempt");
    tls_log("suspicious CommonName value: '%s'",
      get_printable_subjaltname(p, (const char *) cn_str,
        ASN1_STRING_length(cn_asn1)));
    return 0;
  }

  /* Yes, this is deliberately a case-insensitive comparison.  Most CNs
   * contain a hostname (case-insensitive); if they contain an IP address,
   * the case-insensitivity won't hurt anything.  In fact, it's needed for
   * e.g. IPv6 addresses.
   */
  if (strncasecmp(name, cn_str, cn_len + 1) == 0) {
    matched = 1;
  }

  if (matched == 0 &&
      allow_wildcards) {

    /* XXX Implement wildcard checking. */
  }
 
  return matched;
}

static int tls_check_client_cert(SSL *ssl, conn_t *conn) {
  X509 *cert = NULL;
  unsigned char have_cn = FALSE, have_dns_ext = FALSE, have_ipaddr_ext = FALSE;
  int ok = -1;

  /* Only perform these more stringent checks if asked to verify clients. */
  if (!(tls_flags & TLS_SESS_VERIFY_CLIENT_REQUIRED)) {
    return 0;
  }

  /* Only perform these checks is configured to do so. */
  if (!(tls_opts & TLS_OPT_VERIFY_CERT_FQDN) &&
      !(tls_opts & TLS_OPT_VERIFY_CERT_IP_ADDR) &&
      !(tls_opts & TLS_OPT_VERIFY_CERT_CN)) {
    return 0;
  }

  cert = SSL_get_peer_certificate(ssl);
  if (cert == NULL) {
    /* This can be null in the case where some anonymous (insecure)
     * cipher suite was used.
     */
    tls_log("unable to verify '%s': client did not provide certificate",
      conn->remote_name);
    return -1;
  }

  /* Check the DNS SANs if configured. */
  if (tls_opts & TLS_OPT_VERIFY_CERT_FQDN) {
    int matched;

    matched = tls_cert_match_dns_san(conn->pool, cert, conn->remote_name);
    if (matched == 0) {
      tls_log("client cert dNSName SANs do not match remote name '%s'",
        conn->remote_name);
      return -1;

    } else {
      tls_log("client cert dNSName SAN matches remote name '%s'",
        conn->remote_name);
      have_dns_ext = TRUE;
      ok = 1;
    }
  }

  /* Check the IP SANs, if configured. */
  if (tls_opts & TLS_OPT_VERIFY_CERT_IP_ADDR) {
    int matched;

    matched = tls_cert_match_ip_san(conn->pool, cert,
      pr_netaddr_get_ipstr(conn->remote_addr));
    if (matched == 0) {
      tls_log("client cert iPAddress SANs do not match client IP '%s'",
        pr_netaddr_get_ipstr(conn->remote_addr));
      return -1;

    } else {
      tls_log("client cert iPAddress SAN matches client IP '%s'",
        pr_netaddr_get_ipstr(conn->remote_addr));
      have_ipaddr_ext = TRUE;
      ok = 1;
    }
  }

  /* Check the CN (Common Name) if configured. */
  if (tls_opts & TLS_OPT_VERIFY_CERT_CN) {
    int matched;

    matched = tls_cert_match_cn(conn->pool, cert, conn->remote_name, TRUE);
    if (matched == 0) {
      tls_log("client cert CommonName does not match client FQDN '%s'",
        conn->remote_name);
      return -1;

    } else {
      tls_log("client cert CommonName matches client FQDN '%s'",
        conn->remote_name);
      have_cn = TRUE;
      ok = 1;
    }
  }

  if ((tls_opts & TLS_OPT_VERIFY_CERT_CN) &&
      !have_cn) {
    tls_log("%s", "client cert missing required X509v3 CommonName");
  }

  if ((tls_opts & TLS_OPT_VERIFY_CERT_FQDN) &&
      !have_dns_ext) {
    tls_log("%s", "client cert missing required X509v3 SubjectAltName dNSName");
  }

  if ((tls_opts & TLS_OPT_VERIFY_CERT_IP_ADDR) &&
      !have_ipaddr_ext) {
    tls_log("%s", "client cert missing required X509v3 SubjectAltName iPAddress");
  }

  X509_free(cert);
  return ok;
}

static int tls_check_server_cert(SSL *ssl, conn_t *conn) {
  X509 *cert = NULL;
  int ok = -1;
  long verify_result;

  /* Only perform these more stringent checks if asked to verify servers. */
  if (!(tls_flags & TLS_SESS_VERIFY_SERVER) &&
      !(tls_flags & TLS_SESS_VERIFY_SERVER_NO_DNS)) {
    return 0;
  }

  /* Check SSL_get_verify_result */
  verify_result = SSL_get_verify_result(ssl);
  if (verify_result != X509_V_OK) {
    tls_log("unable to verify '%s' server certificate: %s",
      conn->remote_name, X509_verify_cert_error_string(verify_result));
    return -1;
  }

  cert = SSL_get_peer_certificate(ssl);
  if (cert == NULL) {
    /* This can be null in the case where some anonymous (insecure)
     * cipher suite was used.
     */
    tls_log("unable to verify '%s': server did not provide certificate",
      conn->remote_name);
    return -1;
  }

  /* XXX If using OpenSSL-1.0.2/1.1.0, we might be able to use: 
   * X509_match_host() and X509_match_ip()/X509_match_ip_asc().
   */

  ok = tls_cert_match_ip_san(conn->pool, cert,
    pr_netaddr_get_ipstr(conn->remote_addr));
  if (ok == 0) {
    ok = tls_cert_match_cn(conn->pool, cert,
      pr_netaddr_get_ipstr(conn->remote_addr), FALSE);
  }

  if (ok == 0 &&
      !(tls_flags & TLS_SESS_VERIFY_SERVER_NO_DNS)) {
    int reverse_dns;
    const char *remote_name;
    pr_netaddr_t *remote_addr;

    reverse_dns = pr_netaddr_set_reverse_dns(TRUE);

    pr_netaddr_clear_ipcache(pr_netaddr_get_ipstr(conn->remote_addr));

    remote_addr = (pr_netaddr_t *) conn->remote_addr;
    remote_addr->na_have_dnsstr = FALSE;

    remote_name = pr_netaddr_get_dnsstr(conn->remote_addr);
    pr_netaddr_set_reverse_dns(reverse_dns);

    ok = tls_cert_match_dns_san(conn->pool, cert, remote_name);
    if (ok == 0) {
      ok = tls_cert_match_cn(conn->pool, cert, remote_name, TRUE);
    }
  }

  X509_free(cert);
  return ok;
}

struct tls_pkey_data {
  server_rec *s;
  int flags;
  char *buf;
  size_t buflen, bufsz;
  const char *prompt;
};

static void tls_prepare_provider_fds(int stdout_fd, int stderr_fd) {
  unsigned long nfiles = 0;
  register unsigned int i = 0;
  struct rlimit rlim;

  if (stdout_fd != STDOUT_FILENO) {
    if (dup2(stdout_fd, STDOUT_FILENO) < 0)
      tls_log("error duping fd %d to stdout: %s", stdout_fd, strerror(errno));

    close(stdout_fd);
  }

  if (stderr_fd != STDERR_FILENO) {
    if (dup2(stderr_fd, STDERR_FILENO) < 0)
      tls_log("error duping fd %d to stderr: %s", stderr_fd, strerror(errno));

    close(stderr_fd);
  }

  /* Make sure not to pass on open file descriptors. For stdout and stderr,
   * we dup some pipes, so that we can capture what the command may write
   * to stdout or stderr.  The stderr output will be logged to the TLSLog.
   *
   * First, use getrlimit() to obtain the maximum number of open files
   * for this process -- then close that number.
   */
#if defined(RLIMIT_NOFILE) || defined(RLIMIT_OFILE)
# if defined(RLIMIT_NOFILE)
  if (getrlimit(RLIMIT_NOFILE, &rlim) < 0) {
# elif defined(RLIMIT_OFILE)
  if (getrlimit(RLIMIT_OFILE, &rlim) < 0) {
# endif
    /* Ignore ENOSYS (and EPERM, since some libc's use this as ENOSYS). */
    if (errno != ENOSYS &&
        errno != EPERM) {
      tls_log("getrlimit error: %s", strerror(errno));
    }

    /* Pick some arbitrary high number. */
    nfiles = 255;

  } else
    nfiles = (unsigned long) rlim.rlim_max;
#else /* no RLIMIT_NOFILE or RLIMIT_OFILE */
   nfiles = 255;
#endif

  if (nfiles > 255)
    nfiles = 255;

  /* Close the "non-standard" file descriptors. */
  for (i = 3; i < nfiles; i++)
    (void) close(i);

  return;
}

static void tls_prepare_provider_pipes(int *stdout_pipe, int *stderr_pipe) {
  if (pipe(stdout_pipe) < 0) {
    tls_log("error opening stdout pipe: %s", strerror(errno));
    stdout_pipe[0] = -1;
    stdout_pipe[1] = STDOUT_FILENO;

  } else {
    if (fcntl(stdout_pipe[0], F_SETFD, FD_CLOEXEC) < 0)
      tls_log("error setting close-on-exec flag on stdout pipe read fd: %s",
        strerror(errno));

    if (fcntl(stdout_pipe[1], F_SETFD, 0) < 0)
      tls_log("error setting close-on-exec flag on stdout pipe write fd: %s",
        strerror(errno));
  }

  if (pipe(stderr_pipe) < 0) {
    tls_log("error opening stderr pipe: %s", strerror(errno));
    stderr_pipe[0] = -1;
    stderr_pipe[1] = STDERR_FILENO;

  } else {
    if (fcntl(stderr_pipe[0], F_SETFD, FD_CLOEXEC) < 0)
      tls_log("error setting close-on-exec flag on stderr pipe read fd: %s",
        strerror(errno));

    if (fcntl(stderr_pipe[1], F_SETFD, 0) < 0)
      tls_log("error setting close-on-exec flag on stderr pipe write fd: %s",
        strerror(errno));
  }
}

static int tls_exec_passphrase_provider(server_rec *s, char *buf, int buflen,
    int flags) {
  pid_t pid;
  int status;
  int stdout_pipe[2], stderr_pipe[2];

  struct sigaction sa_ignore, sa_intr, sa_quit;
  sigset_t set_chldmask, set_save;

  /* Prepare signal dispositions. */
  sa_ignore.sa_handler = SIG_IGN;
  sigemptyset(&sa_ignore.sa_mask);
  sa_ignore.sa_flags = 0;

  if (sigaction(SIGINT, &sa_ignore, &sa_intr) < 0) {
    return -1;
  }

  if (sigaction(SIGQUIT, &sa_ignore, &sa_quit) < 0) {
    return -1;
  }

  sigemptyset(&set_chldmask);
  sigaddset(&set_chldmask, SIGCHLD);

  if (sigprocmask(SIG_BLOCK, &set_chldmask, &set_save) < 0) {
    return -1;
  }

  tls_prepare_provider_pipes(stdout_pipe, stderr_pipe);

  pid = fork();
  if (pid < 0) {
    int xerrno = errno;

    pr_log_pri(PR_LOG_ALERT,
      MOD_TLS_VERSION ": error: unable to fork: %s", strerror(xerrno));

    errno = xerrno;
    status = -1;

  } else if (pid == 0) {
    char nbuf[32];
    pool *tmp_pool;
    char *stdin_argv[4];

    /* Child process */
    session.pid = getpid();

    /* Note: there is no need to clean up this temporary pool, as we've
     * forked.  If the exec call succeeds, this child process will exit
     * normally, and its process space recovered by the OS.  If the exec
     * call fails, we still exit, and the process space is recovered by
     * the OS.  Either way, the memory will be cleaned up without need for
     * us to do it explicitly (unless one wanted to be pedantic about it,
     * of course).
     */
    tmp_pool = make_sub_pool(s->pool);

    /* Restore previous signal actions. */
    sigaction(SIGINT, &sa_intr, NULL);
    sigaction(SIGQUIT, &sa_quit, NULL);
    sigprocmask(SIG_SETMASK, &set_save, NULL);

    stdin_argv[0] = pstrdup(tmp_pool, tls_passphrase_provider);

    memset(nbuf, '\0', sizeof(nbuf));
    snprintf(nbuf, sizeof(nbuf)-1, "%u", (unsigned int) s->ServerPort);
    nbuf[sizeof(nbuf)-1] = '\0';
    stdin_argv[1] = pstrcat(tmp_pool, s->ServerName, ":", nbuf, NULL);

    if (flags & TLS_PASSPHRASE_FL_RSA_KEY) {
      stdin_argv[2] = pstrdup(tmp_pool, "RSA");

    } else if (flags & TLS_PASSPHRASE_FL_DSA_KEY) {
      stdin_argv[2] = pstrdup(tmp_pool, "DSA");

    } else if (flags & TLS_PASSPHRASE_FL_EC_KEY) {
      stdin_argv[2] = pstrdup(tmp_pool, "EC");

    } else if (flags & TLS_PASSPHRASE_FL_PKCS12_PASSWD) {
      stdin_argv[2] = pstrdup(tmp_pool, "PKCS12");
    }

    stdin_argv[3] = NULL;

    PRIVS_ROOT

    pr_trace_msg(trace_channel, 17,
      "executing '%s' with uid %lu (euid %lu), gid %lu (egid %lu)",
      tls_passphrase_provider,
      (unsigned long) getuid(), (unsigned long) geteuid(),
      (unsigned long) getgid(), (unsigned long) getegid());

    pr_log_debug(DEBUG6, MOD_TLS_VERSION
      ": executing '%s' with uid %lu (euid %lu), gid %lu (egid %lu)",
      tls_passphrase_provider,
      (unsigned long) getuid(), (unsigned long) geteuid(),
      (unsigned long) getgid(), (unsigned long) getegid());

    /* Prepare the file descriptors that the process will inherit. */
    tls_prepare_provider_fds(stdout_pipe[1], stderr_pipe[1]);

    errno = 0;
    execv(tls_passphrase_provider, stdin_argv);

    /* Since all previous file descriptors (including those for log files)
     * have been closed, and root privs have been revoked, there's little
     * chance of directing a message of execv() failure to proftpd's log
     * files.  execv() only returns if there's an error; the only way we
     * can signal this to the waiting parent process is to exit with a
     * non-zero value (the value of errno will do nicely).
     */

    exit(errno);

  } else {
    int res;
    int maxfd, fds, send_sigterm = 1;
    fd_set readfds;
    time_t start_time = time(NULL);
    struct timeval tv;

    /* Parent process */

    close(stdout_pipe[1]);
    close(stderr_pipe[1]);

    maxfd = (stderr_pipe[0] > stdout_pipe[0]) ?
      stderr_pipe[0] : stdout_pipe[0];

    res = waitpid(pid, &status, WNOHANG);
    while (res <= 0) {
      if (res < 0) {
        if (errno != EINTR) {
          pr_log_debug(DEBUG2, MOD_TLS_VERSION
            ": passphrase provider error: unable to wait for pid %u: %s",
            (unsigned int) pid, strerror(errno));
          status = -1;
          break;

        } else {
          pr_signals_handle();
        }
      }

      /* Check the time elapsed since we started. */
      if ((time(NULL) - start_time) > TLS_PASSPHRASE_TIMEOUT) {

        /* Send TERM, the first time, to be polite. */
        if (send_sigterm) {
          send_sigterm = 0;
          pr_log_debug(DEBUG6, MOD_TLS_VERSION
            ": '%s' has exceeded the timeout (%lu seconds), sending "
            "SIGTERM (signal %d)", tls_passphrase_provider,
            (unsigned long) TLS_PASSPHRASE_TIMEOUT, SIGTERM);
          kill(pid, SIGTERM);

        } else {
          /* The child is still around?  Terminate with extreme prejudice. */
          pr_log_debug(DEBUG6, MOD_TLS_VERSION
            ": '%s' has exceeded the timeout (%lu seconds), sending "
            "SIGKILL (signal %d)", tls_passphrase_provider,
            (unsigned long) TLS_PASSPHRASE_TIMEOUT, SIGKILL);
          kill(pid, SIGKILL);
        }
      }

      /* Select on the pipe read fds, to see if the child has anything
       * to tell us.
       */
      FD_ZERO(&readfds);

      FD_SET(stdout_pipe[0], &readfds);
      FD_SET(stderr_pipe[0], &readfds);

      /* Note: this delay should be configurable somehow. */
      tv.tv_sec = 2L;
      tv.tv_usec = 0L;

      fds = select(maxfd + 1, &readfds, NULL, NULL, &tv);

      if (fds == -1 &&
          errno == EINTR) {
        pr_signals_handle();
      }

      if (fds > 0) {
        /* The child sent us something.  How thoughtful. */

        if (FD_ISSET(stdout_pipe[0], &readfds)) {
          res = read(stdout_pipe[0], buf, buflen);
          if (res > 0) {
            buf[buflen-1] = '\0';

            while (res &&
                   (buf[res-1] == '\r' ||
                    buf[res-1] == '\n')) {
              pr_signals_handle();
              res--;
            }
            buf[res] = '\0';

            pr_trace_msg(trace_channel, 18, "read passphrase from '%s'",
              tls_passphrase_provider);

          } else if (res < 0) {
            int xerrno = errno;

            pr_trace_msg(trace_channel, 3,
              "error reading stdout from '%s': %s",
              tls_passphrase_provider, strerror(xerrno));

            pr_log_debug(DEBUG2, MOD_TLS_VERSION
              ": error reading stdout from '%s': %s",
              tls_passphrase_provider, strerror(xerrno));
          }
        }

        if (FD_ISSET(stderr_pipe[0], &readfds)) {
          long stderrlen, stderrsz;
          char *stderrbuf;
          pool *tmp_pool = make_sub_pool(s->pool);

          stderrbuf = pr_fsio_getpipebuf(tmp_pool, stderr_pipe[0], &stderrsz);
          memset(stderrbuf, '\0', stderrsz);

          stderrlen = read(stderr_pipe[0], stderrbuf, stderrsz-1);
          if (stderrlen > 0) {
            while (stderrlen &&
                   (stderrbuf[stderrlen-1] == '\r' ||
                    stderrbuf[stderrlen-1] == '\n')) {
              stderrlen--;
            }
            stderrbuf[stderrlen] = '\0';

            pr_log_debug(DEBUG5, MOD_TLS_VERSION
              ": stderr from '%s': %s", tls_passphrase_provider,
              stderrbuf);

          } else if (res < 0) {
            pr_log_debug(DEBUG2, MOD_TLS_VERSION
              ": error reading stderr from '%s': %s",
              tls_passphrase_provider, strerror(errno));
          }

          destroy_pool(tmp_pool);
          tmp_pool = NULL;
        }
      }

      res = waitpid(pid, &status, WNOHANG);
    }
  }

  /* Restore the previous signal actions. */
  if (sigaction(SIGINT, &sa_intr, NULL) < 0) {
    return -1;
  }

  if (sigaction(SIGQUIT, &sa_quit, NULL) < 0) {
    return -1; 
  }

  if (sigprocmask(SIG_SETMASK, &set_save, NULL) < 0) {
    return -1;
  }

  if (WIFSIGNALED(status)) {
    pr_log_debug(DEBUG2, MOD_TLS_VERSION
      ": '%s' died from signal %d", tls_passphrase_provider,
      WTERMSIG(status));
    errno = EPERM;
    return -1;
  }

  return 0;
}

static int tls_passphrase_cb(char *buf, int buflen, int rwflag, void *d) {
  static int need_banner = TRUE;
  struct tls_pkey_data *pdata = d;

  if (tls_passphrase_provider == NULL) {
    register unsigned int attempt;
    int pwlen = 0;

    tls_log("requesting passphrase from admin");

    /* Similar to Apache's mod_ssl, we want to be nice, and display an
     * informative message to the proftpd admin, telling them for what
     * server they are being requested to provide a passphrase.  
     */

    if (need_banner) {
      fprintf(stderr, "\nPlease provide passphrases for these encrypted certificate keys:\n");
      need_banner = FALSE;
    }

    /* You get three attempts at entering the passphrase correctly. */
    for (attempt = 0; attempt < 3; attempt++) {
      int res;

      /* Always handle signals in a loop. */
      pr_signals_handle();

      res = EVP_read_pw_string(buf, buflen, pdata->prompt, TRUE);

      /* A return value of zero from EVP_read_pw_string() means success; -1
       * means a system error occurred, and 1 means user interaction problems.
       */
      if (res != 0) {
        fprintf(stderr, "\nPassphrases do not match.  Please try again.\n");
        continue;
      }

      /* Ensure that the buffer is NUL-terminated. */
      buf[buflen-1] = '\0';
      pwlen = strlen(buf);
      if (pwlen < 1) {
        fprintf(stderr, "Error: passphrase must be at least one character\n");

      } else {
        sstrncpy(pdata->buf, buf, pdata->bufsz);
        pdata->buflen = pwlen;

        return pwlen;
      }
    }

  } else {
    tls_log("requesting passphrase from '%s'", tls_passphrase_provider);

    if (tls_exec_passphrase_provider(pdata->s, buf, buflen, pdata->flags) < 0) {
      tls_log("error obtaining passphrase from '%s': %s",
        tls_passphrase_provider, strerror(errno));

    } else {
      /* Ensure that the buffer is NUL-terminated. */
      buf[buflen-1] = '\0';

      sstrncpy(pdata->buf, buf, pdata->bufsz);
      pdata->buflen = strlen(buf);

      return pdata->buflen;
    }
  }

#if OPENSSL_VERSION_NUMBER < 0x00908001
  PEMerr(PEM_F_DEF_CALLBACK, PEM_R_PROBLEMS_GETTING_PASSWORD);
#else
  PEMerr(PEM_F_PEM_DEF_CALLBACK, PEM_R_PROBLEMS_GETTING_PASSWORD);
#endif

  pr_memscrub(buf, buflen);
  return -1;
}

static int prompt_fd = -1;

static void set_prompt_fds(void) {

  /* Reconnect stderr to the term because proftpd connects stderr, earlier,
   * to the general stderr logfile.
   */
  prompt_fd = open("/dev/null", O_WRONLY);
  if (prompt_fd == -1) {
    /* This is an arbitrary, meaningless placeholder number. */
    prompt_fd = 76;
  }

  dup2(STDERR_FILENO, prompt_fd);
  dup2(STDOUT_FILENO, STDERR_FILENO);
}

static void restore_prompt_fds(void) {
  dup2(prompt_fd, STDERR_FILENO);
  close(prompt_fd);
  prompt_fd = -1;
}

static int tls_get_pkcs12_passwd(server_rec *s, FILE *fp, const char *prompt,
    char *buf, size_t bufsz, int flags, struct tls_pkey_data *pdata) {
  EVP_PKEY *pkey = NULL;
  X509 *cert = NULL;
  PKCS12 *p12 = NULL;
  char *passwd = NULL;
  int res, ok = FALSE;

  p12 = d2i_PKCS12_fp(fp, NULL);
  if (p12 != NULL) {

    /* Check if a password is needed. */
    res = PKCS12_verify_mac(p12, NULL, 0);
    if (res == 1) {
      passwd = NULL;

    } else if (res == 0) {
      res = PKCS12_verify_mac(p12, "", 0);
      if (res == 1) {
        passwd = "";
      }
    }

    if (res == 0) {
      register unsigned int attempt;

      /* This PKCS12 file is password-protected; need to get the password
       * from the admin.
       */
      for (attempt = 0; attempt < 3; attempt++) {
        int len = -1;

        /* Always handle signals in a loop. */
        pr_signals_handle();

        /* Clear the error queue at the start of the loop. */
        ERR_clear_error();

        len = tls_passphrase_cb(buf, bufsz, 0, pdata);
        if (len > 0) {
          res = PKCS12_verify_mac(p12, buf, -1);
          if (res == 1) {
#if OPENSSL_VERSION_NUMBER >= 0x000905000L
            /* Use the obtained password as additional entropy, ostensibly
             * unknown to attackers who may be watching the network, for
             * OpenSSL's PRNG.
             *
             * Human language gives about 2-3 bits of entropy per byte
             * (as per RFC1750).
             */
            RAND_add(buf, pdata->buflen, pdata->buflen * 0.25);
#endif

            res = PKCS12_parse(p12, buf, &pkey, &cert, NULL);
            if (res != 1) {
              PKCS12_free(p12);
              return -1;
            }

            ok = TRUE;
            break;
          }
        }
 
        fprintf(stderr, "\nWrong password for this PKCS12 file.  Please try again.\n");
      }
    } else {
      res = PKCS12_parse(p12, passwd, &pkey, &cert, NULL);
      if (res != 1) {
        PKCS12_free(p12);
        return -1;
      }

      ok = TRUE;
    }

  } else {
    fprintf(stderr, "\nUnable to read PKCS12 file.\n");
    return -1;
  }

  /* Now we should have an EVP_PKEY (which may or may not need a passphrase),
   * and a cert.  We don't really care about the cert right now.  But we
   * DO need to get the passphrase for the private key.  Do this by writing
   * the key to a BIO, then calling tls_get_passphrase() for that BIO.
   *
   * It looks like OpenSSL's pkcs12 command-line tool does not allow
   * passphrase-protected keys to be written into a PKCS12 structure;
   * the key is decrypted first (hence, probably, the password protection 
   * for the entire PKCS12 structure).  Can the same be assumed to be true
   * for PKCS12 files created via other applications?
   *
   * For now, assume yes, that all PKCS12 files will have private keys which
   * are not encrypted.  If this is found to NOT be the case, then we
   * will need to write the obtained private key out to a BIO somehow,
   * then call tls_get_passphrase() on that BIO, rather than on a path.
   */

  if (cert)
    X509_free(cert);

  if (pkey)
    EVP_PKEY_free(pkey);

  if (p12)
    PKCS12_free(p12);

  if (!ok) {
#if OPENSSL_VERSION_NUMBER < 0x00908001
    PEMerr(PEM_F_DEF_CALLBACK, PEM_R_PROBLEMS_GETTING_PASSWORD);
#else
    PEMerr(PEM_F_PEM_DEF_CALLBACK, PEM_R_PROBLEMS_GETTING_PASSWORD);
#endif
    return -1;
  }

  ERR_clear_error();
  return res;
}

static int tls_get_passphrase(server_rec *s, const char *path,
    const char *prompt, char *buf, size_t bufsz, int flags) {
  FILE *keyf = NULL;
  EVP_PKEY *pkey = NULL;
  struct tls_pkey_data pdata;
  register unsigned int attempt;

  if (path) {
    int fd, res, xerrno;

    /* Open an fp on the cert file. */
    PRIVS_ROOT
    fd = open(path, O_RDONLY);
    xerrno = errno;
    PRIVS_RELINQUISH

    if (fd < 0) {
      SYSerr(SYS_F_FOPEN, xerrno);
      return -1;
    }

    /* Make sure the fd isn't one of the big three. */
    if (fd <= STDERR_FILENO) {
      res = pr_fs_get_usable_fd(fd);
      if (res >= 0) {
        close(fd);
        fd = res;
      }
    }

    keyf = fdopen(fd, "r");
    if (keyf == NULL) {
      xerrno = errno;

      (void) close(fd);
      SYSerr(SYS_F_FOPEN, xerrno);
      return -1;
    }

    /* As the file contains sensitive data, we do not want it lingering
     * around in stdio buffers.
     */
    (void) setvbuf(keyf, NULL, _IONBF, 0);
  }

  pdata.s = s;
  pdata.flags = flags;
  pdata.buf = buf;
  pdata.buflen = 0;
  pdata.bufsz = bufsz;
  pdata.prompt = prompt;

  set_prompt_fds();

  if (flags & TLS_PASSPHRASE_FL_PKCS12_PASSWD) {
    int res;

    res = tls_get_pkcs12_passwd(s, keyf, prompt, buf, bufsz, flags, &pdata);

    if (keyf != NULL) {
      fclose(keyf);
      keyf = NULL;
    }

    /* Restore the normal stderr logging. */
    restore_prompt_fds();

    return res;
  }

  /* The user gets three tries to enter the correct passphrase. */
  for (attempt = 0; attempt < 3; attempt++) {

    /* Always handle signals in a loop. */
    pr_signals_handle();

    /* Clear the error queue at the start of the loop. */
    ERR_clear_error();

    pkey = PEM_read_PrivateKey(keyf, NULL, tls_passphrase_cb, &pdata);
    if (pkey != NULL) {
      break;
    }

    if (keyf != NULL) {
      fseek(keyf, 0, SEEK_SET);
    }

    fprintf(stderr, "\nWrong passphrase for this key.  Please try again.\n");
  }

  if (keyf) {
    fclose(keyf);
    keyf = NULL;
  }

  /* Restore the normal stderr logging. */
  restore_prompt_fds();

  if (pkey == NULL) {
    return -1;
  }

  EVP_PKEY_free(pkey);

  if (pdata.buflen > 0) {
#if OPENSSL_VERSION_NUMBER >= 0x000905000L
    /* Use the obtained passphrase as additional entropy, ostensibly
     * unknown to attackers who may be watching the network, for
     * OpenSSL's PRNG.
     *
     * Human language gives about 2-3 bits of entropy per byte (RFC1750).
     */
    RAND_add(buf, pdata.buflen, pdata.buflen * 0.25);
#endif

#ifdef HAVE_MLOCK
    PRIVS_ROOT
    if (mlock(buf, bufsz) < 0) {
      pr_log_debug(DEBUG1, MOD_TLS_VERSION
        ": error locking passphrase into memory: %s", strerror(errno));

    } else {
      pr_log_debug(DEBUG1, MOD_TLS_VERSION ": passphrase locked into memory");
    }
    PRIVS_RELINQUISH
#endif
  }

  return pdata.buflen;
}

static int tls_handshake_timeout_cb(CALLBACK_FRAME) {
  tls_handshake_timed_out = TRUE;
  return 0;
}

static tls_pkey_t *tls_lookup_pkey(void) {
  tls_pkey_t *k, *pkey = NULL;

  for (k = tls_pkey_list; k; k = k->next) {

    /* If this pkey matches the current server_rec, mark it and move on. */
    if (k->server == main_server) {

#ifdef HAVE_MLOCK
      /* mlock() the passphrase memory areas again; page locks are not
       * inherited across forks.
       */
      PRIVS_ROOT
      if (k->rsa_pkey != NULL &&
          k->rsa_passlen > 0) {
        if (mlock(k->rsa_pkey, k->pkeysz) < 0) {
          tls_log("error locking passphrase into memory: %s", strerror(errno));
        }
      }

      if (k->dsa_pkey != NULL &&
          k->dsa_passlen > 0) {
        if (mlock(k->dsa_pkey, k->pkeysz) < 0) {
          tls_log("error locking passphrase into memory: %s", strerror(errno));
        }
      }

# ifdef PR_USE_OPENSSL_ECC
      if (k->ec_pkey != NULL &&
          k->ec_passlen > 0) {
        if (mlock(k->ec_pkey, k->pkeysz) < 0) {
          tls_log("error locking passphrase into memory: %s", strerror(errno));
        }
      }
# endif /* PR_USE_OPENSSL_ECC */

      if (k->pkcs12_passwd != NULL &&
          k->pkcs12_passlen > 0) {
        if (mlock(k->pkcs12_passwd, k->pkeysz) < 0) {
          tls_log("error locking password into memory: %s", strerror(errno));
        }
      }
      PRIVS_RELINQUISH
#endif /* HAVE_MLOCK */

      pkey = k;
      continue;
    }

    /* Otherwise, scrub the passphrase's memory areas. */
    if (k->rsa_pkey != NULL) {
      pr_memscrub(k->rsa_pkey, k->pkeysz);
      free(k->rsa_pkey_ptr);
      k->rsa_pkey = k->rsa_pkey_ptr = NULL;
      k->rsa_passlen = 0;
    }

    if (k->dsa_pkey != NULL) {
      pr_memscrub(k->dsa_pkey, k->pkeysz);
      free(k->dsa_pkey_ptr);
      k->dsa_pkey = k->dsa_pkey_ptr = NULL;
      k->dsa_passlen = 0;
    }

# ifdef PR_USE_OPENSSL_ECC
    if (k->ec_pkey != NULL) {
      pr_memscrub(k->ec_pkey, k->pkeysz);
      free(k->ec_pkey_ptr);
      k->ec_pkey = k->ec_pkey_ptr = NULL;
      k->ec_passlen = 0;
    }
# endif /* PR_USE_OPENSSL_ECC */

    if (k->pkcs12_passwd != NULL) {
      pr_memscrub(k->pkcs12_passwd, k->pkeysz);
      free(k->pkcs12_passwd_ptr);
      k->pkcs12_passwd = k->pkcs12_passwd_ptr = NULL;
      k->pkcs12_passlen = 0;
    }
  }

  return pkey;
}

static int tls_pkey_cb(char *buf, int buflen, int rwflag, void *data) {
  tls_pkey_t *k;

  if (data == NULL) {
    return 0;
  }

  k = (tls_pkey_t *) data;

  if ((k->flags & TLS_PKEY_USE_RSA) && k->rsa_pkey) {
    sstrncpy(buf, k->rsa_pkey, buflen);
    buf[buflen - 1] = '\0';
    return strlen(buf);
  }

  if ((k->flags & TLS_PKEY_USE_DSA) && k->dsa_pkey) {
    sstrncpy(buf, k->dsa_pkey, buflen);
    buf[buflen - 1] = '\0';
    return strlen(buf);
  }

#ifdef PR_USE_OPENSSL_ECC
  if ((k->flags & TLS_PKEY_USE_EC) && k->ec_pkey) {
    sstrncpy(buf, k->ec_pkey, buflen);
    buf[buflen - 1] = '\0';
    return strlen(buf);
  }
#endif /* PR_USE_OPENSSL_ECC */

  return 0;
}

static void tls_scrub_pkeys(void) {
  tls_pkey_t *k;
  unsigned int passphrase_count = 0;

  if (tls_pkey_list == NULL) {
    return;
  }

  /* Scrub and free all passphrases in memory. */
  for (k = tls_pkey_list; k; k = k->next) {
    if (k->rsa_pkey != NULL &&
        k->rsa_passlen > 0) {
      passphrase_count++;
    }

    if (k->dsa_pkey != NULL &&
        k->dsa_passlen > 0) {
      passphrase_count++;
    }

#ifdef PR_USE_OPENSSL_ECC
    if (k->ec_pkey != NULL &&
        k->ec_passlen > 0) {
      passphrase_count++;
    }
#endif /* PR_USE_OPENSSL_ECC */

    if (k->pkcs12_passwd != NULL &&
        k->pkcs12_passlen > 0) {
      passphrase_count++;
    }
  }

  if (passphrase_count == 0) {
    tls_pkey_list = NULL;
    tls_npkeys = 0;
    return;
  }

  pr_log_debug(DEBUG5, MOD_TLS_VERSION
    ": scrubbing %u %s from memory", passphrase_count,
    passphrase_count != 1 ? "passphrases" : "passphrase");

  for (k = tls_pkey_list; k; k = k->next) {
    if (k->rsa_pkey != NULL) {
      pr_memscrub(k->rsa_pkey, k->pkeysz);
      free(k->rsa_pkey_ptr);
      k->rsa_pkey = k->rsa_pkey_ptr = NULL;
      k->rsa_passlen = 0;
    }

    if (k->dsa_pkey != NULL) {
      pr_memscrub(k->dsa_pkey, k->pkeysz);
      free(k->dsa_pkey_ptr);
      k->dsa_pkey = k->dsa_pkey_ptr = NULL;
      k->dsa_passlen = 0;
    }

#ifdef PR_USE_OPENSSL_ECC
    if (k->ec_pkey != NULL) {
      pr_memscrub(k->ec_pkey, k->pkeysz);
      free(k->ec_pkey_ptr);
      k->ec_pkey = k->ec_pkey_ptr = NULL;
      k->ec_passlen = 0;
    }
#endif /* PR_USE_OPENSSL_ECC */

    if (k->pkcs12_passwd != NULL) {
      pr_memscrub(k->pkcs12_passwd, k->pkeysz);
      free(k->pkcs12_passwd_ptr);
      k->pkcs12_passwd = k->pkcs12_passwd_ptr = NULL;
      k->pkcs12_passlen = 0;
    }
  }

  tls_pkey_list = NULL;
  tls_npkeys = 0;
}

#if OPENSSL_VERSION_NUMBER > 0x000907000L
static int tls_renegotiate_timeout_cb(CALLBACK_FRAME) {
  if ((tls_flags & TLS_SESS_ON_CTRL) &&
      (tls_flags & TLS_SESS_CTRL_RENEGOTIATING)) {

    if (!SSL_renegotiate_pending(ctrl_ssl)) {
      tls_log("%s", "control channel TLS session renegotiated");
      tls_flags &= ~TLS_SESS_CTRL_RENEGOTIATING;

    } else if (tls_renegotiate_required) {
      tls_log("%s", "requested TLS renegotiation timed out on control channel");
      tls_log("%s", "shutting down control channel TLS session");
      tls_end_sess(ctrl_ssl, session.c, 0);
      pr_table_remove(tls_ctrl_rd_nstrm->notes, TLS_NETIO_NOTE, NULL);
      pr_table_remove(tls_ctrl_wr_nstrm->notes, TLS_NETIO_NOTE, NULL);
      ctrl_ssl = NULL;
    }
  }

  if ((tls_flags & TLS_SESS_ON_DATA) &&
      (tls_flags & TLS_SESS_DATA_RENEGOTIATING)) {
    SSL *ssl;

    ssl = (SSL *) pr_table_get(tls_data_wr_nstrm->notes, TLS_NETIO_NOTE, NULL);
    if (!SSL_renegotiate_pending(ssl)) {
      tls_log("%s", "data channel TLS session renegotiated");
      tls_flags &= ~TLS_SESS_DATA_RENEGOTIATING;

    } else if (tls_renegotiate_required) {
      tls_log("%s", "requested TLS renegotiation timed out on data channel");
      tls_log("%s", "shutting down data channel TLS session");
      tls_end_sess(ssl, session.d, 0);
      pr_table_remove(tls_data_rd_nstrm->notes, TLS_NETIO_NOTE, NULL);
      pr_table_remove(tls_data_wr_nstrm->notes, TLS_NETIO_NOTE, NULL);
    }
  }

  return 0;
}

static int tls_ctrl_renegotiate_cb(CALLBACK_FRAME) {

  /* Guard against a timer firing as the SSL session is being torn down. */
  if (ctrl_ssl == NULL) {
    return 0;
  }

  if (tls_flags & TLS_SESS_ON_CTRL) {

    if (TRUE
#if OPENSSL_VERSION_NUMBER >= 0x009080cfL
        /* In OpenSSL-0.9.8l and later, SSL session renegotiations
         * (both client- and server-initiated) are automatically disabled.
         * Unless the admin explicitly configured support for
         * client-initiated renegotations via the AllowClientRenegotiations
         * TLSOption, we can't request renegotiations ourselves.
         */
        && (tls_opts & TLS_OPT_ALLOW_CLIENT_RENEGOTIATIONS) 
#endif
      ) {
      tls_flags |= TLS_SESS_CTRL_RENEGOTIATING;

      tls_log("requesting TLS renegotiation on control channel "
        "(%lu sec renegotiation interval)", p1);
      SSL_renegotiate(ctrl_ssl);
      /* SSL_do_handshake(ctrl_ssl); */
  
      pr_timer_add(tls_renegotiate_timeout, -1, &tls_module,
        tls_renegotiate_timeout_cb, "SSL/TLS renegotiation");

      /* Restart the timer. */
      return 1;
    }
  }

  return 0;
}
#endif

static DH *tls_dh_cb(SSL *ssl, int is_export, int keylen) {
  DH *dh = NULL;
  EVP_PKEY *pkey;
  int pkeylen = 0, use_pkeylen = FALSE;

  /* OpenSSL will only ever call us (currently) with a keylen of 512 or 1024;
   * see the SSL_EXPORT_PKEYLENGTH macro in ssl_locl.h.  Sigh.
   *
   * Thus we adjust the DH parameter length according to the size of the
   * RSA/DSA private key used for the current connection.
   *
   * NOTE: This MAY cause interoperability issues with some clients, notably
   * Java 7 (and earlier) clients, since Java 7 and earlier supports
   * Diffie-Hellman only up to 1024 bits.  More sighs.  To deal with these
   * clients, then, you need to configure a certificate/key of 1024 bits.
   */
  pkey = SSL_get_privatekey(ssl);
  if (pkey != NULL) {
    if (get_pkey_type(pkey) == EVP_PKEY_RSA ||
        get_pkey_type(pkey) == EVP_PKEY_DSA) {
      pkeylen = EVP_PKEY_bits(pkey);

      if (pkeylen < TLS_DH_MIN_LEN) {
        if (!(tls_opts & TLS_OPT_ALLOW_WEAK_DH)) {
          pr_trace_msg(trace_channel, 11,
            "certificate private key length %d less than %d bits, using %d "
            "(see AllowWeakDH TLSOption)", pkeylen, TLS_DH_MIN_LEN,
            TLS_DH_MIN_LEN);
          pkeylen = TLS_DH_MIN_LEN;
        }
      }

      if (pkeylen != keylen) {
        pr_trace_msg(trace_channel, 13,
          "adjusted DH parameter length from %d to %d bits", keylen, pkeylen);
        use_pkeylen = TRUE;
      }
    }
  }

  if (tls_tmp_dhs != NULL &&
      tls_tmp_dhs->nelts > 0) {
    register unsigned int i;
    DH *best_dh = NULL, **dhs;
    int best_dhlen = 0;

    dhs = tls_tmp_dhs->elts;

    /* Search the configured list of DH parameters twice: once for any sizes
     * matching the actual requested size (usually 1024), and once for any
     * matching the certificate private key size (pkeylen).
     *
     * This behavior allows site admins to configure a TLSDHParamFile that
     * contains 1024-bit parameters, for e.g. Java 7 (and earlier) clients.
     */

    /* Note: the keylen argument is in BITS, but DH_size() returns the number
     * of BYTES.
     */
    for (i = 0; i < tls_tmp_dhs->nelts; i++) {
      int dhlen;

      dhlen = DH_size(dhs[i]) * 8;
      if (dhlen == keylen) {
        pr_trace_msg(trace_channel, 11,
          "found matching DH parameter for key length %d", keylen);
        return dhs[i];
      }

      /* Try to find the next "best" DH to use, where "best" means
       * the smallest DH that is larger than the necessary keylen.
       */
      if (dhlen > keylen) {
        if (best_dh != NULL) {
          if (dhlen < best_dhlen) {
            best_dh = dhs[i];
            best_dhlen = dhlen;
          }

        } else {
          best_dh = dhs[i];
          best_dhlen = dhlen;
        }
      }
    }

    for (i = 0; i < tls_tmp_dhs->nelts; i++) {
      int dhlen;

      dhlen = DH_size(dhs[i]) * 8;
      if (dhlen == pkeylen) {
        pr_trace_msg(trace_channel, 11,
          "found matching DH parameter for certificate private key length %d",
          pkeylen);
        return dhs[i];
      }

      if (dhlen > pkeylen) {
        if (best_dh != NULL) {
          if (dhlen < best_dhlen) {
            best_dh = dhs[i];
            best_dhlen = dhlen;
          }

        } else {
          best_dh = dhs[i];
          best_dhlen = dhlen;
        }
      }
    }

    if (best_dh != NULL) {
      pr_trace_msg(trace_channel, 11,
        "using best DH parameter for key length %d (length %d)", keylen,
        best_dhlen);
      return best_dh;
    }
  }

  /* Still no DH parameters found?  Use the built-in ones. */

  if (keylen < TLS_DH_MIN_LEN) {
    if (!(tls_opts & TLS_OPT_ALLOW_WEAK_DH)) {
      pr_trace_msg(trace_channel, 11,
        "requested key length %d less than %d bits, using %d "
        "(see AllowWeakDH TLSOption)", keylen, TLS_DH_MIN_LEN, TLS_DH_MIN_LEN);
      keylen = TLS_DH_MIN_LEN;
    }
  }

  if (use_pkeylen) {
    keylen = pkeylen;
  }

  switch (keylen) {
    case 512:
      dh = get_dh512();
      break;

    case 768:
      dh = get_dh768();
      break;

    case 1024:
      dh = get_dh1024();
      break;

    case 1536:
      dh = get_dh1536();
      break;

    case 2048:
      dh = get_dh2048();
      break;

    default:
      tls_log("unsupported DH key length %d requested, returning 1024 bits",
        keylen);
      dh = get_dh1024();
      break;
  }

  pr_trace_msg(trace_channel, 11, "using builtin DH for %d bits", keylen);

  /* Add this DH to the list, so that it can be freed properly later. */
  if (tls_tmp_dhs == NULL) {
    tls_tmp_dhs = make_array(session.pool, 1, sizeof(DH *));
  }

  *((DH **) push_array(tls_tmp_dhs)) = dh;
  return dh;
}

#if !defined(OPENSSL_NO_TLSEXT)
# if defined(TLSEXT_MAXLEN_host_name)
static int tls_sni_cb(SSL *ssl, int *alert_desc, void *user_data) {
  const char *server_name = NULL;

  server_name = SSL_get_servername(ssl, TLSEXT_NAMETYPE_host_name);
  if (server_name != NULL) {
    const char *host = NULL;

    pr_trace_msg(trace_channel, 5, "received SNI '%s'", server_name);

    /* If we have already received a HOST command, then we need to
     * check that the SNI value matches that of the HOST.  Otherwise,
     * we stash the SNI, so that if/when a HOST command is received,
     * we can check the HOST name against the SNI.
     *
     * RFC 7151, Section 3.2.2, does not mandate whether HOST must be
     * sent before e.g. AUTH TLS or not; the only example the RFC provides
     * shows AUTH TLS being used before HOST.  Section 4 of that RFC goes
     * on to recommend using HOST before AUTH, in general, unless the SNI
     * extension will be used, in which case, clients should use AUTH TLS
     * before HOST.  We need to be ready for either case.
     */

    host = pr_table_get(session.notes, "mod_core.host", NULL);
    if (host != NULL) {
      /* If the requested HOST does not match the SNI, it's a fatal error.
       *
       * Bear in mind, however, that the HOST command might have used an
       * IPv4/IPv6 address, NOT a name.  If that is the case, we do NOT want
       * compare that with SNI.  Do we?
       */

      if (pr_netaddr_is_v4(host) != TRUE &&
          pr_netaddr_is_v6(host) != TRUE) {
        if (strcasecmp(host, server_name) != 0) {
          tls_log("warning: SNI '%s' does not match HOST '%s', rejecting "
            "SSL/TLS connection", server_name, host);
          pr_log_pri(PR_LOG_NOTICE, MOD_TLS_VERSION
            ": SNI '%s' does not match HOST '%s', rejecting SSL/TLS connection",
            server_name, host);
          *alert_desc = SSL_AD_ACCESS_DENIED;
          return SSL_TLSEXT_ERR_ALERT_FATAL;
        }
     }
    }

    if (pr_table_add_dup(session.notes, "mod_tls.sni",
        (char *) server_name, 0) < 0) {

      /* The session.notes may already have the SNI from the ctrl channel;
       * no need to overwrite that.
       */
      if (errno != EEXIST) {
        pr_trace_msg(trace_channel, 3,
          "error stashing 'mod_tls.sni' in session.notes: %s", strerror(errno));
      }
    }
  }

  return SSL_TLSEXT_ERR_OK;
}
# endif /* !TLSEXT_MAXLEN_host_name */

static void tls_tlsext_cb(SSL *ssl, int client_server, int type,
    unsigned char *tlsext_data, int tlsext_datalen, void *data) {
  char *extension_name = "(unknown)";

  /* Note: OpenSSL does not implement all possible extensions.  For the
   * "(unknown)" extensions, see:
   *
   *  http://www.iana.org/assignments/tls-extensiontype-values/tls-extensiontype-values.xhtml#tls-extensiontype-values-1
   */
  switch (type) {
    case TLSEXT_TYPE_server_name:
        extension_name = "server name";
        break;

    case TLSEXT_TYPE_max_fragment_length:
        extension_name = "max fragment length";
        break;

    case TLSEXT_TYPE_client_certificate_url:
        extension_name = "client certificate URL";
        break;

    case TLSEXT_TYPE_trusted_ca_keys:
        extension_name = "trusted CA keys";
        break;

    case TLSEXT_TYPE_truncated_hmac:
        extension_name = "truncated HMAC";
        break;

    case TLSEXT_TYPE_status_request:
        extension_name = "status request";
        break;

# ifdef TLSEXT_TYPE_user_mapping
    case TLSEXT_TYPE_user_mapping:
        extension_name = "user mapping";
        break;
# endif

# ifdef TLSEXT_TYPE_client_authz
    case TLSEXT_TYPE_client_authz:
        extension_name = "client authz";
        break;
# endif

# ifdef TLSEXT_TYPE_server_authz
    case TLSEXT_TYPE_server_authz:
        extension_name = "server authz";
        break;
# endif

# ifdef TLSEXT_TYPE_cert_type
    case TLSEXT_TYPE_cert_type:
        extension_name = "cert type";
        break;
# endif

# ifdef TLSEXT_TYPE_elliptic_curves
    case TLSEXT_TYPE_elliptic_curves:
        extension_name = "elliptic curves";
        break;
# endif

# ifdef TLSEXT_TYPE_ec_point_formats
    case TLSEXT_TYPE_ec_point_formats:
        extension_name = "EC point formats";
        break;
# endif

# ifdef TLSEXT_TYPE_srp
    case TLSEXT_TYPE_srp:
        extension_name = "SRP";
        break;
# endif

# ifdef TLSEXT_TYPE_signature_algorithms
    case TLSEXT_TYPE_signature_algorithms:
        extension_name = "signature algorithms";
        break;
# endif

# ifdef TLSEXT_TYPE_use_srtp
    case TLSEXT_TYPE_use_srtp:
        extension_name = "use SRTP";
        break;
# endif

# ifdef TLSEXT_TYPE_heartbeat
    case TLSEXT_TYPE_heartbeat:
        extension_name = "heartbeat";
        break;
# endif

# ifdef TLSEXT_TYPE_session_ticket
    case TLSEXT_TYPE_session_ticket:
        extension_name = "session ticket";
        break;
# endif

# ifdef TLSEXT_TYPE_renegotiate
    case TLSEXT_TYPE_renegotiate:
        extension_name = "renegotiation info";
        break;
# endif

# ifdef TLSEXT_TYPE_opaque_prf_input
    case TLSEXT_TYPE_opaque_prf_input:
        extension_name = "opaque PRF input";
        break;
# endif

# ifdef TLSEXT_TYPE_next_proto_neg
    case TLSEXT_TYPE_next_proto_neg:
        extension_name = "next protocol";
        break;
# endif

# ifdef TLSEXT_TYPE_application_layer_protocol_negotiation
    case TLSEXT_TYPE_application_layer_protocol_negotiation:
        extension_name = "application layer protocol";
        break;
# endif

# ifdef TLSEXT_TYPE_padding
    case TLSEXT_TYPE_padding:
        extension_name = "TLS padding";
        break;
# endif

    default:
      break;
  }

  pr_trace_msg(trace_channel, 6,
    "[tls.tlsext] TLS %s extension \"%s\" (ID %d, %d %s)",
    client_server ? "server" : "client", extension_name, type, tlsext_datalen,
    tlsext_datalen != 1 ? "bytes" : "byte");
}
#endif /* !OPENSSL_NO_TLSEXT */

#if defined(PR_USE_OPENSSL_OCSP)
static OCSP_RESPONSE *ocsp_send_request(pool *p, BIO *bio, const char *host,
    const char *uri, OCSP_REQUEST *req, unsigned int request_timeout) {
  int fd, res;
  OCSP_RESPONSE *resp = NULL;
  OCSP_REQ_CTX *ctx = NULL;
  const char *header_name, *header_value;

  res = BIO_get_fd(bio, &fd);
  if (res <= 0) {
    pr_trace_msg(trace_channel, 3,
      "error obtaining OCSP responder socket fd: %s", tls_get_errors());
    return NULL;
  }

  ctx = OCSP_sendreq_new(bio, (char *) uri, NULL, -1);
  if (ctx == NULL) {
    pr_trace_msg(trace_channel, 4,
      "error allocating OCSP request context: %s", tls_get_errors());
    return NULL;
  }

  header_name = "Host";
  header_value = host;
  res = OCSP_REQ_CTX_add1_header(ctx, header_name, header_value);
  if (res != 1) {
    pr_trace_msg(trace_channel, 4,
      "error adding '%s: %s' header to OCSP request context: %s", header_name,
      header_value, tls_get_errors());
    OCSP_REQ_CTX_free(ctx);
    return NULL;
  }

  header_name = "Accept";
  header_value = "application/ocsp-response";
  res = OCSP_REQ_CTX_add1_header(ctx, header_name, header_value);
  if (res != 1) {
    pr_trace_msg(trace_channel, 4,
      "error adding '%s: %s' header to OCSP request context: %s", header_name,
      header_value, tls_get_errors());
    OCSP_REQ_CTX_free(ctx);
    return NULL;
  }

  header_name = "User-Agent";
  header_value = "proftpd+" MOD_TLS_VERSION;
  res = OCSP_REQ_CTX_add1_header(ctx, header_name, header_value);
  if (res != 1) {
    pr_trace_msg(trace_channel, 4,
      "error adding '%s: %s' header to OCSP request context: %s", header_name,
      header_value, tls_get_errors());
    OCSP_REQ_CTX_free(ctx);
    return NULL;
  }

  /* If we are using nonces, then we need to explicitly request that no
   * caches along the way interfere.
   */
  if (!(tls_stapling_opts & TLS_STAPLING_OPT_NO_NONCE)) {
    header_name = "Pragma";
    header_value = "no-cache";
    res = OCSP_REQ_CTX_add1_header(ctx, header_name, header_value);
    if (res != 1) {
      pr_trace_msg(trace_channel, 4,
        "error adding '%s: %s' header to OCSP request context: %s", header_name,
        header_value, tls_get_errors());
      OCSP_REQ_CTX_free(ctx);
      return NULL;
    }

    header_name = "Cache-Control";
    header_value = "no-cache, no-store";
    res = OCSP_REQ_CTX_add1_header(ctx, header_name, header_value);
    if (res != 1) {
      pr_trace_msg(trace_channel, 4,
        "error adding '%s: %s' header to OCSP request context: %s", header_name,
        header_value, tls_get_errors());
      OCSP_REQ_CTX_free(ctx);
      return NULL;
    }
  }

  /* Only add the request after we've added our headers. */
  res = OCSP_REQ_CTX_set1_req(ctx, req);
  if (res != 1) {
    pr_trace_msg(trace_channel, 4,
      "error adding OCSP request to context: %s", tls_get_errors());
    OCSP_REQ_CTX_free(ctx);
    return NULL;
  }

  while (TRUE) {
    fd_set fds;
    struct timeval tv;

    res = OCSP_sendreq_nbio(&resp, ctx);
    if (res != -1) {
      break;
    }

    if (request_timeout == 0) {
      break;
    }

    FD_ZERO(&fds);
    FD_SET(fd, &fds);
    tv.tv_usec = 0;
    tv.tv_sec = request_timeout;

    if (BIO_should_read(bio)) {
      res = select(fd + 1, (void *) &fds, NULL, NULL, &tv);

    } else if (BIO_should_write(bio)) {
      res = select(fd + 1, NULL, (void *) &fds, NULL, &tv);

    } else {
      pr_trace_msg(trace_channel, 3,
        "unexpected retry condition when talking to OCSP responder '%s%s'",
        host, uri);
      res = -1;
      break;
    }

    if (res == 0) {
      pr_trace_msg(trace_channel, 3,
         "timed out talking to OCSP responder '%s%s'", host, uri);
      errno = ETIMEDOUT;
      res = -1;
      break;
    }
  }

  OCSP_REQ_CTX_free(ctx);

  if (res) {
    if (tls_opts & TLS_OPT_ENABLE_DIAGS) {
      BIO *diags_bio;

      diags_bio = BIO_new(BIO_s_mem());
      if (diags_bio != NULL) {
        if (OCSP_RESPONSE_print(diags_bio, resp, 0) == 1) {
          char *data = NULL;
          long datalen = 0;

          datalen = BIO_get_mem_data(diags_bio, &data);
          if (data != NULL) {
            data[datalen] = '\0';
            tls_log("received OCSP response (%ld bytes):\n%s", datalen, data);
          }
        }
      }

      BIO_free(diags_bio);
    }

    return resp;
  }

  pr_trace_msg(trace_channel, 4,
    "error obtaining OCSP response from responder: %s", tls_get_errors());
  return NULL;
}

static X509 *ocsp_get_issuing_cert(pool *p, X509 *cert, SSL *ssl) {
  int res;
  X509 *issuer = NULL;
  SSL_CTX *ctx;
  X509_STORE *store;
  X509_STORE_CTX *store_ctx;

  if (ssl == NULL) {
    errno = EINVAL;
    return NULL;
  }

  ctx = SSL_get_SSL_CTX(ssl);
  if (ctx == NULL) {
    pr_trace_msg(trace_channel, 4,
      "no SSL_CTX found for SSL session: %s", tls_get_errors());
    errno = EINVAL;
    return NULL;
  }

  store = SSL_CTX_get_cert_store(ctx);
  if (store == NULL) {
    pr_trace_msg(trace_channel, 4,
      "no certificate store found for SSL_CTX: %s", tls_get_errors());
    errno = EINVAL;
    return NULL;
  }

  store_ctx = X509_STORE_CTX_new();
  if (store_ctx == NULL) {
    pr_trace_msg(trace_channel, 4,
      "error allocating certificate store context: %s", tls_get_errors());
    errno = ENOMEM;
    return NULL;
  }

  res = X509_STORE_CTX_init(store_ctx, store, NULL, NULL);
  if (res != 1) {
    pr_trace_msg(trace_channel, 4,
      "error initializing certificate store context: %s", tls_get_errors());
    X509_STORE_CTX_free(store_ctx);
    errno = ENOMEM;
    return NULL;
  }

  res = X509_STORE_CTX_get1_issuer(&issuer, store_ctx, cert);
  if (res == -1) {
    pr_trace_msg(trace_channel, 4,
      "error finding issuing certificate: %s", tls_get_errors());
    X509_STORE_CTX_free(store_ctx);

    errno = EINVAL;
    return NULL;
  }

  if (res == 0) {
    pr_trace_msg(trace_channel, 4,
      "no issuing certificate found: %s", tls_get_errors());
    X509_STORE_CTX_free(store_ctx);

    errno = ENOENT;
    return NULL;
  }

  X509_STORE_CTX_free(store_ctx);
  pr_trace_msg(trace_channel, 14, "found issuer %p for certificate", issuer);
  return issuer;
}

static OCSP_REQUEST *ocsp_get_request(pool *p, X509 *cert, X509 *issuer) {
  OCSP_REQUEST *req = NULL;
  OCSP_CERTID *cert_id = NULL;

  req = OCSP_REQUEST_new();
  if (req == NULL) {
    pr_trace_msg(trace_channel, 4, "error allocating OCSP request: %s",
      tls_get_errors());
    return NULL;
  }

  cert_id = OCSP_cert_to_id(NULL, cert, issuer);
  if (cert_id == NULL) {
    pr_trace_msg(trace_channel, 4, "error obtaining ID for cert: %s",
      tls_get_errors());
    OCSP_REQUEST_free(req);
    return NULL;
  }

  if (OCSP_request_add0_id(req, cert_id) == NULL) {
    pr_trace_msg(trace_channel, 4, "error adding ID to OCSP request: %s",
      tls_get_errors());
    OCSP_CERTID_free(cert_id);
    OCSP_REQUEST_free(req);
    return NULL;
  }

  if (!(tls_stapling_opts & TLS_STAPLING_OPT_NO_NONCE)) {
    OCSP_request_add1_nonce(req, NULL, -1);
  }

  if (tls_opts & TLS_OPT_ENABLE_DIAGS) {
    BIO *diags_bio;

    diags_bio = BIO_new(BIO_s_mem());
    if (diags_bio != NULL) {
      if (OCSP_REQUEST_print(diags_bio, req, 0) == 1) {
        char *data = NULL;
        long datalen = 0;

        datalen = BIO_get_mem_data(diags_bio, &data);
        if (data != NULL) {
          data[datalen] = '\0';
          tls_log("sending OCSP request (%ld bytes):\n%s", datalen, data);
        }
      }
    }

    BIO_free(diags_bio);
  }

  return req;
}

static int ocsp_check_cert_status(pool *p, X509 *cert, X509 *issuer,
    OCSP_BASICRESP *basic_resp, int *ocsp_status, int *ocsp_reason) {
  int res, status, reason;
  OCSP_CERTID *cert_id = NULL;
  ASN1_GENERALIZEDTIME *this_update = NULL, *next_update = NULL,
    *revoked_at = NULL;

  cert_id = OCSP_cert_to_id(NULL, cert, issuer);
  if (cert_id == NULL) {
    int xerrno = errno;

    pr_trace_msg(trace_channel, 3,
      "error obtaining cert ID from basic OCSP response: %s", tls_get_errors());

    errno = xerrno;
    return -1;
  }

  res = OCSP_resp_find_status(basic_resp, cert_id, &status, &reason,
    &revoked_at, &this_update, &next_update);
  if (res != 1) {
    pr_trace_msg(trace_channel, 3,
      "error locating certificate status in OCSP response: %s",
      tls_get_errors());

    OCSP_CERTID_free(cert_id);
    errno = ENOENT;
    return -1;
  }

  OCSP_CERTID_free(cert_id);

  res = OCSP_check_validity(this_update, next_update,
    TLS_OCSP_RESP_MAX_AGE_SECS, -1);
  if (res != 1) {
    pr_trace_msg(trace_channel, 3,
      "failed time-based validity check of OCSP response: %s",
      tls_get_errors());
    errno = EINVAL;
    return -1;
  }

  /* Valid or not, we still want to cache this response, AND communicate
   * the certificate status, as is, backed to the client via the stapled
   * response.
   */

  pr_trace_msg(trace_channel, 8,
    "found certificate status '%s' in OCSP response",
    OCSP_cert_status_str(status));
  if (status == V_OCSP_CERTSTATUS_REVOKED) {
    if (reason != -1) {
      pr_trace_msg(trace_channel, 8, "revocation reason: %s",
        OCSP_crl_reason_str(reason));
    }
  }

  if (ocsp_status != NULL) {
    *ocsp_status = status;
  }

  if (ocsp_reason != NULL) {
    *ocsp_reason = reason;
  }

  return 0;
}

static int ocsp_check_response(pool *p, X509 *cert, X509 *issuer, SSL *ssl,
    OCSP_REQUEST *req, OCSP_RESPONSE *resp) {
  int flags = 0, res = 0, resp_status;
  OCSP_BASICRESP *basic_resp = NULL;
  SSL_CTX *ctx = NULL;
  X509_STORE *store = NULL;
  STACK_OF(X509) *chain = NULL;

  ctx = SSL_get_SSL_CTX(ssl);
  if (ctx == NULL) {
    pr_trace_msg(trace_channel, 4,
      "no SSL_CTX found for SSL session: %s", tls_get_errors());

    errno = EINVAL;
    return -1;
  }

  store = SSL_CTX_get_cert_store(ctx);
  if (store == NULL) {
    pr_trace_msg(trace_channel, 4,
      "no certificate store found for SSL_CTX: %s", tls_get_errors());

    errno = EINVAL;
    return -1;
  }

  basic_resp = OCSP_response_get1_basic(resp);
  if (basic_resp == NULL) {
    int xerrno = errno;

    pr_trace_msg(trace_channel, 3,
      "error getting basic OCSP response: %s", tls_get_errors());

    errno = xerrno;
    return -1;
  }

  if (!(tls_stapling_opts & TLS_STAPLING_OPT_NO_NONCE)) {
    res = OCSP_check_nonce(req, basic_resp);
    if (res < 0) {
      pr_trace_msg(trace_channel, 1,
        "WARNING: OCSP response is missing request nonce");

    } else if (res == 0) {
      pr_trace_msg(trace_channel, 3,
        "error verifying OCSP response nonce: %s", tls_get_errors());

      OCSP_BASICRESP_free(basic_resp);
      errno = EINVAL;
      return -1;
    }
  }

  chain = sk_X509_new_null();
  if (chain != NULL) {
    STACK_OF(X509) *extra_certs = NULL;

    sk_X509_push(chain, issuer);

# if OPENSSL_VERSION_NUMBER >= 0x10001000L
    SSL_CTX_get_extra_chain_certs(ctx, &extra_certs);
# else
    extra_certs = ctx->extra_certs;
# endif

    if (extra_certs != NULL) {
      register int i;

      for (i = 0; i < sk_X509_num(extra_certs); i++) {
        sk_X509_push(chain, sk_X509_value(extra_certs, i));
      }
    }
  }

  flags = OCSP_TRUSTOTHER;
  if (tls_stapling_opts & TLS_STAPLING_OPT_NO_VERIFY) {
    flags = OCSP_NOVERIFY;
  }

  res = OCSP_basic_verify(basic_resp, chain, store, flags);
  if (res != 1) {
    pr_trace_msg(trace_channel, 3,
      "error verifying basic OCSP response data: %s", tls_get_errors());

    OCSP_BASICRESP_free(basic_resp);

    if (chain != NULL) {
      sk_X509_free(chain);
    }

    errno = EINVAL;
    return -1;
  }

  if (chain != NULL) {
    sk_X509_free(chain);
  }

  /* Now that we have verified the response, we can check the response status.
   * If we only looked at the status first, then a malicious responder
   * could be tricking us, e.g.:
   *
   *  http://www.thoughtcrime.org/papers/ocsp-attack.pdf
   */

  resp_status = OCSP_response_status(resp);
  if (resp_status != OCSP_RESPONSE_STATUS_SUCCESSFUL) {
    pr_trace_msg(trace_channel, 3,
      "OCSP response not successful: %s (%d)",
      OCSP_response_status_str(resp_status), resp_status);

    OCSP_BASICRESP_free(basic_resp);
    errno = EINVAL;
    return -1;
  }

  res = ocsp_check_cert_status(p, cert, issuer, basic_resp, NULL, NULL);
  OCSP_BASICRESP_free(basic_resp);

  return res;
}

static int ocsp_connect(pool *p, BIO *bio, unsigned int request_timeout) {
  int fd, res;

  if (request_timeout > 0) {
    BIO_set_nbio(bio, 1);
  }

  res = BIO_do_connect(bio);
  if (res <= 0 &&
      (request_timeout == 0 || !BIO_should_retry(bio))) {
    pr_trace_msg(trace_channel, 4,
      "error connecting to OCSP responder: %s", tls_get_errors());
    return -1;
  }

  if (BIO_get_fd(bio, &fd) < 0) {
    pr_trace_msg(trace_channel, 3,
      "error obtaining OCSP responder socket fd: %s", tls_get_errors());
    return -1;
  }

  if (request_timeout > 0 &&
      res <= 0) {
    struct timeval tv;
    fd_set fds;

    FD_ZERO(&fds);
    FD_SET(fd, &fds);
    tv.tv_usec = 0;
    tv.tv_sec = request_timeout;
    res = select(fd + 1, NULL, (void *) &fds, NULL, &tv);
    if (res == 0) {
      errno = ETIMEDOUT;
      return -1;
    }
  }

  return 0;
}

static OCSP_RESPONSE *ocsp_request_response(pool *p, X509 *cert, SSL *ssl,
    const char *url, unsigned int request_timeout) {
  BIO *bio;
  SSL_CTX *ctx = NULL;
  X509 *issuer = NULL;
  char *host = NULL, *port = NULL, *uri = NULL;
  int res, use_ssl = FALSE;
  OCSP_REQUEST *req = NULL;
  OCSP_RESPONSE *resp = NULL;

  issuer = ocsp_get_issuing_cert(p, cert, ssl);
  if (issuer == NULL) {
    return NULL;
  }

  /* Current OpenSSL implementation of OCSP_parse_url() guarantees that
   * host, port, and uri will never be NULL.  Nice.
   */
  res = OCSP_parse_url((char *) url, &host, &port, &uri, &use_ssl);
  if (res != 1) {
    pr_trace_msg(trace_channel, 4, "error parsing OCSP URL '%s': %s", url,
      tls_get_errors());
    return NULL;
  }

  bio = BIO_new_connect(host);
  if (bio == NULL) {
    pr_trace_msg(trace_channel, 4, "error allocating connect BIO: %s",
      tls_get_errors());

    OPENSSL_free(host);
    OPENSSL_free(port);
    OPENSSL_free(uri);
    return NULL;
  }

  BIO_set_conn_port(bio, port);

  if (use_ssl) {
    BIO *ssl_bio;

    ctx = SSL_CTX_new(SSLv23_client_method());
    if (ctx == NULL) {
      pr_trace_msg(trace_channel, 4, "error allocating SSL context: %s",
        tls_get_errors());

      BIO_free_all(bio);
      OPENSSL_free(host);
      OPENSSL_free(port);
      OPENSSL_free(uri);
      return NULL;
    }

    SSL_CTX_set_mode(ctx, SSL_MODE_AUTO_RETRY);
    ssl_bio = BIO_new_ssl(ctx, 1);
    bio = BIO_push(ssl_bio, bio);
  }

  res = ocsp_connect(p, bio, request_timeout);
  if (res < 0) {
    BIO_free_all(bio);
    OPENSSL_free(host);
    OPENSSL_free(port);
    OPENSSL_free(uri);
    return NULL;
  }

  req = ocsp_get_request(p, cert, issuer);
  if (req == NULL) {
    BIO_free_all(bio);
    OPENSSL_free(host);
    OPENSSL_free(port);
    OPENSSL_free(uri);
    return NULL;
  }

  resp = ocsp_send_request(p, bio, host, uri, req, request_timeout);

  OPENSSL_free(host);
  OPENSSL_free(port);
  OPENSSL_free(uri);

  if (ctx != NULL) {
    SSL_CTX_free(ctx);
  }

  if (bio != NULL) {
    BIO_free_all(bio);
  }

  if (resp == NULL) {
    return NULL;
  }

  if (ocsp_check_response(p, cert, issuer, ssl, req, resp) < 0) {
    if (errno != ENOSYS) {
      OCSP_REQUEST_free(req);
      OCSP_RESPONSE_free(resp);
      errno = EINVAL;
      return NULL;
    }
  }

  OCSP_REQUEST_free(req);
  return resp;
}

static int ocsp_expired_cached_response(pool *p, OCSP_RESPONSE *resp,
    time_t age) {
  int res = -1, status;
  time_t expired = 0;

  status = OCSP_response_status(resp);

  /* If we received a SUCCESSFUL response from the OCSP responder, then
   * we expire the response after 1 hour (hardcoded).  Otherwise, we expire
   * the cached entry after 5 minutes (hardcoded).
   */

  if (status == OCSP_RESPONSE_STATUS_SUCCESSFUL) {
    if (age > 3600) {
      expired = age - 3600;
      res = 0;
    }

  } else {
    if (age > 300) {
      expired = age - 300;
      res = 0;
    }
  }

  if (res == 0) {
    pr_trace_msg(trace_channel, 8,
      "cached %s OCSP response expired %lu %s ago",
      OCSP_response_status_str(status), (unsigned long) expired,
      expired != 1 ? "secs" : "sec");
  }

  return res;
}

static OCSP_RESPONSE *ocsp_get_cached_response(pool *p,
    const char *fingerprint) {
  OCSP_RESPONSE *resp = NULL;
  time_t resp_age = 0;

  if (tls_ocsp_cache == NULL) {
    errno = ENOSYS;
    return NULL;
  }

  resp = (tls_ocsp_cache->get)(tls_ocsp_cache, fingerprint, &resp_age);
  if (resp != NULL) {
    time_t now = 0, age = 0;
    int res;

    time(&now);
    age = now - resp_age;
    pr_trace_msg(trace_channel, 9,
      "found cached OCSP response for fingerprint '%s': %lu %s old",
      fingerprint, (unsigned long) age, age != 1 ? "secs" : "sec");

    res = ocsp_expired_cached_response(p, resp, age);
    if (res == 0) {
      /* Cached response has expired; request a new one. */
      res = (tls_ocsp_cache->delete)(tls_ocsp_cache, fingerprint);
      if (res < 0) {
        pr_trace_msg(trace_channel, 3,
          "error deleting OCSP response from '%s' cache for "
          "fingerprint '%s': %s", tls_ocsp_cache->cache_name, fingerprint,
          strerror(errno));
      }

      OCSP_RESPONSE_free(resp);
      resp = NULL;
    }

  } else {
    int xerrno = errno;

    pr_trace_msg(trace_channel, 3,
      "error retrieving OCSP response from '%s' cache for "
      "fingerprint '%s': %s", tls_ocsp_cache->cache_name, fingerprint,
      strerror(xerrno));

    errno = xerrno;
  }

  return resp;
}

static int ocsp_add_cached_response(pool *p, const char *fingerprint,
    OCSP_RESPONSE *resp) {
  int res;
  time_t resp_age = 0;

  if (fingerprint == NULL ||
      tls_ocsp_cache == NULL) {
    errno = ENOSYS;
    return -1;
  }

  /* Cache this fake response, so that we don't have to keep redoing this
   * for a short amount of time (e.g. 5 minutes).
   */
  time(&resp_age);
  res = (tls_ocsp_cache->add)(tls_ocsp_cache, fingerprint, resp, resp_age);
  if (res < 0) {
    int xerrno = errno;

    pr_trace_msg(trace_channel, 3,
      "error adding OCSP response to '%s' cache for fingerprint '%s': %s",
      tls_ocsp_cache->cache_name, fingerprint, strerror(xerrno));

    errno = xerrno;

  } else {
    pr_trace_msg(trace_channel, 15,
      "added OCSP response to '%s' cache for fingerprint '%s'",
      tls_ocsp_cache->cache_name, fingerprint);
  }

  return res;
}

static OCSP_RESPONSE *ocsp_get_response(pool *p, SSL *ssl) {
  X509 *cert;
  const char *fingerprint = NULL;
  OCSP_RESPONSE *resp = NULL, *cached_resp = NULL;

  /* We need to find a cached OCSP response for the server cert in question,
   * thus we need to find out which server cert is used for this session.
   */
  cert = SSL_get_certificate(ssl);
  if (cert != NULL) {
    fingerprint = tls_get_fingerprint(p, cert);
    if (fingerprint != NULL) {

      pr_trace_msg(trace_channel, 3,
        "using fingerprint '%s' for server cert", fingerprint);
      if (tls_ocsp_cache != NULL) {
        OCSP_RESPONSE *fresh_resp = NULL;

        cached_resp = ocsp_get_cached_response(p, fingerprint);
        if (cached_resp != NULL) {
          if (tls_opts & TLS_OPT_ENABLE_DIAGS) {
            BIO *diags_bio;

            diags_bio = BIO_new(BIO_s_mem());
            if (diags_bio != NULL) {
              if (OCSP_RESPONSE_print(diags_bio, cached_resp, 0) == 1) {
                char *data = NULL;
                long datalen = 0;

                datalen = BIO_get_mem_data(diags_bio, &data);
                if (data != NULL) {
                  data[datalen] = '\0';
                  tls_log("cached OCSP response (%ld bytes):\n%s", datalen,
                    data);
                }
              }
            }

            BIO_free(diags_bio);
          }

          resp = cached_resp;
        }

        if (cached_resp == NULL) {
          int xerrno = errno;

          if (xerrno == ENOENT) {
            const char *ocsp_url;

            if (tls_stapling_responder == NULL) {
              ocsp_url = ocsp_get_responder_url(p, cert);
              if (ocsp_url != NULL) {
                pr_trace_msg(trace_channel, 8,
                  "found OCSP responder URL '%s' in certificate "
                  "(fingerprint '%s')", ocsp_url, fingerprint);
              }

            } else {
              ocsp_url = tls_stapling_responder;
              pr_trace_msg(trace_channel, 8,
                "using configured OCSP responder URL '%s'", ocsp_url);
            }

            if (ocsp_url != NULL) {
              fresh_resp = ocsp_request_response(p, cert, ssl, ocsp_url,
                tls_stapling_timeout);
              if (fresh_resp != NULL) {
                resp = fresh_resp;
              }

            } else {
              pr_trace_msg(trace_channel, 5,
                "no OCSP responder URL found in certificate (fingerprint '%s')",
                fingerprint);
            }
          }
        }
      }
    }
  }

  if (resp == NULL) {
    pr_trace_msg(trace_channel, 5, "returning fake tryLater OCSP response");

    /* If we have not found an OCSP response, then fall back to using
     * a fake "tryLater" response.
     */
    resp = OCSP_response_create(OCSP_RESPONSE_STATUS_TRYLATER, NULL);
    if (resp == NULL) {
      pr_trace_msg(trace_channel, 1,
        "error allocating fake 'tryLater' OCSP response: %s", tls_get_errors());
      return NULL;
    }
  }

  /* If this response is not the one we just pulled from the cache, then
   * add it.
   */
  if (resp != cached_resp) {
    if (ocsp_add_cached_response(p, fingerprint, resp) < 0) {
      if (errno != ENOSYS) {
        pr_trace_msg(trace_channel, 3,
          "error caching OCSP response: %s", strerror(errno));
      }
    }
  }

  return resp;
}

static int tls_ocsp_cb(SSL *ssl, void *user_data) {
  OCSP_RESPONSE *resp;
  int resp_derlen;
  unsigned char *resp_der = NULL;
  pool *ocsp_pool;

  if (tls_stapling == FALSE) {
    /* OCSP stapling disabled; do nothing. */
    return SSL_TLSEXT_ERR_NOACK;
  }

  ocsp_pool = make_sub_pool(session.pool);
  pr_pool_tag(ocsp_pool, "Session OCSP response pool");

  resp = ocsp_get_response(ocsp_pool, ssl);
  resp_derlen = i2d_OCSP_RESPONSE(resp, &resp_der);
  destroy_pool(ocsp_pool);

  /* Success or failure, we're done with the OCSP response. */
  OCSP_RESPONSE_free(resp);

  if (resp_derlen <= 0) {
    tls_log("error determining OCSP response length: %s", tls_get_errors());
    return SSL_TLSEXT_ERR_NOACK;
  }

  SSL_set_tlsext_status_ocsp_resp(ssl, resp_der, resp_derlen);
  return SSL_TLSEXT_ERR_OK;
}
#endif /* PR_USE_OPENSSL_OCSP */

#if defined(TLS_USE_SESSION_TICKETS)
static int tls_ticket_key_cmp(xasetmember_t *a, xasetmember_t *b) {
  struct tls_ticket_key *k1, *k2;

  k1 = (struct tls_ticket_key *) a;
  k2 = (struct tls_ticket_key *) b;

  if (k1->created == k2->created) {
    return 0;
  }

  if (k1->created < k2->created) {
    return -1;
  }

  return 1;
}

static struct tls_ticket_key *create_ticket_key(void) {
  struct tls_ticket_key *k;
  void *page_ptr = NULL;
  size_t pagesz;
  char *ptr;
# ifdef HAVE_MLOCK
  int res, xerrno = 0;
# endif /* HAVE_MLOCK */

  pagesz = sizeof(struct tls_ticket_key);
  ptr = tls_get_page(pagesz, &page_ptr);
  if (ptr == NULL) {
    if (page_ptr != NULL) {
      free(page_ptr);
    }
    return NULL;
  }

  k = (void *) ptr;
  time(&(k->created));

  if (RAND_bytes(k->key_name, 16) != 1) {
    pr_log_debug(DEBUG1, MOD_TLS_VERSION
      ": error generating random bytes: %s", tls_get_errors());
    free(page_ptr);
    errno = EPERM;
    return NULL;
  }

  if (RAND_bytes(k->cipher_key, 32) != 1) {
    pr_log_debug(DEBUG1, MOD_TLS_VERSION
      ": error generating random bytes: %s", tls_get_errors());
    free(page_ptr);
    errno = EPERM;
    return NULL;
  }

  if (RAND_bytes(k->hmac_key, 32) != 1) {
    pr_log_debug(DEBUG1, MOD_TLS_VERSION
      ": error generating random bytes: %s", tls_get_errors());
    free(page_ptr);
    errno = EPERM;
    return NULL;
  }

# ifdef HAVE_MLOCK
  PRIVS_ROOT
  res = mlock(page_ptr, pagesz);
  xerrno = errno;
  PRIVS_RELINQUISH

  if (res < 0) {
    pr_log_debug(DEBUG1, MOD_TLS_VERSION
      ": error locking session ticket key into memory: %s", strerror(xerrno));
    free(page_ptr);
    errno = xerrno;
    return NULL;
  }
# endif /* HAVE_MLOCK */

  k->page_ptr = page_ptr;
  k->pagesz = pagesz;
  return k;
}

static void destroy_ticket_key(struct tls_ticket_key *k) {
  void *page_ptr;
  size_t pagesz;
# ifdef HAVE_MLOCK
  int res, xerrno = 0;
# endif /* HAVE_MLOCK */

  if (k == NULL) {
    return;
  }

  page_ptr = k->page_ptr;
  pagesz = k->pagesz;

  pr_memscrub(k->page_ptr, k->pagesz);

# ifdef HAVE_MLOCK
  PRIVS_ROOT
  res = munlock(page_ptr, pagesz);
  xerrno = errno;
  PRIVS_RELINQUISH

  if (res < 0) {
    pr_log_debug(DEBUG1, MOD_TLS_VERSION
      ": error unlocking session ticket key memory: %s", strerror(xerrno));
  }
# endif /* HAVE_MLOCK */

  free(page_ptr);
}

static int remove_expired_ticket_keys(void) {
  struct tls_ticket_key *k = NULL;
  int expired_count = 0;
  time_t now;

  if (tls_ticket_key_curr_count < 2) {
    /* Always keep at least one key. */
    return 0;
  }

  time(&now);

  for (k = (struct tls_ticket_key *) tls_ticket_keys->xas_list;
       k;
       k = k->next) {
    time_t key_age;

    key_age = now - k->created;
    if (key_age > tls_ticket_key_max_age) {
      if (xaset_remove(tls_ticket_keys, (xasetmember_t *) k) == 0) {
        expired_count++;
        tls_ticket_key_curr_count--;
      }
    }
  }

  return expired_count;
}

static int remove_oldest_ticket_key(void) {
  struct tls_ticket_key *k = NULL;
  int res;

  if (tls_ticket_key_curr_count < 2) {
    /* Always keep at least one key. */
    return 0;
  }

  /* Remove the last ticket key in the set. */
  for (k = (struct tls_ticket_key *) tls_ticket_keys->xas_list;
       k && k->next != NULL;
       k = k->next);

  res = xaset_remove(tls_ticket_keys, (xasetmember_t *) k);
  if (res == 0) {
    tls_ticket_key_curr_count--;
  }

  return res;
}

static int add_ticket_key(struct tls_ticket_key *k) {
  int res;

  res = remove_expired_ticket_keys();
  if (res > 0) {
    pr_trace_msg(trace_channel, 9, "removed %d expired %s", res,
      res != 1 ? "keys" : "key");
  }

  if (tls_ticket_key_curr_count == tls_ticket_key_max_count) {
    res = remove_oldest_ticket_key();
    if (res < 0) {
      return -1;
    }
  }

  res = xaset_insert_sort(tls_ticket_keys, (xasetmember_t *) k, FALSE);
  if (res == 0) {
    tls_ticket_key_curr_count++;
  }

  return res;
}

/* Note: This lookup routine is where we might look in external storage,
 * e.g. memcache, for clustered/shared pool of ticket keys generated by
 * other servers.
 */
static struct tls_ticket_key *get_ticket_key(unsigned char *key_name,
    size_t key_namelen) {
  struct tls_ticket_key *k = NULL;

  if (tls_ticket_keys == NULL) {
    return NULL;
  }

  for (k = (struct tls_ticket_key *) tls_ticket_keys->xas_list;
       k;
       k = k->next) {
    if (memcmp(key_name, k->key_name, key_namelen) == 0) {
      break;
    }
  }

  return k;
}

static int new_ticket_key_timer_cb(CALLBACK_FRAME) {
  struct tls_ticket_key *k;

  pr_log_debug(DEBUG9, MOD_TLS_VERSION
    ": generating new TLS session ticket key");

  k = create_ticket_key();
  if (k == NULL) {
    pr_log_debug(DEBUG0, MOD_TLS_VERSION
      ": unable to generate new session ticket key: %s", strerror(errno));

  } else {
    add_ticket_key(k);
  }

  /* Always restart this timer. */
  return 1;
}

/* Remember that mlock(2) locks are not inherited across forks, thus
 * we want to renew those locks for session processes.
 */
static void lock_ticket_keys(void) {
# ifdef HAVE_MLOCK
  struct tls_ticket_key *k;

  if (tls_ticket_keys == NULL) {
    return;
  }

  for (k = (struct tls_ticket_key *) tls_ticket_keys->xas_list;
       k;
       k = k->next) {
    if (k->locked == FALSE) {
      int res, xerrno = 0;

      PRIVS_ROOT
      res = mlock(k->page_ptr, k->pagesz);
      xerrno = errno;
      PRIVS_RELINQUISH

      if (res < 0) {
        pr_log_debug(DEBUG1, MOD_TLS_VERSION
          ": error locking session ticket key into memory: %s",
          strerror(xerrno));

      } else {
        k->locked = TRUE;
      }
    }
  }
# endif /* HAVE_MLOCK */
}

static void scrub_ticket_keys(void) {
  struct tls_ticket_key *k, *next_k;

  if (tls_ticket_keys == NULL) {
    return;
  }

  for (k = (struct tls_ticket_key *) tls_ticket_keys->xas_list; k; k = next_k) {
    next_k = k->next;
    destroy_ticket_key(k);
  }

  tls_ticket_keys = NULL;
}

static int tls_ticket_key_cb(SSL *ssl, unsigned char *key_name,
    unsigned char *iv, EVP_CIPHER_CTX *cipher_ctx, HMAC_CTX *hmac_ctx,
    int mode) {
  register unsigned int i;
  struct tls_ticket_key *k;
  char key_name_str[33];

  /* Note: should we have a list of ciphers from which we randomly choose,
   * when creating a key?  I.e. should the keys themselves hold references
   * to their ciphers, digests?
   */
  const EVP_CIPHER *cipher = EVP_aes_256_cbc();
# ifdef OPENSSL_NO_SHA256
  const EVP_MD *md = EVP_sha1();
# else
  const EVP_MD *md = EVP_sha256();
# endif

  if (mode == 1) {
    int ticket_key_len, sess_key_len;

    if (tls_ticket_keys == NULL) {
      return -1;
    }

    /* Creating a new session ticket.  Always use the first key in the set. */
    k = (struct tls_ticket_key *) tls_ticket_keys->xas_list;

    for (i = 0; i < 16; i++) {
      sprintf((char *) &(key_name_str[i*2]), "%02x", k->key_name[i]);
    }
    key_name_str[sizeof(key_name_str)-1] = '\0';

    pr_trace_msg(trace_channel, 3,
      "TLS session ticket: encrypting using key '%s' for %s session",
      key_name_str, SSL_session_reused(ssl) ? "reused" : "new");

    /* Warn loudly if the ticket key we are using is not as strong (based on
     * cipher key length) as the one negotiated for the session.
     */
    ticket_key_len = EVP_CIPHER_key_length(cipher) * 8;
    sess_key_len = SSL_get_cipher_bits(ssl, NULL);
    if (ticket_key_len < sess_key_len) {
      pr_log_pri(PR_LOG_INFO, MOD_TLS_VERSION
        ": WARNING: TLS session tickets encrypted with weaker key than "
        "session: ticket key = %s (%d bytes), session key = %s (%d bytes)",
        OBJ_nid2sn(EVP_CIPHER_type(cipher)), ticket_key_len,
        SSL_get_cipher_name(ssl), sess_key_len);
    }

    if (RAND_bytes(iv, 16) != 1) {
      pr_trace_msg(trace_channel, 3,
        "unable to initialize session ticket key IV: %s", tls_get_errors());
      return -1;
    }

    if (EVP_EncryptInit_ex(cipher_ctx, cipher, NULL, k->cipher_key, iv) != 1) {
      pr_trace_msg(trace_channel, 3,
        "unable to initialize session ticket key cipher: %s", tls_get_errors());
      return -1;
    }

    if (HMAC_Init_ex(hmac_ctx, k->hmac_key, 32, md, NULL) != 1) {
      pr_trace_msg(trace_channel, 3,
        "unable to initialize session ticket key HMAC: %s", tls_get_errors());
      return -1;
    }

    memcpy(key_name, k->key_name, 16);
    return 0;
  }

  if (mode == 0) {
    struct tls_ticket_key *newest_key;
    time_t key_age, now;

    for (i = 0; i < 16; i++) {
      sprintf((char *) &(key_name_str[i*2]), "%02x", key_name[i]);
    }
    key_name_str[sizeof(key_name_str)-1] = '\0';

    k = get_ticket_key(key_name, 16);
    if (k == NULL) {
      /* No matching key found. */
      pr_trace_msg(trace_channel, 3,
        "TLS session ticket: decrypting ticket using key '%s': key not found",
        key_name_str);
      return 0;
    }

    pr_trace_msg(trace_channel, 3,
      "TLS session ticket: decrypting ticket using key '%s'", key_name_str);

    if (HMAC_Init_ex(hmac_ctx, k->hmac_key, 32, md, NULL) != 1) {
      pr_trace_msg(trace_channel, 3,
        "unable to initialize session ticket key HMAC: %s", tls_get_errors());
      return 0;
    }

    if (EVP_DecryptInit_ex(cipher_ctx, cipher, NULL, k->cipher_key, iv) != 1) {
      pr_trace_msg(trace_channel, 3,
        "unable to initialize session ticket key cipher: %s", tls_get_errors());
      return 0;
    }

    /* If the key we found is older than the newest key, tell the client to
     * get a new ticket.  This helps to reduce the window of time a given
     * ticket key is used.
     */
    time(&now);
    key_age = now - k->created;

    newest_key = (struct tls_ticket_key *) tls_ticket_keys->xas_list;
    if (k != newest_key) {
      time_t newest_age;

      newest_age = now - newest_key->created;

      pr_trace_msg(trace_channel, 3,
        "key '%s' age (%lu %s) older than newest key (%lu %s), requesting "
        "ticket renewal", key_name_str, (unsigned long) key_age,
        key_age != 1 ? "secs" : "sec", (unsigned long) newest_age,
        newest_age != 1 ? "secs" : "sec");
      return 2;
    }

    return 1;
  }

  pr_trace_msg(trace_channel, 3, "TLS session ticket: unknown mode (%d)", mode);
  return -1;
}
#endif /* TLS_USE_SESSION_TICKETS */

#if defined(PR_USE_OPENSSL_ECC) && OPENSSL_VERSION_NUMBER < 0x10100000L
static EC_KEY *tls_ecdh_cb(SSL *ssl, int is_export, int keylen) {
  static EC_KEY *ecdh = NULL;
  static int init = 0;

  if (init == 0) {
    ecdh = EC_KEY_new();

    if (ecdh != NULL) {
      EC_KEY_set_group(ecdh,
        EC_GROUP_new_by_curve_name(NID_X9_62_prime256v1));
    }

    init = 1;
  }

  return ecdh;
}
#endif /* PR_USE_OPENSSL_ECC and before OpenSSL-1.1.x */

#if defined(PR_USE_OPENSSL_ALPN)
static int tls_alpn_select_cb(SSL *ssl,
    const unsigned char **selected_proto, unsigned char *selected_protolen, 
    const unsigned char *advertised_proto, unsigned int advertised_protolen,
    void *user_data) {
  register unsigned int i;
  struct tls_next_proto *next_proto;
  char *selected_alpn;

  pr_trace_msg(trace_channel, 9, "%s",
    "ALPN protocols advertised by client:");
  for (i = 0; i < advertised_protolen; i++) {
    pr_trace_msg(trace_channel, 9,
      " %*s", advertised_proto[i], &(advertised_proto[i+1])); 
    i += advertised_proto[i] + 1;
  }

  next_proto = user_data;

  if (SSL_select_next_proto(
      (unsigned char **) selected_proto, selected_protolen,
      next_proto->encoded_proto, next_proto->encoded_protolen,
      advertised_proto, advertised_protolen) != OPENSSL_NPN_NEGOTIATED) {
    pr_trace_msg(trace_channel, 9,
      "no common ALPN protocols found (no '%s' in ALPN protocols)",
      next_proto->proto);
    return SSL_TLSEXT_ERR_NOACK;
  }

  selected_alpn = pstrndup(session.pool, (char *) *selected_proto,
    *selected_protolen);
  pr_trace_msg(trace_channel, 9,
    "selected ALPN protocol '%s'", selected_alpn);
  return SSL_TLSEXT_ERR_OK;
}
#endif /* ALPN */

#if defined(PR_USE_OPENSSL_NPN)
static int tls_npn_advertised_cb(SSL *ssl,
    const unsigned char **advertise_proto, unsigned int *advertise_protolen,
    void *user_data) {
  struct tls_next_proto *next_proto;

  next_proto = user_data;

  pr_trace_msg(trace_channel, 9,
    "advertising NPN protocol '%s'", next_proto->proto);
  *advertise_proto = next_proto->encoded_proto;
  *advertise_protolen = next_proto->encoded_protolen;

  return SSL_TLSEXT_ERR_OK;
}
#endif /* NPN */

/* Post 0.9.7a, RSA blinding is turned on by default, so there is no need to
 * do this manually.
 */
#if OPENSSL_VERSION_NUMBER < 0x0090702fL
static void tls_blinding_on(SSL *ssl) {
  EVP_PKEY *pkey = NULL;
  RSA *rsa = NULL;

  /* RSA keys are subject to timing attacks.  To attempt to make such
   * attacks harder, use RSA blinding.
   */

  pkey = SSL_get_privatekey(ssl);

  if (pkey)
    rsa = EVP_PKEY_get1_RSA(pkey);

  if (rsa) {
    if (RSA_blinding_on(rsa, NULL) != 1) {
      tls_log("error setting RSA blinding: %s",
        ERR_error_string(ERR_get_error(), NULL));

    } else {
      tls_log("set RSA blinding on");
    }

    /* Now, "free" the RSA pointer, to properly decrement the reference
     * counter.
     */
    RSA_free(rsa);

  } else {

    /* The administrator may have configured DSA keys rather than RSA keys.
     * In this case, there is nothing to do.
     */
  }

  return;
}
#endif

static int tls_init_ctx(void) {
  config_rec *c;
  int ssl_opts = tls_ssl_opts;
  long ssl_mode = 0;

  if (pr_define_exists("TLS_USE_FIPS") &&
      ServerType == SERVER_INETD) {
#ifdef OPENSSL_FIPS
    if (!FIPS_mode()) {
      /* Make sure OpenSSL is set to use the default RNG, as per an email
       * discussion on the OpenSSL developer list:
       *
       *  "The internal FIPS logic uses the default RNG to see the FIPS RNG
       *   as part of the self test process..."
       */
      RAND_set_rand_method(NULL);

      if (!FIPS_mode_set(1)) {
        const char *errstr;

        errstr = tls_get_errors();
        tls_log("unable to use FIPS mode: %s", errstr);
        pr_log_pri(PR_LOG_ERR, MOD_TLS_VERSION
          ": unable to use FIPS mode: %s", errstr);

        errno = EPERM;
        return -1;

      } else {
        pr_log_pri(PR_LOG_NOTICE, MOD_TLS_VERSION ": FIPS mode enabled");
      }

    } else {
      pr_log_pri(PR_LOG_DEBUG, MOD_TLS_VERSION ": FIPS mode already enabled");
    }
#else
    pr_log_pri(PR_LOG_WARNING, MOD_TLS_VERSION ": FIPS mode requested, but " OPENSSL_VERSION_TEXT " not built with FIPS support");
#endif /* OPENSSL_FIPS */
  }

  if (ssl_ctx != NULL) {
    SSL_CTX_free(ssl_ctx);
    ssl_ctx = NULL;
  }

  ssl_ctx = SSL_CTX_new(SSLv23_server_method());
  if (ssl_ctx == NULL) {
    pr_log_debug(DEBUG0, MOD_TLS_VERSION ": error: SSL_CTX_new(): %s",
      tls_get_errors());
    return -1;
  }

#if OPENSSL_VERSION_NUMBER > 0x000906000L
  /* The SSL_MODE_AUTO_RETRY mode was added in 0.9.6. */
  ssl_mode |= SSL_MODE_AUTO_RETRY;
#endif

#if OPENSSL_VERSION_NUMBER >= 0x1000001fL
  /* The SSL_MODE_RELEASE_BUFFERS mode was added in 1.0.0a. */
  ssl_mode |= SSL_MODE_RELEASE_BUFFERS;
#endif

  if (ssl_mode != 0) {
    SSL_CTX_set_mode(ssl_ctx, ssl_mode);
  }

  /* If using OpenSSL-0.9.7 or greater, prevent session resumptions on
   * renegotiations (more secure).
   */
#if OPENSSL_VERSION_NUMBER > 0x000907000L
  ssl_opts |= SSL_OP_NO_SESSION_RESUMPTION_ON_RENEGOTIATION;
#endif

  /* Disable SSL compression. */
#ifdef SSL_OP_NO_COMPRESSION
  ssl_opts |= SSL_OP_NO_COMPRESSION;
#endif /* SSL_OP_NO_COMPRESSION */

#if defined(PR_USE_OPENSSL_ECC)
# if defined(SSL_OP_SINGLE_ECDH_USE)
  ssl_opts |= SSL_OP_SINGLE_ECDH_USE;
# endif
# if defined(SSL_OP_SAFARI_ECDHE_ECDSA_BUG)
  ssl_opts |= SSL_OP_SAFARI_ECDHE_ECDSA_BUG;
# endif
#endif /* ECC support */

#ifdef SSL_OP_CIPHER_SERVER_PREFERENCE
  c = find_config(main_server->conf, CONF_PARAM, "TLSServerCipherPreference",
    FALSE);
  if (c != NULL) {
    int use_server_pref;

    use_server_pref = *((int *) c->argv[0]);
    if (use_server_pref == TRUE) {
      ssl_opts |= SSL_OP_CIPHER_SERVER_PREFERENCE;
    }
  }
#endif /* SSL_OP_CIPHER_SERVER_PREFERENCE */

  SSL_CTX_set_options(ssl_ctx, ssl_opts);

  /* Set up session caching. */
  c = find_config(main_server->conf, CONF_PARAM, "TLSSessionCache", FALSE);
  if (c != NULL) {
    const char *provider;
    long timeout;

    /* Look up and initialize the configured session cache provider. */
    provider = c->argv[0];
    timeout = *((long *) c->argv[2]);

    if (provider != NULL) {
      if (strncmp(provider, "internal", 9) != 0) {
        tls_sess_cache = tls_sess_cache_get_cache(provider);

        pr_log_debug(DEBUG8, MOD_TLS_VERSION ": opening '%s' TLSSessionCache",
          provider);

        if (tls_sess_cache_open(c->argv[1], timeout) == 0) {
          long cache_mode, cache_flags;

          cache_mode = SSL_SESS_CACHE_SERVER;

          /* We could force OpenSSL to use ONLY the configured external session
           * caching mechanism by using the SSL_SESS_CACHE_NO_INTERNAL mode flag
           * (available in OpenSSL 0.9.6h and later).
           *
           * However, consider the case where the serialized session data is
           * too large for the external cache, or the external cache refuses
           * to add the session for some reason.  If OpenSSL is using only our
           * external cache, that session is lost (which could cause problems
           * e.g. for later protected data transfers, which require that the
           * SSL session from the control connection be reused).
           *
           * If the external cache can be reasonably sure that session data
           * can be added, then the NO_INTERNAL flag is a good idea; it keeps
           * OpenSSL from allocating more memory than necessary.  Having both
           * an internal and an external cache of the same data is a bit
           * unresourceful.  Thus we ask the external cache mechanism what
           * additional cache mode flags to use.
           */

          cache_flags = tls_sess_cache_get_cache_mode();
          cache_mode |= cache_flags;

          SSL_CTX_set_session_cache_mode(ssl_ctx, cache_mode);
          SSL_CTX_set_timeout(ssl_ctx, timeout);

          SSL_CTX_sess_set_new_cb(ssl_ctx, tls_sess_cache_add_sess_cb);
          SSL_CTX_sess_set_get_cb(ssl_ctx, tls_sess_cache_get_sess_cb);
          SSL_CTX_sess_set_remove_cb(ssl_ctx, tls_sess_cache_delete_sess_cb);

        } else {
          pr_log_debug(DEBUG1, MOD_TLS_VERSION
            ": error opening '%s' TLSSessionCache: %s", provider,
            strerror(errno));

          /* Default to using OpenSSL's own internal session caching. */
          SSL_CTX_set_session_cache_mode(ssl_ctx, SSL_SESS_CACHE_SERVER);
        }

      } else {
        /* Default to using OpenSSL's own internal session caching. */
        SSL_CTX_set_session_cache_mode(ssl_ctx, SSL_SESS_CACHE_SERVER);
        SSL_CTX_set_timeout(ssl_ctx, timeout);
      }

    } else {
      /* SSL session caching has been explicitly turned off. */

      pr_log_debug(DEBUG3, MOD_TLS_VERSION
        ": TLSSessionCache off, disabling SSL session caching and setting "
        "NoSessionReuseRequired TLSOption");

      SSL_CTX_set_session_cache_mode(ssl_ctx, SSL_SESS_CACHE_OFF);

      /* Make sure we automatically relax the "SSL session reuse required
       * for data connections" requirement; to enforce such a requirement
       * SSL session caching MUST be enabled.  So if session caching has been
       * explicitly disabled, relax that policy as well.
       */
      tls_opts |= TLS_OPT_NO_SESSION_REUSE_REQUIRED;
    }

  } else {
    long timeout = 0;

#if OPENSSL_VERSION_NUMBER > 0x000907000L
    /* If we support renegotations, then make the cache lifetime be 10%
     * longer than the control connection renegotiation timer.
     */
    timeout = 15840;

#else
    /* If we are not supporting reneogtiations because the OpenSSL version
     * is too old, then set the default cache lifetime to 30 minutes.
     */
    timeout = 1800;
#endif /* OpenSSL older than 0.9.7. */

    /* Make sure that we enable OpenSSL internal caching, AND that the
     * cache timeout is longer than the default control channel
     * renegotiation.
     */

    SSL_CTX_set_session_cache_mode(ssl_ctx, SSL_SESS_CACHE_SERVER);
    SSL_CTX_set_timeout(ssl_ctx, timeout);
  }

  /* Set up OCSP response caching */
  c = find_config(main_server->conf, CONF_PARAM, "TLSStaplingCache", FALSE);
  if (c != NULL) {
    const char *provider;

    /* Look up and initialize the configured OCSP cache provider. */
    provider = c->argv[0];

    if (provider != NULL) {
      tls_ocsp_cache = tls_ocsp_cache_get_cache(provider);

      pr_log_debug(DEBUG8, MOD_TLS_VERSION ": opening '%s' TLSStaplingCache",
        provider);

      if (tls_ocsp_cache_open(c->argv[1]) < 0 &&
          errno != ENOSYS) {
        pr_log_debug(DEBUG1, MOD_TLS_VERSION
          ": error opening '%s' TLSStaplingCache: %s", provider,
          strerror(errno));
        tls_ocsp_cache = NULL;
      }
    }
  }

#if defined(TLS_USE_SESSION_TICKETS)
  c = find_config(main_server->conf, CONF_PARAM, "TLSSessionTicketKeys", FALSE);
  if (c != NULL) {
    tls_ticket_key_max_age = *((unsigned int *) c->argv[0]);
    tls_ticket_key_max_count = *((unsigned int *) c->argv[1]);
  }

  /* Generate a random session ticket key, if necessary.  Maybe this list
   * of keys could be stored as ex/app data in the SSL_CTX?
   */
  if (tls_ticket_keys == NULL) {
    struct tls_ticket_key *k;
    unsigned int new_ticket_key_intvl;

    pr_log_debug(DEBUG9, MOD_TLS_VERSION
      ": generating initial TLS session ticket key");

    k = create_ticket_key();
    if (k == NULL) {
      pr_log_debug(DEBUG0, MOD_TLS_VERSION
        ": unable to generate initial session ticket key: %s",
        strerror(errno));

    } else {
      tls_ticket_keys = xaset_create(permanent_pool, tls_ticket_key_cmp);
      add_ticket_key(k);
    }

    /* Also register a timer, to generate new keys every hour (or just under
     * the max age of a key, whichever is smaller).
     */

    new_ticket_key_intvl = 3600;
    if (tls_ticket_key_max_age < new_ticket_key_intvl) {
      /* Try to get a new ticket a little before one expires. */
      new_ticket_key_intvl = tls_ticket_key_max_age - 1;
    }

    pr_log_debug(DEBUG9, MOD_TLS_VERSION
      ": scheduling new TLS session ticket key every %d %s",
      new_ticket_key_intvl, new_ticket_key_intvl != 1 ? "secs" : "sec");

    pr_timer_add(new_ticket_key_intvl, -1, NULL, new_ticket_key_timer_cb,
      "New TLS Session Ticket Key");

  } else {
    struct tls_ticket_key *k;

    /* Generate a new key on restart, as part of a good cryptographic
     * hygiene.
     */
    pr_log_debug(DEBUG9, MOD_TLS_VERSION ": generating TLS session ticket key");

    k = create_ticket_key();
    if (k == NULL) {
      pr_log_debug(DEBUG0, MOD_TLS_VERSION
        ": unable to generate new session ticket key: %s", strerror(errno));

    } else {
      add_ticket_key(k);
    }
  }
#endif /* TLS_USE_SESSION_TICKETS */

  SSL_CTX_set_tmp_dh_callback(ssl_ctx, tls_dh_cb);

#ifdef PR_USE_OPENSSL_ECC
  /* If using OpenSSL 1.0.2 or later, let it automatically choose the
   * correct/best curve, rather than having to hardcode a fallback.
   */
# if defined(SSL_CTX_set_ecdh_auto)
  SSL_CTX_set_ecdh_auto(ssl_ctx, 1);
# endif
#endif /* PR_USE_OPENSSL_ECC */

  if (tls_seed_prng() < 0) {
    pr_log_debug(DEBUG1, MOD_TLS_VERSION ": unable to properly seed PRNG");
  }

  return 0;
}

static const char *tls_get_proto_str(pool *p, unsigned int protos,
    unsigned int *count) {
  char *proto_str = "";
  unsigned int nproto = 0;

  if (protos & TLS_PROTO_SSL_V3) {
    proto_str = pstrcat(p, proto_str, *proto_str ? ", " : "",
      "SSLv3", NULL);
    nproto++;
  }

  if (protos & TLS_PROTO_TLS_V1) {
    proto_str = pstrcat(p, proto_str, *proto_str ? ", " : "",
      "TLSv1", NULL);
    nproto++;
  }

  if (protos & TLS_PROTO_TLS_V1_1) {
    proto_str = pstrcat(p, proto_str, *proto_str ? ", " : "",
      "TLSv1.1", NULL);
    nproto++;
  }

  if (protos & TLS_PROTO_TLS_V1_2) {
    proto_str = pstrcat(p, proto_str, *proto_str ? ", " : "",
      "TLSv1.2", NULL);
    nproto++;
  }

  *count = nproto;
  return proto_str;
}

/* Construct the options value that disables all unsupported protocols.
 */
static int get_disabled_protocols(unsigned int supported_protocols) {
  int disabled_protocols;

  /* First, create an options value where ALL protocols are disabled. */
  disabled_protocols = (SSL_OP_NO_SSLv2|SSL_OP_NO_SSLv3|SSL_OP_NO_TLSv1);

#ifdef SSL_OP_NO_TLSv1_1
  disabled_protocols |= SSL_OP_NO_TLSv1_1;
#endif
#ifdef SSL_OP_NO_TLSv1_2
  disabled_protocols |= SSL_OP_NO_TLSv1_2;
#endif

  /* Now, based on the given bitset of supported protocols, clear the
   * necessary bits.
   */

  if (supported_protocols & TLS_PROTO_SSL_V3) {
    disabled_protocols &= ~SSL_OP_NO_SSLv3;
  }

  if (supported_protocols & TLS_PROTO_TLS_V1) {
    disabled_protocols &= ~SSL_OP_NO_TLSv1;
  }

#if OPENSSL_VERSION_NUMBER >= 0x10001000L
  if (supported_protocols & TLS_PROTO_TLS_V1_1) {
    disabled_protocols &= ~SSL_OP_NO_TLSv1_1;
  }

  if (supported_protocols & TLS_PROTO_TLS_V1_2) {
    disabled_protocols &= ~SSL_OP_NO_TLSv1_2;
  }
#endif /* OpenSSL-1.0.1 or later */

  return disabled_protocols;
}

static int tls_init_server(void) {
  config_rec *c = NULL;
  char *tls_ca_cert = NULL, *tls_ca_path = NULL, *tls_ca_chain = NULL;
  X509 *server_ec_cert = NULL, *server_dsa_cert = NULL, *server_rsa_cert = NULL;
  int verify_mode = 0;
  unsigned int enabled_proto_count = 0, tls_protocol = TLS_PROTO_DEFAULT;
  int disabled_proto;
  const char *enabled_proto_str = NULL;

  c = find_config(main_server->conf, CONF_PARAM, "TLSProtocol", FALSE);
  if (c != NULL) {
    tls_protocol = *((unsigned int *) c->argv[0]);
  }

  disabled_proto = get_disabled_protocols(tls_protocol);

  /* Per the comments in <ssl/ssl.h>, SSL_CTX_set_options() uses |= on
   * the previous value.  This means we can easily OR in our new option
   * values with any previously set values.
   */
  enabled_proto_str = tls_get_proto_str(main_server->pool, tls_protocol,
    &enabled_proto_count);

  pr_log_debug(DEBUG8, MOD_TLS_VERSION ": supporting %s %s",
    enabled_proto_str,
    enabled_proto_count != 1 ? "protocols" : "protocol only");
  SSL_CTX_set_options(ssl_ctx, disabled_proto);

  tls_ca_cert = get_param_ptr(main_server->conf, "TLSCACertificateFile", FALSE);
  tls_ca_path = get_param_ptr(main_server->conf, "TLSCACertificatePath", FALSE);

  if (tls_ca_cert || tls_ca_path) {

    /* Set the locations used for verifying certificates. */
    PRIVS_ROOT
    if (SSL_CTX_load_verify_locations(ssl_ctx, tls_ca_cert, tls_ca_path) != 1) {
      PRIVS_RELINQUISH
      tls_log("unable to set CA verification using file '%s' or "
        "directory '%s': %s", tls_ca_cert ? tls_ca_cert : "(none)",
        tls_ca_path ? tls_ca_path : "(none)",
        ERR_error_string(ERR_get_error(), NULL));
      return -1;
    }
    PRIVS_RELINQUISH

  } else {
    /* Default to using locations set in the OpenSSL config file. */
    pr_trace_msg(trace_channel, 9,
      "using default OpenSSL verification locations (see $SSL_CERT_DIR "
      "environment variable)");

    if (SSL_CTX_set_default_verify_paths(ssl_ctx) != 1) {
      tls_log("error setting default verification locations: %s",
        tls_get_errors());
    }
  }

  if (tls_flags & TLS_SESS_VERIFY_CLIENT_OPTIONAL) {
    verify_mode = SSL_VERIFY_PEER;
  }

  if (tls_flags & TLS_SESS_VERIFY_CLIENT_REQUIRED) {
    /* If we are verifying clients, make sure the client sends a cert;
     * the protocol allows for the client to disregard a request for
     * its cert by the server.
     */
    verify_mode |= (SSL_VERIFY_PEER|SSL_VERIFY_FAIL_IF_NO_PEER_CERT);
  }

  if (verify_mode != 0) {
    SSL_CTX_set_verify(ssl_ctx, verify_mode, tls_verify_cb);

    /* Note: we add one to the configured depth purposefully.  As noted
     * in the OpenSSL man pages, the verification process will silently
     * stop at the configured depth, and the error messages ensuing will
     * be that of an incomplete certificate chain, rather than the
     * "chain too long" error that might be expected.  To log the "chain
     * too long" condition, we add one to the configured depth, and catch,
     * in the verify callback, the exceeding of the actual depth.
     */
    SSL_CTX_set_verify_depth(ssl_ctx, tls_verify_depth + 1);
  }

  if (tls_ca_cert) {
    STACK_OF(X509_NAME) *sk;

    /* Use SSL_load_client_CA_file() to load all of the CA certs (since
     * there can be more than one) from the TLSCACertificateFile.  The
     * entire list of CAs in that file will be present to the client as
     * the "acceptable client CA" list, assuming that
     * TLSOptions NoCertRequest" is not in use.
     */

    PRIVS_ROOT
    sk = SSL_load_client_CA_file(tls_ca_cert);
    PRIVS_RELINQUISH

    if (sk) {
      SSL_CTX_set_client_CA_list(ssl_ctx, sk);

    } else {
      tls_log("unable to read certificates in '%s': %s", tls_ca_cert,
        tls_get_errors());
    }

    if (tls_ca_path) {
      DIR *cacertdir = NULL;

      PRIVS_ROOT
      cacertdir = opendir(tls_ca_path);
      PRIVS_RELINQUISH

      if (cacertdir) {
        struct dirent *cadent = NULL;
        pool *tmp_pool = make_sub_pool(permanent_pool);

        while ((cadent = readdir(cacertdir)) != NULL) {
          FILE *cacertf;
          char *cacertname;

          pr_signals_handle();

          /* Skip dot directories. */
          if (is_dotdir(cadent->d_name)) {
            continue;
          }

          cacertname = pdircat(tmp_pool, tls_ca_path, cadent->d_name, NULL);

          PRIVS_ROOT
          cacertf = fopen(cacertname, "r");
          PRIVS_RELINQUISH

          if (cacertf) {
            X509 *x509 = PEM_read_X509(cacertf, NULL, NULL, NULL);

            if (x509) {
              if (SSL_CTX_add_client_CA(ssl_ctx, x509) != 1) {
                tls_log("error adding '%s' to client CA list: %s", cacertname,
                  tls_get_errors());
              }

            } else {
              tls_log("unable to read '%s': %s", cacertname, tls_get_errors());
            }

            fclose(cacertf);

          } else {
            tls_log("unable to open '%s': %s", cacertname, strerror(errno));
          }
        }

        destroy_pool(tmp_pool);
        closedir(cacertdir);
 
      } else {
        tls_log("unable to add CAs in '%s': %s", tls_ca_path,
          strerror(errno));
      }
    }
  }

  /* Assume that, if no separate key files are configured, the keys are
   * in the same file as the corresponding certificate.
   */
  if (tls_rsa_key_file == NULL) {
    tls_rsa_key_file = tls_rsa_cert_file;
  }

  if (tls_dsa_key_file == NULL) {
    tls_dsa_key_file = tls_dsa_cert_file;
  }

  if (tls_ec_key_file == NULL) {
    tls_ec_key_file = tls_ec_cert_file;
  }

  PRIVS_ROOT
  if (tls_rsa_cert_file != NULL) {
    FILE *fh = NULL;
    int res, xerrno;
    X509 *cert = NULL;

    fh = fopen(tls_rsa_cert_file, "r");
    xerrno = errno;
    if (fh == NULL) {
      PRIVS_RELINQUISH
      tls_log("error reading TLSRSACertificateFile '%s': %s", tls_rsa_cert_file,
        strerror(xerrno));
      errno = xerrno;
      return -1;
    }

    /* As the file may contain sensitive data, we do not want it lingering
     * around in stdio buffers.
     */
    (void) setvbuf(fh, NULL, _IONBF, 0);

    cert = read_cert(fh, ssl_ctx);
    if (cert == NULL) {
      PRIVS_RELINQUISH
      tls_log("error reading TLSRSACertificateFile '%s': %s", tls_rsa_cert_file,
        tls_get_errors());
      fclose(fh);
      return -1;
    }

    fclose(fh);

    /* SSL_CTX_use_certificate() will increment the refcount on cert, so we
     * can safely call X509_free() on it.  However, we need to keep that
     * pointer around until after the handling of a cert chain file.
     */
    res = SSL_CTX_use_certificate(ssl_ctx, cert);
    if (res <= 0) {
      PRIVS_RELINQUISH

      tls_log("error loading TLSRSACertificateFile '%s': %s", tls_rsa_cert_file,
        tls_get_errors());
      return -1;
    }

    server_rsa_cert = cert;
  }

  if (tls_rsa_key_file != NULL) {
    int res;

    if (tls_pkey) {
      tls_pkey->flags |= TLS_PKEY_USE_RSA;
      tls_pkey->flags &= ~(TLS_PKEY_USE_DSA|TLS_PKEY_USE_EC);
    }

    res = SSL_CTX_use_PrivateKey_file(ssl_ctx, tls_rsa_key_file,
      X509_FILETYPE_PEM);

    if (res <= 0) {
      PRIVS_RELINQUISH

      tls_log("error loading TLSRSACertificateKeyFile '%s': %s",
        tls_rsa_key_file, tls_get_errors());
      return -1;
    }

    res = SSL_CTX_check_private_key(ssl_ctx);
    if (res != 1) {
      PRIVS_RELINQUISH 

      tls_log("error checking key from TLSRSACertificateKeyFile '%s': %s",
        tls_rsa_key_file, tls_get_errors());
      return -1;
    }
  }

  if (tls_dsa_cert_file != NULL) {
    FILE *fh = NULL;
    int res, xerrno;
    X509 *cert = NULL;

    fh = fopen(tls_dsa_cert_file, "r");
    xerrno = errno;
    if (fh == NULL) {
      PRIVS_RELINQUISH
      tls_log("error reading TLSDSACertificateFile '%s': %s", tls_dsa_cert_file,
        strerror(xerrno));
      errno = xerrno;
      return -1;
    }

    /* As the file may contain sensitive data, we do not want it lingering
     * around in stdio buffers.
     */
    (void) setvbuf(fh, NULL, _IONBF, 0);

    cert = read_cert(fh, ssl_ctx);
    if (cert == NULL) {
      PRIVS_RELINQUISH
      tls_log("error reading TLSDSACertificateFile '%s': %s", tls_dsa_cert_file,
        tls_get_errors());
      fclose(fh);
      return -1;
    }

    fclose(fh);

    /* SSL_CTX_use_certificate() will increment the refcount on cert, so we
     * can safely call X509_free() on it.  However, we need to keep that
     * pointer around until after the handling of a cert chain file.
     */
    res = SSL_CTX_use_certificate(ssl_ctx, cert);
    if (res <= 0) {
      PRIVS_RELINQUISH

      tls_log("error loading TLSDSACertificateFile '%s': %s", tls_dsa_cert_file,
        tls_get_errors());
      return -1;
    }

    server_dsa_cert = cert;
  }

  if (tls_dsa_key_file != NULL) {
    int res;

    if (tls_pkey) {
      tls_pkey->flags |= TLS_PKEY_USE_DSA;
      tls_pkey->flags &= ~(TLS_PKEY_USE_RSA|TLS_PKEY_USE_EC);
    }

    res = SSL_CTX_use_PrivateKey_file(ssl_ctx, tls_dsa_key_file,
      X509_FILETYPE_PEM);

    if (res <= 0) {
      PRIVS_RELINQUISH

      tls_log("error loading TLSDSACertificateKeyFile '%s': %s",
        tls_dsa_key_file, tls_get_errors());
      return -1;
    }

    res = SSL_CTX_check_private_key(ssl_ctx);
    if (res != 1) {
      PRIVS_RELINQUISH

      tls_log("error checking key from TLSDSACertificateKeyFile '%s': %s",
        tls_dsa_key_file, tls_get_errors());
      return -1;
    }
  }

#ifdef PR_USE_OPENSSL_ECC
  if (tls_ec_cert_file != NULL) {
    FILE *fh = NULL;
    int res, xerrno;
    X509 *cert = NULL;

    fh = fopen(tls_ec_cert_file, "r");
    xerrno = errno;
    if (fh == NULL) {
      PRIVS_RELINQUISH
      tls_log("error reading TLSECCertificateFile '%s': %s", tls_ec_cert_file,
        strerror(xerrno));
      errno = xerrno;
      return -1;
    }

    /* As the file may contain sensitive data, we do not want it lingering
     * around in stdio buffers.
     */
    (void) setvbuf(fh, NULL, _IONBF, 0);

    cert = read_cert(fh, ssl_ctx);
    if (cert == NULL) {
      PRIVS_RELINQUISH
      tls_log("error reading TLSECCertificateFile '%s': %s", tls_ec_cert_file,
        tls_get_errors());
      fclose(fh);
      return -1;
    }

    fclose(fh);

    /* SSL_CTX_use_certificate() will increment the refcount on cert, so we
     * can safely call X509_free() on it.  However, we need to keep that
     * pointer around until after the handling of a cert chain file.
     */
    res = SSL_CTX_use_certificate(ssl_ctx, cert);
    if (res <= 0) {
      PRIVS_RELINQUISH

      tls_log("error loading TLSECCertificateFile '%s': %s", tls_ec_cert_file,
        tls_get_errors());
      return -1;
    }

    server_ec_cert = cert;
  }

  if (tls_ec_key_file != NULL) {
    int res;

    if (tls_pkey) {
      tls_pkey->flags |= TLS_PKEY_USE_EC;
      tls_pkey->flags &= ~(TLS_PKEY_USE_RSA|TLS_PKEY_USE_DSA);
    }

    res = SSL_CTX_use_PrivateKey_file(ssl_ctx, tls_ec_key_file,
      X509_FILETYPE_PEM);

    if (res <= 0) {
      PRIVS_RELINQUISH

      tls_log("error loading TLSECCertificateKeyFile '%s': %s",
        tls_ec_key_file, tls_get_errors());
      return -1;
    }

    res = SSL_CTX_check_private_key(ssl_ctx);
    if (res != 1) {
      PRIVS_RELINQUISH

      tls_log("error checking key from TLSECCertificateKeyFile '%s': %s",
        tls_ec_key_file, tls_get_errors());
      return -1;
    }
  }
#endif /* PR_USE_OPENSSL_ECC */

  if (tls_pkcs12_file != NULL) {
    int res;
    FILE *fp;
    X509 *cert = NULL;
    EVP_PKEY *pkey = NULL;
    PKCS12 *p12 = NULL;
    char *passwd = "";

    if (tls_pkey) {
      passwd = tls_pkey->pkcs12_passwd;
    }

    fp = fopen(tls_pkcs12_file, "r");
    if (fp == NULL) {
      int xerrno = errno;

      PRIVS_RELINQUISH
      tls_log("error opening TLSPKCS12File '%s': %s", tls_pkcs12_file,
        strerror(xerrno));
      return -1;
    }

    /* As the file may contain sensitive data, we do not want it lingering
     * around in stdio buffers.
     */
    (void) setvbuf(fp, NULL, _IONBF, 0);

    /* Note that this should NOT fail; we will have already parsed the
     * PKCS12 file already, in order to get the password and key passphrases.
     */
    p12 = d2i_PKCS12_fp(fp, NULL);
    if (p12 == NULL) {
      tls_log("error reading TLSPKCS12File '%s': %s", tls_pkcs12_file,
        tls_get_errors()); 
      fclose(fp);
      return -1;
    }

    fclose(fp);

    /* XXX Need to add support for any CA certs contained in the PKCS12 file. */
    if (PKCS12_parse(p12, passwd, &pkey, &cert, NULL) != 1) {
      tls_log("error parsing info in TLSPKCS12File '%s': %s", tls_pkcs12_file,
        tls_get_errors());

      PKCS12_free(p12);

      if (cert)
        X509_free(cert);

      if (pkey)
        EVP_PKEY_free(pkey);

      return -1;
    }

    /* Note: You MIGHT be tempted to call SSL_CTX_check_private_key(ssl_ctx)
     * here, to make sure that the private key can be used.  But doing so
     * will not work as expected, and will error out with:
     *
     *  SSL_CTX_check_private_key:no certificate assigned
     *
     * To make PKCS#12 support work, do not make that call here.
     */

    res = SSL_CTX_use_certificate(ssl_ctx, cert);
    if (res <= 0) {
      PRIVS_RELINQUISH

      tls_log("error loading certificate from TLSPKCS12File '%s' %s",
        tls_pkcs12_file, tls_get_errors());
      PKCS12_free(p12);

      if (cert)
        X509_free(cert);

      if (pkey)
        EVP_PKEY_free(pkey);

      return -1;
    }

    if (pkey &&
        tls_pkey) {
      switch (get_pkey_type(pkey)) {
        case EVP_PKEY_RSA:
          tls_pkey->flags |= TLS_PKEY_USE_RSA;
          tls_pkey->flags &= ~(TLS_PKEY_USE_DSA|TLS_PKEY_USE_EC);
          break;

        case EVP_PKEY_DSA:
          tls_pkey->flags |= TLS_PKEY_USE_DSA;
          tls_pkey->flags &= ~(TLS_PKEY_USE_RSA|TLS_PKEY_USE_EC);
          break;

#ifdef PR_USE_OPENSSL_ECC
        case EVP_PKEY_EC:
          tls_pkey->flags |= TLS_PKEY_USE_EC;
          tls_pkey->flags &= ~(TLS_PKEY_USE_RSA|TLS_PKEY_USE_DSA);
          break;
#endif /* PR_USE_OPENSSL_ECC */
      }
    }

    res = SSL_CTX_use_PrivateKey(ssl_ctx, pkey);
    if (res <= 0) {
      PRIVS_RELINQUISH

      tls_log("error loading key from TLSPKCS12File '%s' %s", tls_pkcs12_file,
        tls_get_errors());

      PKCS12_free(p12);

      if (cert)
        X509_free(cert);

      if (pkey)
        EVP_PKEY_free(pkey);

      return -1;
    }

    res = SSL_CTX_check_private_key(ssl_ctx);
    if (res != 1) {
      PRIVS_RELINQUISH

      tls_log("error checking key from TLSPKCS12File '%s': %s", tls_pkcs12_file,
        tls_get_errors());

      PKCS12_free(p12);

      if (cert)
        X509_free(cert);

      if (pkey)
        EVP_PKEY_free(pkey);

      return -1;
    }

    /* SSL_CTX_use_certificate() will increment the refcount on cert, so we
     * can safely call X509_free() on it.  However, we need to keep that
     * pointer around until after the handling of a cert chain file.
     */
    if (pkey != NULL) {
      switch (get_pkey_type(pkey)) {
        case EVP_PKEY_RSA:
          server_rsa_cert = cert;
          break;

        case EVP_PKEY_DSA:
          server_dsa_cert = cert;
          break;

#ifdef PR_USE_OPENSSL_ECC
        case EVP_PKEY_EC:
          server_ec_cert = cert;
          break;
#endif /* PR_USE_OPENSSL_ECC */
      }
    }

    if (pkey)
      EVP_PKEY_free(pkey);

    if (p12)
      PKCS12_free(p12);
  }

  /* Log a warning if the server was badly misconfigured, and has no server
   * certs at all.  The client will probably see this situation as something
   * like:
   *
   *  error:14094410:SSL routines:SSL3_READ_BYTES:sslv3 alert handshake failure
   *
   * And the TLSLog will show the error as:
   *
   *  error:1408A0C1:SSL routines:SSL3_GET_CLIENT_HELLO:no shared cipher
   */
  if (tls_rsa_cert_file == NULL &&
      tls_dsa_cert_file == NULL &&
      tls_ec_cert_file == NULL &&
      tls_pkcs12_file == NULL) {
    tls_log("no TLSRSACertificateFile, TLSDSACertificateFile, "
      "TLSECCertificateFile, or TLSPKCS12File configured; "
      "unable to handle SSL/TLS connections");
    pr_log_pri(PR_LOG_NOTICE, MOD_TLS_VERSION
      ": no TLSRSACertificateFile, TLSDSACertificateFile, "
      "TLSECCertificateFile or TLSPKCS12File configured; "
      "unable to handle SSL/TLS connections");
  }

  /* Handle a CertificateChainFile.  We need to do this here, after the
   * server cert has been loaded, so that we can decide whether the
   * CertificateChainFile contains another copy of the server cert (or not).
   */

  tls_ca_chain = get_param_ptr(main_server->conf, "TLSCertificateChainFile",
    FALSE);
  if (tls_ca_chain) {
    BIO *bio;
    X509 *cert;

    /* Ideally we would use OpenSSL's SSL_CTX_use_certificate_chain()
     * function.  However, that function automatically assumes that the
     * first cert contained in the chain file is to be used as the server
     * cert.  This may or may not be the case.  So instead, we read through
     * the chain and add the extra certs ourselves.
     */

    bio = BIO_new_file(tls_ca_chain, "r");
    if (bio) {
      unsigned int count = 0;
      int res;

      cert = PEM_read_bio_X509(bio, NULL, NULL, NULL);
      while (cert != NULL) {
        pr_signals_handle();

        if (server_rsa_cert != NULL) {
          /* Skip this cert if it is the same as the configured RSA
           * server cert.
           */
          if (X509_cmp(server_rsa_cert, cert) == 0) {
            cert = PEM_read_bio_X509(bio, NULL, NULL, NULL);
            continue;
          }
        }

        if (server_dsa_cert != NULL) {
          /* Skip this cert if it is the same as the configured RSA
           * server cert.
           */
          if (X509_cmp(server_dsa_cert, cert) == 0) {
            cert = PEM_read_bio_X509(bio, NULL, NULL, NULL);
            continue;
          }
        }

        res = SSL_CTX_add_extra_chain_cert(ssl_ctx, cert);
        if (res != 1) {
          tls_log("error adding cert to certificate chain: %s",
            tls_get_errors());
          X509_free(cert);
          break;
        }

        count++;
        cert = PEM_read_bio_X509(bio, NULL, NULL, NULL);
      }

      BIO_free(bio);

      tls_log("added %u certs from '%s' to certificate chain", count,
        tls_ca_chain);

    } else {
      tls_log("unable to read certificate chain '%s': %s", tls_ca_chain,
        tls_get_errors());
    }
  } 

  /* Done with the server cert pointers now. */
  if (server_rsa_cert != NULL) {
    X509_free(server_rsa_cert);
    server_rsa_cert = NULL;
  }

  if (server_dsa_cert != NULL) {
    X509_free(server_dsa_cert);
    server_dsa_cert = NULL;
  }

#ifdef PR_USE_OPENSSL_ECC
  if (server_ec_cert != NULL) {
    X509_free(server_ec_cert);
    server_ec_cert = NULL;
  }
#endif /* PR_USE_OPENSSL_ECC */

  /* Set up the CRL. */
  if (tls_crl_file || tls_crl_path) {
    tls_crl_store = X509_STORE_new();
    if (tls_crl_store == NULL) {
      tls_log("error creating CRL store: %s", tls_get_errors());
      return -1;
    }

    if (X509_STORE_load_locations(tls_crl_store, tls_crl_file,
        tls_crl_path) == 0) {

      if (tls_crl_file && !tls_crl_path) {
        tls_log("error loading TLSCARevocationFile '%s': %s",
          tls_crl_file, tls_get_errors());

      } else if (!tls_crl_file && tls_crl_path) {
        tls_log("error loading TLSCARevocationPath '%s': %s",
          tls_crl_path, tls_get_errors());

      } else {
        tls_log("error loading TLSCARevocationFile '%s', "
          "TLSCARevocationPath '%s': %s", tls_crl_file, tls_crl_path,
          tls_get_errors());
      }
    }
  }

  PRIVS_RELINQUISH

  SSL_CTX_set_cipher_list(ssl_ctx, tls_cipher_suite);

#if OPENSSL_VERSION_NUMBER > 0x000907000L
  /* Lookup/process any configured TLSRenegotiate parameters. */
  c = find_config(main_server->conf, CONF_PARAM, "TLSRenegotiate", FALSE);
  if (c) {
    if (c->argc == 0) {
      /* Disable all server-side requested renegotiations; clients can
       * still request renegotiations.
       */
      tls_ctrl_renegotiate_timeout = 0;
      tls_data_renegotiate_limit = 0;
      tls_renegotiate_timeout = 0;
      tls_renegotiate_required = FALSE;

    } else {
      int ctrl_timeout = *((int *) c->argv[0]);
      off_t data_limit = *((off_t *) c->argv[1]);
      int renegotiate_timeout = *((int *) c->argv[2]);
      unsigned char renegotiate_required = *((unsigned char *) c->argv[3]);

      if (data_limit)
        tls_data_renegotiate_limit = data_limit;
    
      if (renegotiate_timeout)
        tls_renegotiate_timeout = renegotiate_timeout;

      tls_renegotiate_required = renegotiate_required;
  
      /* Set any control channel renegotiation timers, if need be. */
      pr_timer_add(ctrl_timeout ? ctrl_timeout : tls_ctrl_renegotiate_timeout,
        -1, &tls_module, tls_ctrl_renegotiate_cb, "SSL/TLS renegotiation");
    }
  }
#endif

  return 0;
}

static int tls_get_block(conn_t *conn) {
  int flags;

  flags = fcntl(conn->rfd, F_GETFL);
  if (flags & O_NONBLOCK) {
    return FALSE;
  }

  return TRUE;
}

static int tls_compare_session_ids(SSL_SESSION *ctrl_sess,
    SSL_SESSION *data_sess) {
  int res = -1;

#if OPENSSL_VERSION_NUMBER < 0x000907000L
  /* In the OpenSSL source code, SSL_SESSION_cmp() ultimately uses memcmp(3)
   * to check, and thus returns memcmp(3)'s return value.
   */
  res = SSL_SESSION_cmp(ctrl_sess, data_sess);
#else
  const unsigned char *sess_id;
  unsigned int sess_id_len;

# if OPENSSL_VERSION_NUMBER > 0x000908000L
  sess_id = (const unsigned char *) SSL_SESSION_get_id(data_sess, &sess_id_len);
# else
  /* XXX Directly accessing these fields cannot be a Good Thing. */
  sess_id = data_sess->session_id;
  sess_id_len = data_sess->session_id_length;
# endif

  res = SSL_has_matching_session_id(ctrl_ssl, sess_id, sess_id_len);

  /* SSL_has_matchin_session_id() returns 1 for true, 0 for false.  Thus to
   * emulate the memcmp(3) type interface, we return 0 for true, and -1 for
   * false.
   */
  if (res == 1) {
    res = 0;

  } else {
    res = -1;
  }
#endif

  return res;
}

static int tls_accept(conn_t *conn, unsigned char on_data) {
  static unsigned char logged_data = FALSE;
  int blocking, res = 0, xerrno = 0;
  long cache_mode = 0;
  char *subj = NULL;
  SSL *ssl = NULL;
  BIO *rbio = NULL, *wbio = NULL;

  if (!ssl_ctx) {
    tls_log("%s", "unable to start session: null SSL_CTX");
    return -1;
  }

  ssl = SSL_new(ssl_ctx);
  if (ssl == NULL) {
    tls_log("error: unable to start session: %s",
      ERR_error_string(ERR_get_error(), NULL));
    return -2;
  }

  /* This works with either rfd or wfd (I hope). */
  rbio = BIO_new_socket(conn->rfd, FALSE);
  wbio = BIO_new_socket(conn->wfd, FALSE);

  /* During handshakes, set the write buffer size smaller, so that we do not
   * overflow the (new) connection's TCP CWND size and force another round
   * trip.
   *
   * Then, later, we set a larger buffer size, but ONLY if we are doing a data
   * transfer.  For the control connection, the interactions/messages are
   * assumed to be small, thus there's no need for the larger buffer size.
   * Right?
   */
  (void) BIO_set_write_buf_size(wbio, TLS_HANDSHAKE_WRITE_BUFFER_SIZE);

  SSL_set_bio(ssl, rbio, wbio);

#if !defined(OPENSSL_NO_TLSEXT)
  if (tls_opts & TLS_OPT_ENABLE_DIAGS) {
    SSL_set_tlsext_debug_callback(ssl, tls_tlsext_cb);
  }
#endif /* !OPENSSL_NO_TLSEXT */

  /* If configured, set a timer for the handshake. */
  if (tls_handshake_timeout) {
    tls_handshake_timer_id = pr_timer_add(tls_handshake_timeout, -1,
      &tls_module, tls_handshake_timeout_cb, "SSL/TLS handshake");
  }

  if (on_data) {
    /* Make sure that TCP_NODELAY is enabled for the handshake. */
    if (pr_inet_set_proto_nodelay(conn->pool, conn, 1) < 0) {
      pr_trace_msg(trace_channel, 9,
        "error enabling TCP_NODELAY on data conn: %s", strerror(errno));
    }

    /* Make sure that TCP_CORK (aka TCP_NOPUSH) is DISABLED for the handshake.
     * This socket option is set via the pr_inet_set_proto_opts() call made
     * in mod_core, upon handling the PASV/EPSV command.
     */
    if (pr_inet_set_proto_cork(conn->wfd, 0) < 0) {
      pr_trace_msg(trace_channel, 9,
        "error disabling TCP_CORK on data conn: %s", strerror(errno));
    }

    cache_mode = SSL_CTX_get_session_cache_mode(ssl_ctx);
    if (cache_mode != SSL_SESS_CACHE_OFF) {
      /* Disable STORING of any new session IDs in the session cache. We DO
       * want to allow LOOKUP of session IDs in the session cache, however.
       */
      long data_cache_mode;
      data_cache_mode = SSL_SESS_CACHE_SERVER|SSL_SESS_CACHE_NO_INTERNAL_STORE;
      SSL_CTX_set_session_cache_mode(ssl_ctx, data_cache_mode);
    }
  }

  retry:

  blocking = tls_get_block(conn);
  if (blocking) {
    /* Put the connection in non-blocking mode for the duration of the
     * SSL handshake.  This lets us handle EAGAIN/retries better (i.e.
     * without spinning in a tight loop and consuming the CPU).
     */
    if (pr_inet_set_nonblock(conn->pool, conn) < 0) {
      pr_trace_msg(trace_channel, 3,
        "error making %s connection nonblocking: %s",
        on_data ? "data" : "ctrl", strerror(errno));
    }
  }

  pr_signals_handle();

  pr_trace_msg(trace_channel, 17, "calling SSL_accept() on %s conn fd %d",
    on_data ? "data" : "ctrl", conn->rfd);
  res = SSL_accept(ssl);
  if (res == -1) {
    xerrno = errno;
  }
  pr_trace_msg(trace_channel, 17, "SSL_accept() returned %d for %s conn fd %d",
    res, on_data ? "data" : "ctrl", conn->rfd);

  if (blocking) {
    /* Return the connection to blocking mode. */
    if (pr_inet_set_block(conn->pool, conn) < 0) {
      pr_trace_msg(trace_channel, 3,
        "error making %s connection blocking: %s",
        on_data ? "data" : "ctrl", strerror(errno));
    }
  }

  if (res < 1) {
    const char *msg = "unable to accept TLS connection";
    int errcode = SSL_get_error(ssl, res);

    pr_signals_handle();

    if (tls_handshake_timed_out) {
      tls_log("TLS negotiation timed out (%u seconds)", tls_handshake_timeout);
      tls_end_sess(ssl, on_data ? session.d : session.c, 0);
      return -4;
    }

    switch (errcode) {
      case SSL_ERROR_WANT_READ:
        pr_trace_msg(trace_channel, 17,
          "WANT_READ encountered while accepting %s conn on fd %d, "
          "waiting to read data", on_data ? "data" : "ctrl", conn->rfd);
        tls_readmore(conn->rfd);
        goto retry;

      case SSL_ERROR_WANT_WRITE:
        pr_trace_msg(trace_channel, 17,
          "WANT_WRITE encountered while accepting %s conn on fd %d, "
          "waiting to send data", on_data ? "data" : "ctrl", conn->rfd);
        tls_writemore(conn->rfd);
        goto retry;

      case SSL_ERROR_ZERO_RETURN:
        tls_log("%s: TLS connection closed", msg);
        break;

      case SSL_ERROR_WANT_X509_LOOKUP:
        tls_log("%s: needs X509 lookup", msg);
        break;

      case SSL_ERROR_SYSCALL: {
        /* Check to see if the OpenSSL error queue has info about this. */
        int xerrcode = ERR_get_error();
    
        if (xerrcode == 0) {
          /* The OpenSSL error queue doesn't have any more info, so we'll
           * examine the SSL_accept() return value itself.
           */

          if (res == 0) {
            /* EOF */
            tls_log("%s: received EOF that violates protocol", msg);

          } else if (res == -1) {
            /* Check errno */
            tls_log("%s: system call error: [%d] %s", msg, xerrno,
              strerror(xerrno));
          }

        } else {
          tls_log("%s: system call error: %s", msg, tls_get_errors());
        }

        break;
      }

      case SSL_ERROR_SSL:
        tls_log("%s: protocol error: %s", msg, tls_get_errors());
        break;
    }

    if (on_data) {
      pr_event_generate("mod_tls.data-handshake-failed", &errcode);

    } else {
      pr_event_generate("mod_tls.ctrl-handshake-failed", &errcode);
    }

    tls_end_sess(ssl, on_data ? session.d : session.c, 0);
    return -3;
  }

  pr_trace_msg(trace_channel, 17,
    "TLS handshake on %s conn fd %d COMPLETED", on_data ? "data" : "ctrl",
    conn->rfd);

  if (on_data) {
    /* Disable TCP_NODELAY, now that the handshake is done. */
    if (pr_inet_set_proto_nodelay(conn->pool, conn, 0) < 0) {
      pr_trace_msg(trace_channel, 9,
        "error disabling TCP_NODELAY on data conn: %s", strerror(errno));
    }

    /* Reenable TCP_CORK (aka TCP_NOPUSH), now that the handshake is done. */
    if (pr_inet_set_proto_cork(conn->wfd, 1) < 0) {
      pr_trace_msg(trace_channel, 9,
        "error re-enabling TCP_CORK on data conn: %s", strerror(errno));
    }

    if (cache_mode != SSL_SESS_CACHE_OFF) {
      /* Restore the previous session cache mode. */
      SSL_CTX_set_session_cache_mode(ssl_ctx, cache_mode);
    }

    (void) BIO_set_write_buf_size(wbio,
      TLS_DATA_ADAPTIVE_WRITE_MIN_BUFFER_SIZE);
    tls_data_adaptive_bytes_written_ms = 0L;
    tls_data_adaptive_bytes_written_count = 0;
  }
 
  /* Disable the handshake timer. */
  pr_timer_remove(tls_handshake_timer_id, &tls_module);

#if defined(PR_USE_OPENSSL_NPN)
  /* Which NPN protocol was selected, if any? */
  {
    const unsigned char *npn = NULL;
    unsigned int npn_len = 0;

    SSL_get0_next_proto_negotiated(ssl, &npn, &npn_len);
    if (npn != NULL &&
        npn_len > 0) {
      pr_trace_msg(trace_channel, 9,
        "negotiated NPN '%*s'", npn_len, npn);

    } else {
      pr_trace_msg(trace_channel, 9, "%s", "no NPN negotiated");
    }
  }
#endif /* NPN */

#if defined(PR_USE_OPENSSL_ALPN)
  /* Which ALPN protocol was selected, if any? */
  {
    const unsigned char *alpn = NULL;
    unsigned int alpn_len = 0;

    SSL_get0_alpn_selected(ssl, &alpn, &alpn_len);
    if (alpn != NULL &&
        alpn_len > 0) {
      pr_trace_msg(trace_channel, 9,
        "selected ALPN '%*s'", alpn_len, alpn);
    } else {
      pr_trace_msg(trace_channel, 9, "%s", "no ALPN selected");
    }
  }
#endif /* ALPN */

  /* Manually update the raw bytes counters with the network IO from the
   * SSL handshake.
   */
  session.total_raw_in += (BIO_number_read(rbio) +
    BIO_number_read(wbio));
  session.total_raw_out += (BIO_number_written(rbio) +
    BIO_number_written(wbio));

  /* Stash the SSL object in the pointers of the correct NetIO streams. */
  if (conn == session.c) {
    pr_buffer_t *strm_buf;

    ctrl_ssl = ssl;

    if (pr_table_add(tls_ctrl_rd_nstrm->notes,
        pstrdup(tls_ctrl_rd_nstrm->strm_pool, TLS_NETIO_NOTE),
        ssl, sizeof(SSL *)) < 0) {
      if (errno != EEXIST) {
        tls_log("error stashing '%s' note on ctrl read stream: %s",
          TLS_NETIO_NOTE, strerror(errno));
      }
    }

    if (pr_table_add(tls_ctrl_wr_nstrm->notes,
        pstrdup(tls_ctrl_wr_nstrm->strm_pool, TLS_NETIO_NOTE),
        ssl, sizeof(SSL *)) < 0) {
      if (errno != EEXIST) {
        tls_log("error stashing '%s' note on ctrl write stream: %s",
          TLS_NETIO_NOTE, strerror(errno));
      }
    }

#if OPENSSL_VERSION_NUMBER >= 0x009080dfL
    if (SSL_get_secure_renegotiation_support(ssl) == 1) {
      /* If the peer indicates that it can support secure renegotiations, log
       * this fact for reference.
       *
       * Note that while we could use this fact to automatically enable the
       * AllowClientRenegotiations TLSOption, in light of CVE-2011-1473
       * (where malicious SSL/TLS clients can abuse the fact that session
       * renegotiations are more computationally intensive for servers than
       * for clients and repeatedly request renegotiations to create a
       * denial of service attach), we won't enable AllowClientRenegotiations
       * programmatically.  The admin will still need to explicitly configure
       * that.
       */
      tls_log("%s", "client supports secure renegotiations");
    }
#endif /* OpenSSL 0.9.8m and later */

    /* Clear any data from the NetIO stream buffers which may have been read
     * in before the SSL/TLS handshake occurred (Bug#3624).
     */
    strm_buf = tls_ctrl_rd_nstrm->strm_buf;
    if (strm_buf != NULL) {
      strm_buf->current = NULL;
      strm_buf->remaining = strm_buf->buflen;
    }

  } else if (conn == session.d) {
    pr_buffer_t *strm_buf;

    if (pr_table_add(tls_data_rd_nstrm->notes,
        pstrdup(tls_data_rd_nstrm->strm_pool, TLS_NETIO_NOTE),
        ssl, sizeof(SSL *)) < 0) {
      if (errno != EEXIST) {
        tls_log("error stashing '%s' note on data read stream: %s",
          TLS_NETIO_NOTE, strerror(errno));
      }
    }

    if (pr_table_add(tls_data_wr_nstrm->notes,
        pstrdup(tls_data_wr_nstrm->strm_pool, TLS_NETIO_NOTE),
        ssl, sizeof(SSL *)) < 0) {
      if (errno != EEXIST) {
        tls_log("error stashing '%s' note on data write stream: %s",
          TLS_NETIO_NOTE, strerror(errno));
      }
    }

    /* Clear any data from the NetIO stream buffers which may have been read
     * in before the SSL/TLS handshake occurred (Bug#3624).
     */
    strm_buf = tls_data_rd_nstrm->strm_buf;
    if (strm_buf != NULL) {
      strm_buf->current = NULL;
      strm_buf->remaining = strm_buf->buflen;
    }
  }

#if OPENSSL_VERSION_NUMBER == 0x009080cfL
  /* In OpenSSL-0.9.8l, SSL session renegotiations are automatically
   * disabled.  Thus if the admin explicitly configured support for
   * client-initiated renegotations via the AllowClientRenegotiations
   * TLSOption, then we need to do some hackery to enable renegotiations.
   */
  if (tls_opts & TLS_OPT_ALLOW_CLIENT_RENEGOTIATIONS) {
    ssl->s3->flags |= SSL3_FLAGS_ALLOW_UNSAFE_LEGACY_RENEGOTIATION;
  }
#endif

  /* TLS handshake on the control channel... */
  if (!on_data) {
    int reused;

    subj = tls_get_subj_name(ctrl_ssl);
    if (subj) {
      tls_log("Client: %s", subj);
    }

    if (tls_flags & TLS_SESS_VERIFY_CLIENT_REQUIRED) {
      /* Now we can go on with our post-handshake, application level
       * requirement checks.
       */
      if (tls_check_client_cert(ssl, conn) < 0) {
        tls_end_sess(ssl, session.c, 0);
        ctrl_ssl = NULL;
        return -1;
      }
    }

    reused = SSL_session_reused(ssl);

    tls_log("%s connection accepted, using cipher %s (%d bits%s)",
      SSL_get_version(ssl), SSL_get_cipher_name(ssl),
      SSL_get_cipher_bits(ssl, NULL),
      reused > 0 ? ", resumed session" : "");

    /* Setup the TLS environment variables, if requested. */
    tls_setup_environ(session.pool, ssl);

    if (reused > 0) {
      pr_log_writefile(tls_logfd, MOD_TLS_VERSION, "%s",
        "client reused previous SSL session for control connection");
    }

  /* TLS handshake on the data channel... */
  } else {

    /* We won't check for session reuse for data connections when either
     * a) the NoSessionReuseRequired TLSOption has been configured, or
     * b) the CCC command has been used (Bug#3465).
     */
    if (!(tls_opts & TLS_OPT_NO_SESSION_REUSE_REQUIRED) &&
        !(tls_flags & TLS_SESS_HAVE_CCC)) {
      int reused;
      SSL_SESSION *ctrl_sess;

      /* Ensure that the following conditions are met:
       *
       *   1. The client reused an existing SSL session
       *   2. The reused SSL session matches the SSL session from the control
       *      connection.
       *
       * Shutdown the SSL session unless the conditions are met.  By
       * requiring these conditions, we make sure that the client which is
       * talking to us on the control connection is indeed the same client
       * that is using this data connection.  Without these checks, a
       * malicious client might be able to hijack/steal the data transfer.
       */

      reused = SSL_session_reused(ssl);
      if (reused != 1) {
        tls_log("%s", "client did not reuse SSL session, rejecting data "
          "connection (see the NoSessionReuseRequired TLSOptions parameter)");
        tls_end_sess(ssl, session.d, 0);
        pr_table_remove(tls_data_rd_nstrm->notes, TLS_NETIO_NOTE, NULL);
        pr_table_remove(tls_data_wr_nstrm->notes, TLS_NETIO_NOTE, NULL);
        return -1;
      }

      tls_log("%s", "client reused SSL session for data connection");

      ctrl_sess = SSL_get_session(ctrl_ssl);
      if (ctrl_sess != NULL) {
        SSL_SESSION *data_sess;

        data_sess = SSL_get_session(ssl);
        if (data_sess != NULL) {
          int matching_sess = -1;

          matching_sess = tls_compare_session_ids(ctrl_sess, data_sess);
          if (matching_sess != 0) {
            tls_log("Client did not reuse SSL session from control channel, "
              "rejecting data connection (see the NoSessionReuseRequired "
              "TLSOptions parameter)");
            tls_end_sess(ssl, session.d, 0);
            pr_table_remove(tls_data_rd_nstrm->notes, TLS_NETIO_NOTE, NULL);
            pr_table_remove(tls_data_wr_nstrm->notes, TLS_NETIO_NOTE, NULL);
            return -1;

          } else {
            long sess_created, sess_expires;
            time_t now;

            /* The SSL session ID for data and control channels matches.
             *
             * Many sites are using mod_tls such that OpenSSL's internal
             * session caching is being used.  And by default, that
             * cache expires sessions after 300 secs (5 min).  It's possible
             * that the control channel SSL session will expire soon;
             * unless the client renegotiates that session, the internal
             * cache will expire the cached session, and the next data
             * transfer could fail (since mod_tls won't allow that session ID
             * to be reused again, as it will no longer be in the session
             * cache).
             *
             * Try to warn if this is about to happen.
             */

            sess_created = SSL_SESSION_get_time(ctrl_sess);
            sess_expires = SSL_SESSION_get_timeout(ctrl_sess);
            now = time(NULL);

            if ((sess_created + sess_expires) >= now) {
              unsigned long remaining;

              remaining = (unsigned long) ((sess_created + sess_expires) - now);

              if (remaining <= 60) {
                tls_log("control channel SSL session expires in %lu secs "
                  "(%lu session cache expiration)", remaining, sess_expires);
                tls_log("%s", "Consider using 'TLSSessionCache internal:' to "
                  "increase the session cache expiration if necessary, or "
                  "renegotiate the control channel SSL session");
              }
            }
          }

        } else {
          /* This should never happen, so log if it does. */
          tls_log("%s", "BUG: unable to determine whether client reused SSL "
            "session: SSL_get_session() for data connection returned NULL");
          tls_log("%s", "rejecting data connection (see TLSOption NoSessionReuseRequired)");
          tls_end_sess(ssl, session.d, 0);
          pr_table_remove(tls_data_rd_nstrm->notes, TLS_NETIO_NOTE, NULL);
          pr_table_remove(tls_data_wr_nstrm->notes, TLS_NETIO_NOTE, NULL);
          return -1;
        }

      } else {
        /* This should never happen, so log if it does. */
        tls_log("%s", "BUG: unable to determine whether client reused SSL "
          "session: SSL_get_session() for control connection returned NULL!");
        tls_log("%s", "rejecting data connection (see TLSOption NoSessionReuseRequired)");
        tls_end_sess(ssl, session.d, 0);
        pr_table_remove(tls_data_rd_nstrm->notes, TLS_NETIO_NOTE, NULL);
        pr_table_remove(tls_data_wr_nstrm->notes, TLS_NETIO_NOTE, NULL);
        return -1;
      }
    }

    /* Only be verbose with the first TLS data connection, otherwise there
     * might be too much noise.
     */
    if (!logged_data) {
      tls_log("%s data connection accepted, using cipher %s (%d bits)",
        SSL_get_version(ssl), SSL_get_cipher_name(ssl),
        SSL_get_cipher_bits(ssl, NULL));
      logged_data = TRUE;
    }
  }

  return 0;
}

static int tls_connect(conn_t *conn) {
  int blocking, res = 0, xerrno = 0;
  char *subj = NULL;
  SSL *ssl = NULL;
  BIO *rbio = NULL, *wbio = NULL;

  if (!ssl_ctx) {
    tls_log("%s", "unable to start session: null SSL_CTX");
    return -1;
  }

  ssl = SSL_new(ssl_ctx);
  if (ssl == NULL) {
    tls_log("error: unable to start session: %s",
      ERR_error_string(ERR_get_error(), NULL));
    return -2;
  }

  /* We deliberately set SSL_VERIFY_NONE here, so that we get to
   * determine how to handle the server cert verification result ourselves.
   */
  SSL_set_verify(ssl, SSL_VERIFY_NONE, NULL);

  /* This works with either rfd or wfd (I hope). */
  rbio = BIO_new_socket(conn->rfd, FALSE);
  wbio = BIO_new_socket(conn->rfd, FALSE);
  SSL_set_bio(ssl, rbio, wbio);

  /* If configured, set a timer for the handshake. */
  if (tls_handshake_timeout) {
    tls_handshake_timer_id = pr_timer_add(tls_handshake_timeout, -1,
      &tls_module, tls_handshake_timeout_cb, "SSL/TLS handshake");
  }

  /* Make sure that TCP_NODELAY is enabled for the handshake. */
  (void) pr_inet_set_proto_nodelay(conn->pool, conn, 1);

  retry:

  blocking = tls_get_block(conn);
  if (blocking) {
    /* Put the connection in non-blocking mode for the duration of the
     * SSL handshake.  This lets us handle EAGAIN/retries better (i.e.
     * without spinning in a tight loop and consuming the CPU).
     */
    if (pr_inet_set_nonblock(conn->pool, conn) < 0) {
      pr_trace_msg(trace_channel, 3,
        "error making connection nonblocking: %s", strerror(errno));
    }
  }

  pr_signals_handle();
  res = SSL_connect(ssl);
  if (res == -1) {
    xerrno = errno;
  }

  if (blocking) {
    /* Return the connection to blocking mode. */
    if (pr_inet_set_block(conn->pool, conn) < 0) {
      pr_trace_msg(trace_channel, 3,
        "error making connection blocking: %s", strerror(errno));
    }
  }

  if (res < 1) {
    const char *msg = "unable to connect using TLS connection";
    int errcode = SSL_get_error(ssl, res);

    pr_signals_handle();

    if (tls_handshake_timed_out) {
      tls_log("TLS negotiation timed out (%u seconds)", tls_handshake_timeout);
      tls_end_sess(ssl, conn, 0);
      return -4;
    }

    switch (errcode) {
      case SSL_ERROR_WANT_READ:
        pr_trace_msg(trace_channel, 17,
          "WANT_READ encountered while connecting on fd %d, "
          "waiting to read data", conn->rfd);
        tls_readmore(conn->rfd);
        goto retry;

      case SSL_ERROR_WANT_WRITE:
        pr_trace_msg(trace_channel, 17,
          "WANT_WRITE encountered while connecting on fd %d, "
          "waiting to read data", conn->rfd);
        tls_writemore(conn->rfd);
        goto retry;

      case SSL_ERROR_ZERO_RETURN:
        tls_log("%s: TLS connection closed", msg);
        break;

      case SSL_ERROR_WANT_X509_LOOKUP:
        tls_log("%s: needs X509 lookup", msg);
        break;

      case SSL_ERROR_SYSCALL: {
        /* Check to see if the OpenSSL error queue has info about this. */
        int xerrcode = ERR_get_error();
    
        if (xerrcode == 0) {
          /* The OpenSSL error queue doesn't have any more info, so we'll
           * examine the SSL_connect() return value itself.
           */

          if (res == 0) {
            /* EOF */
            tls_log("%s: received EOF that violates protocol", msg);

          } else if (res == -1) {
            /* Check errno */
            tls_log("%s: system call error: [%d] %s", msg, xerrno,
              strerror(xerrno));
          }

        } else {
          tls_log("%s: system call error: %s", msg, tls_get_errors());
        }

        break;
      }

      case SSL_ERROR_SSL:
        tls_log("%s: protocol error: %s", msg, tls_get_errors());
        break;
    }

    pr_event_generate("mod_tls.data-handshake-failed", &errcode);

    tls_end_sess(ssl, conn, 0);
    return -3;
  }

  /* Disable TCP_NODELAY, now that the handshake is done. */
  (void) pr_inet_set_proto_nodelay(conn->pool, conn, 0);
 
  /* Disable the handshake timer. */
  pr_timer_remove(tls_handshake_timer_id, &tls_module);

  /* Manually update the raw bytes counters with the network IO from the
   * SSL handshake.
   */
  session.total_raw_in += (BIO_number_read(rbio) +
    BIO_number_read(wbio));
  session.total_raw_out += (BIO_number_written(rbio) +
    BIO_number_written(wbio));

  /* Stash the SSL object in the pointers of the correct NetIO streams. */
  if (conn == session.d) {
    pr_buffer_t *strm_buf;

    if (pr_table_add(tls_data_rd_nstrm->notes,
        pstrdup(tls_data_rd_nstrm->strm_pool, TLS_NETIO_NOTE),
        ssl, sizeof(SSL *)) < 0) {
      if (errno != EEXIST) {
        tls_log("error stashing '%s' note on data read stream: %s",
          TLS_NETIO_NOTE, strerror(errno));
      }
    }

    if (pr_table_add(tls_data_wr_nstrm->notes,
        pstrdup(tls_data_wr_nstrm->strm_pool, TLS_NETIO_NOTE),
        ssl, sizeof(SSL *)) < 0) {
      if (errno != EEXIST) {
        tls_log("error stashing '%s' note on data write stream: %s",
          TLS_NETIO_NOTE, strerror(errno));
      }
    }

    /* Clear any data from the NetIO stream buffers which may have been read
     * in before the SSL/TLS handshake occurred (Bug#3624).
     */
    strm_buf = tls_data_rd_nstrm->strm_buf;
    if (strm_buf != NULL) {
      strm_buf->current = NULL;
      strm_buf->remaining = strm_buf->buflen;
    }
  }

#if OPENSSL_VERSION_NUMBER == 0x009080cfL
  /* In OpenSSL-0.9.8l, SSL session renegotiations are automatically
   * disabled.  Thus if the admin explicitly configured support for
   * client-initiated renegotations via the AllowClientRenegotiations
   * TLSOption, then we need to do some hackery to enable renegotiations.
   */
  if (tls_opts & TLS_OPT_ALLOW_CLIENT_RENEGOTIATIONS) {
    ssl->s3->flags |= SSL3_FLAGS_ALLOW_UNSAFE_LEGACY_RENEGOTIATION;
  }
#endif

  subj = tls_get_subj_name(ssl);
  if (subj) {
    tls_log("Server: %s", subj);
  }

  if (tls_check_server_cert(ssl, conn) < 0) {
    tls_end_sess(ssl, conn, 0);
    return -1;
  }

  tls_log("%s connection created, using cipher %s (%d bits)",
    SSL_get_version(ssl), SSL_get_cipher_name(ssl),
    SSL_get_cipher_bits(ssl, NULL));

  return 0;
}

static void tls_cleanup(int flags) {

  tls_sess_cache_close();
  tls_ocsp_cache_close();

#if OPENSSL_VERSION_NUMBER > 0x000907000L
  if (tls_crypto_device) {
    ENGINE_cleanup();
    tls_crypto_device = NULL;
  }
#endif

  if (tls_crl_store) {
    X509_STORE_free(tls_crl_store);
    tls_crl_store = NULL;
  }

  if (ssl_ctx) {
    SSL_CTX_free(ssl_ctx);
    ssl_ctx = NULL;
  }

  if (tls_tmp_dhs) {
    register unsigned int i;
    DH **dhs;

    dhs = tls_tmp_dhs->elts;
    for (i = 0; i < tls_tmp_dhs->nelts; i++) {
      DH_free(dhs[i]);
    }

    tls_tmp_dhs = NULL;
  }

  if (tls_tmp_rsa) {
    RSA_free(tls_tmp_rsa);
    tls_tmp_rsa = NULL;
  }

  if (!(flags & TLS_CLEANUP_FL_SESS_INIT)) {
    ERR_free_strings();

#if OPENSSL_VERSION_NUMBER >= 0x10000001L
# if OPENSSL_VERSION_NUMBER >= 0x10100000L
    ERR_remove_thread_state();
# else
    /* The ERR_remove_state(0) usage is deprecated due to thread ID
     * differences among platforms; see the OpenSSL-1.0.0 CHANGES file
     * for details.  So for new enough OpenSSL installations, use the
     * proper way to clear the error queue state.
     */
    ERR_remove_thread_state(NULL);
# endif /* OpenSSL-1.1.x and later */
#else
    ERR_remove_state(0);
#endif /* OpenSSL prior to 1.0.0-beta1 */

    EVP_cleanup();

  } else {
    /* Only call EVP_cleanup() et al if other OpenSSL-using modules are not
     * present.  If we called EVP_cleanup() here during session
     * initialization, and other modules want to use OpenSSL, we may
     * be depriving those modules of OpenSSL functionality.
     *
     * At the moment, the modules known to use OpenSSL are mod_ldap, mod_proxy,
     * mod_sftp, mod_sql, and mod_sql_passwd.
     */
    if (pr_module_get("mod_ldap.c") == NULL &&
        pr_module_get("mod_proxy.c") == NULL &&
        pr_module_get("mod_sftp.c") == NULL &&
        pr_module_get("mod_sql.c") == NULL &&
        pr_module_get("mod_sql_passwd.c") == NULL) {
      ERR_free_strings();

#if OPENSSL_VERSION_NUMBER >= 0x10000001L
# if OPENSSL_VERSION_NUMBER >= 0x10100000L
      ERR_remove_thread_state();
# else
      /* The ERR_remove_state(0) usage is deprecated due to thread ID
       * differences among platforms; see the OpenSSL-1.0.0c CHANGES file
       * for details.  So for new enough OpenSSL installations, use the
       * proper way to clear the error queue state.
       */
      ERR_remove_thread_state(NULL);
# endif /* OpenSSL-1.1.x and later */
#else
      ERR_remove_state(0);
#endif /* OpenSSL prior to 1.0.0-beta1 */

      EVP_cleanup();
    }
  }
}

static void tls_end_sess(SSL *ssl, conn_t *conn, int flags) {
  int res = 0;
  int shutdown_state;
  BIO *rbio, *wbio;
  int bread, bwritten;
  unsigned long rbio_rbytes, rbio_wbytes, wbio_rbytes, wbio_wbytes; 

  if (ssl == NULL) {
    return;
  }

  rbio = SSL_get_rbio(ssl);
  rbio_rbytes = BIO_number_read(rbio);
  rbio_wbytes = BIO_number_written(rbio);

  wbio = SSL_get_wbio(ssl);
  wbio_rbytes = BIO_number_read(wbio);
  wbio_wbytes = BIO_number_written(wbio);

  /* A 'close_notify' alert (SSL shutdown message) may have been previously
   * sent to the client via tls_netio_shutdown_cb().
   */

  shutdown_state = SSL_get_shutdown(ssl);
  if (!(shutdown_state & SSL_SENT_SHUTDOWN)) {
    errno = 0;

    if (conn != NULL) {
      /* Disable any socket buffering (Nagle, TCP_CORK), so that the alert
       * is sent in a timely manner (avoiding TLS shutdown latency).
       */
      if (pr_inet_set_proto_nodelay(conn->pool, conn, 1) < 0) {
        pr_trace_msg(trace_channel, 9,
          "error enabling TCP_NODELAY on conn: %s", strerror(errno));
      }

      if (pr_inet_set_proto_cork(conn->wfd, 0) < 0) {
        pr_trace_msg(trace_channel, 9,
          "error disabling TCP_CORK on fd %d: %s", conn->wfd, strerror(errno));
      }
    }

    /* 'close_notify' not already sent; send it now. */
    res = SSL_shutdown(ssl);
  }

  if (res == 0) {
    /* Now call SSL_shutdown() again, but only if necessary. */
    if (flags & TLS_SHUTDOWN_FL_BIDIRECTIONAL) {
      shutdown_state = SSL_get_shutdown(ssl);

      res = 1;
      if (!(shutdown_state & SSL_RECEIVED_SHUTDOWN)) {
        errno = 0;
        res = SSL_shutdown(ssl);
      }
    }

    /* If SSL_shutdown() returned -1 here, an error occurred during the
     * shutdown.
     */
    if (res < 0) {
      long err_code;

      err_code = SSL_get_error(ssl, res);
      switch (err_code) {
        case SSL_ERROR_WANT_READ:
          tls_log("SSL_shutdown error: WANT_READ");
          pr_log_debug(DEBUG0, MOD_TLS_VERSION
            ": SSL_shutdown error: WANT_READ");
          break;

        case SSL_ERROR_WANT_WRITE:
          tls_log("SSL_shutdown error: WANT_WRITE");
          pr_log_debug(DEBUG0, MOD_TLS_VERSION
            ": SSL_shutdown error: WANT_WRITE");
          break;

        case SSL_ERROR_ZERO_RETURN:
          /* Clean shutdown, nothing we need to do. */
          break;

        case SSL_ERROR_SYSCALL:
          if (errno != 0 &&
              errno != EOF &&
              errno != EBADF &&
              errno != EPIPE &&
              errno != EPERM &&
              errno != ENOSYS) {
            tls_log("SSL_shutdown syscall error: %s", strerror(errno));
          }
          break;

        default:
          tls_log("SSL_shutdown error [%ld]: %s", err_code, tls_get_errors());
          pr_log_debug(DEBUG0, MOD_TLS_VERSION
            ": SSL_shutdown error [%ld]: %s", err_code, tls_get_errors());
          break;
      }
    }

  } else if (res < 0) {
    long err_code;

    err_code = SSL_get_error(ssl, res);
    switch (err_code) {
      case SSL_ERROR_WANT_READ:
      case SSL_ERROR_WANT_WRITE:
      case SSL_ERROR_ZERO_RETURN:
        /* Clean shutdown, nothing we need to do.  The WANT_READ/WANT_WRITE
         * error codes crept into OpenSSL 0.9.8m, with changes to make
         * SSL_shutdown() work properly for non-blocking sockets.  And
         * handling these error codes for older OpenSSL versions won't break
         * things.
         */
        break;

      case SSL_ERROR_SYSCALL:
        if (errno != 0 &&
            errno != EOF &&
            errno != EBADF &&
            errno != EPIPE &&
            errno != EPERM &&
            errno != ENOSYS) {
          tls_log("SSL_shutdown syscall error: %s", strerror(errno));
        }
        break;

      default:
        tls_fatal_error(err_code, __LINE__);
        break;
    }
  }

  bread = (BIO_number_read(rbio) - rbio_rbytes) +
    (BIO_number_read(wbio) - wbio_rbytes);
  bwritten = (BIO_number_written(rbio) - rbio_wbytes) +
    (BIO_number_written(wbio) - wbio_wbytes);

  /* Manually update session.total_raw_in/out, in order to have %I/%O be
   * accurately represented for the raw traffic.
   */
  if (bread > 0) {
    session.total_raw_in += bread;
  }

  if (bwritten > 0) {
    session.total_raw_out += bwritten;
  }

  SSL_free(ssl);
}

static const char *tls_get_errors(void) {
  unsigned int count = 0;
  unsigned long error_code;
  BIO *bio = NULL;
  char *data = NULL;
  long datalen;
  const char *error_data = NULL, *str = "(unknown)";
  int error_flags = 0;

  /* Use ERR_print_errors() and a memory BIO to build up a string with
   * all of the error messages from the error queue.
   */

  error_code = ERR_get_error_line_data(NULL, NULL, &error_data, &error_flags);
  if (error_code) {
    bio = BIO_new(BIO_s_mem());
  }

  while (error_code) {
    pr_signals_handle();

    if (error_flags & ERR_TXT_STRING) {
      BIO_printf(bio, "\n  (%u) %s [%s]", ++count,
        ERR_error_string(error_code, NULL), error_data);

    } else {
      BIO_printf(bio, "\n  (%u) %s", ++count,
        ERR_error_string(error_code, NULL));
    }

    error_data = NULL;
    error_flags = 0;
    error_code = ERR_get_error_line_data(NULL, NULL, &error_data, &error_flags);
  }

  datalen = BIO_get_mem_data(bio, &data);
  if (data) {
    data[datalen] = '\0';
    str = pstrdup(session.pool, data);
  }

  if (bio) {
    BIO_free(bio);
  }

  return str;
}

/* Return a page-aligned pointer to memory of at least the given size. */
static char *tls_get_page(size_t sz, void **ptr) {
  void *d;
  long pagesz = tls_get_pagesz(), p;

  d = calloc(1, sz + (pagesz-1));
  if (d == NULL) {
    pr_log_pri(PR_LOG_ALERT, MOD_TLS_VERSION ": Out of memory!");
    pr_session_disconnect(&tls_module, PR_SESS_DISCONNECT_NOMEM, NULL);
  }

  *ptr = d;

  p = ((long) d + (pagesz-1)) &~ (pagesz-1);

  return ((char *) p);
}

/* Return the size of a page on this architecture. */
static size_t tls_get_pagesz(void) {
  long pagesz;

#if defined(_SC_PAGESIZE)
  pagesz = sysconf(_SC_PAGESIZE);
#elif defined(_SC_PAGE_SIZE)
  pagesz = sysconf(_SC_PAGE_SIZE);
#else
  /* Default to using OpenSSL's defined buffer size for PEM files. */
  pagesz = PEM_BUFSIZE;
#endif /* !_SC_PAGESIZE and !_SC_PAGE_SIZE */

  return pagesz;
}

static char *tls_get_subj_name(SSL *ssl) {
  X509 *cert = SSL_get_peer_certificate(ssl);

  if (cert) {
    char *name = tls_x509_name_oneline(X509_get_subject_name(cert));
    X509_free(cert);
    return name;
  }

  return NULL;
}

static void tls_fatal_error(long error, int lineno) {

  switch (error) {
    case SSL_ERROR_NONE:
      return;

    case SSL_ERROR_SSL:
      tls_log("panic: SSL_ERROR_SSL, line %d: %s", lineno, tls_get_errors());
      break;

    case SSL_ERROR_WANT_READ:
      tls_log("panic: SSL_ERROR_WANT_READ, line %d", lineno);
      break;

    case SSL_ERROR_WANT_WRITE:
      tls_log("panic: SSL_ERROR_WANT_WRITE, line %d", lineno);
      break;

    case SSL_ERROR_WANT_X509_LOOKUP:
      tls_log("panic: SSL_ERROR_WANT_X509_LOOKUP, line %d", lineno);
      break;

    case SSL_ERROR_SYSCALL: {
      long xerrcode = ERR_get_error();

      if (errno == ECONNRESET)
        return;

      /* Check to see if the OpenSSL error queue has info about this. */
      if (xerrcode == 0) {
        /* The OpenSSL error queue doesn't have any more info, so we'll
         * examine the error value itself.
         */

        if (errno == EOF) {
          tls_log("panic: SSL_ERROR_SYSCALL, line %d: "
            "EOF that violates protocol", lineno);

        } else {
          /* Check errno */
          tls_log("panic: SSL_ERROR_SYSCALL, line %d: system error: %s", lineno,
            strerror(errno));
        }

      } else {
        tls_log("panic: SSL_ERROR_SYSCALL, line %d: %s", lineno,
          tls_get_errors());
      }

      break;
    }

    case SSL_ERROR_ZERO_RETURN:
      tls_log("panic: SSL_ERROR_ZERO_RETURN, line %d", lineno);
      break;

    case SSL_ERROR_WANT_CONNECT:
      tls_log("panic: SSL_ERROR_WANT_CONNECT, line %d", lineno);
      break;

    default:
      tls_log("panic: SSL_ERROR %ld, line %d", error, lineno);
      break;
  }

  tls_log("%s", "unexpected OpenSSL error, disconnecting");
  pr_log_pri(PR_LOG_WARNING, "%s", MOD_TLS_VERSION
    ": unexpected OpenSSL error, disconnecting");

  pr_session_disconnect(&tls_module, PR_SESS_DISCONNECT_BY_APPLICATION, NULL);
}

/* This function checks if the client's cert is in the ~/.tlslogin file
 * of the "user".
 */
static int tls_dotlogin_allow(const char *user) {
  char buf[512] = {'\0'}, *home = NULL;
  FILE *fp = NULL;
  X509 *client_cert = NULL, *file_cert = NULL;
  struct passwd *pwd = NULL;
  pool *tmp_pool = NULL;
  unsigned char allow_user = FALSE;
  int xerrno;

  if (!(tls_flags & TLS_SESS_ON_CTRL) ||
      ctrl_ssl == NULL ||
      user == NULL) {
    return FALSE;
  }

  /* If the client did not provide a cert, we cannot do the .tlslogin check. */
  client_cert = SSL_get_peer_certificate(ctrl_ssl);
  if (client_cert == NULL) {
    pr_trace_msg(trace_channel, 9, "%s",
      "client did not provide certificate, skipping AllowDotLogin check");
    return FALSE;
  }

  tmp_pool = make_sub_pool(permanent_pool);

  PRIVS_ROOT
  pwd = pr_auth_getpwnam(tmp_pool, user);
  PRIVS_RELINQUISH

  if (pwd == NULL) {
    X509_free(client_cert);
    destroy_pool(tmp_pool);
    return FALSE;
  }

  /* Handle the case where the user's home directory is a symlink. */
  PRIVS_USER
  home = dir_realpath(tmp_pool, pwd->pw_dir);
  PRIVS_RELINQUISH

  snprintf(buf, sizeof(buf), "%s/.tlslogin", home ? home : pwd->pw_dir);
  buf[sizeof(buf)-1] = '\0';

  /* No need for the temporary pool any more. */
  destroy_pool(tmp_pool);
  tmp_pool = NULL;

  PRIVS_ROOT
  fp = fopen(buf, "r");
  xerrno = errno;
  PRIVS_RELINQUISH

  if (fp == NULL) {
    X509_free(client_cert);
    tls_log(".tlslogin check: unable to open '%s': %s", buf, strerror(xerrno));
    return FALSE;
  }

  /* As the file may contain sensitive data, we do not want it lingering
   * around in stdio buffers.
   */
  (void) setvbuf(fp, NULL, _IONBF, 0);

  while ((file_cert = PEM_read_X509(fp, NULL, NULL, NULL))) {
    ASN1_BIT_STRING *client_sig = NULL, *file_sig = NULL;

    pr_signals_handle();

#if OPENSSL_VERSION_NUMBER >= 0x10100000L
    X509_get0_signature(&client_sig, NULL, client_cert);
    X509_get0_signature(&file_sig, NULL, file_cert);
#else
    client_sig = client_cert->signature;
    file_sig = file_cert->signature;
#endif /* OpenSSL-1.1.x and later */

#if OPENSSL_VERSION_NUMBER >= 0x10100000L
    if (!ASN1_STRING_cmp(client_sig, file_sig)) {
#else
    if (!M_ASN1_BIT_STRING_cmp(client_sig, file_sig)) {
#endif /* OpenSSL-1.1.x and later */
      allow_user = TRUE;
    }

    X509_free(file_cert);
    if (allow_user) {
      break;
    }
  }

  X509_free(client_cert);
  fclose(fp);

  return allow_user;
}

static int tls_cert_to_user(const char *user_name, const char *field_name) {
  X509 *client_cert = NULL;
  unsigned char allow_user = FALSE;
  unsigned char *field_value = NULL;

  if (!(tls_flags & TLS_SESS_ON_CTRL) ||
      ctrl_ssl == NULL ||
      user_name == NULL ||
      field_name == NULL) {
    return FALSE;
  }

  /* If the client did not provide a cert, we cannot do the TLSUserName
   * check.
   */
  client_cert = SSL_get_peer_certificate(ctrl_ssl);
  if (client_cert == NULL) {
    return FALSE;
  }

  if (strcmp(field_name, "CommonName") == 0) {
    X509_NAME *name;
    int pos = -1;
 
    name = X509_get_subject_name(client_cert);

    while (TRUE) {
      X509_NAME_ENTRY *entry;
      ASN1_STRING *data;
      int data_len;
      unsigned char *data_str = NULL;

      pr_signals_handle();

      pos = X509_NAME_get_index_by_NID(name, NID_commonName, pos);
      if (pos == -1) {
        break;
      }

      entry = X509_NAME_get_entry(name, pos);
      data = X509_NAME_ENTRY_get_data(entry);
      data_len = ASN1_STRING_length(data);
      data_str = ASN1_STRING_data(data);

      /* Watch for any embedded NULs, which can cause verification
       * problems via spoofing.
       */
      if ((size_t) data_len != strlen((char *) data_str)) {
        tls_log("%s", "client cert CommonName contains embedded NULs, "
          "ignoring as possible spoof attempt");
        tls_log("suspicious CommonName value: '%s'", data_str);

      } else {

        /* There can be multiple CommonNames... */
        if (strcmp((char *) data_str, user_name) == 0) {
          field_value = data_str;
          allow_user = TRUE;

          tls_log("matched client cert CommonName '%s' to user '%s'",
            field_value, user_name);
          break;
        }
      }
    }

  } else if (strcmp(field_name, "EmailSubjAltName") == 0) {
    STACK_OF(GENERAL_NAME) *sk_alt_names;

    sk_alt_names = X509_get_ext_d2i(client_cert, NID_subject_alt_name, NULL,
      NULL);
    if (sk_alt_names != NULL) {
      register int i;
      int nnames = sk_GENERAL_NAME_num(sk_alt_names);

      for (i = 0; i < nnames; i++) {
        GENERAL_NAME *name;

        pr_signals_handle();

        name = sk_GENERAL_NAME_value(sk_alt_names, i);

        /* We're only looking for the Email type. */
        if (name->type == GEN_EMAIL) {
          int data_len;
          unsigned char *data_str = NULL;

          data_len = ASN1_STRING_length(name->d.ia5);
          data_str = ASN1_STRING_data(name->d.ia5);

          /* Watch for any embedded NULs, which can cause verification
           * problems via spoofing.
           */
          if ((size_t) data_len != strlen((char *) data_str)) {
            tls_log("%s", "client cert Email SAN contains embedded NULs, "
              "ignoring as possible spoof attempt");
            tls_log("suspicious Email SubjAltName value: '%s'", data_str);

          } else {

            /* There can be multiple Email SANs... */
            if (strcmp((char *) data_str, user_name) == 0) {
              field_value = data_str;
              allow_user = TRUE;

              tls_log("matched client cert Email SubjAltName '%s' to user '%s'",
                field_value, user_name);
              GENERAL_NAME_free(name);
              break;
            }
          }
        }

        GENERAL_NAME_free(name);
      }

      sk_GENERAL_NAME_free(sk_alt_names);
    }

  } else {
    /* Custom OID. */
    int nexts;

    nexts = X509_get_ext_count(client_cert);
    if (nexts > 0) {
      register int i;

      for (i = 0; i < nexts; i++) {
        X509_EXTENSION *ext = NULL;
        ASN1_OBJECT *asn_object = NULL;
        char oid[PR_TUNABLE_PATH_MAX];

        pr_signals_handle();

        ext = X509_get_ext(client_cert, i);
        asn_object = X509_EXTENSION_get_object(ext);

        /* Get the OID of this extension, as a string. */
        memset(oid, '\0', sizeof(oid));
        if (OBJ_obj2txt(oid, sizeof(oid)-1, asn_object, 1) > 0) {
          if (strcmp(oid, field_name) == 0) {
            ASN1_OCTET_STRING *asn_data = NULL;
            unsigned char *asn_datastr = NULL;
            int asn_datalen;

            asn_data = X509_EXTENSION_get_data(ext);
            asn_datalen = ASN1_STRING_length(asn_data);
            asn_datastr = ASN1_STRING_data(asn_data);

            /* Watch for any embedded NULs, which can cause verification
             * problems via spoofing.
             */
            if ((size_t) asn_datalen != strlen((char *) asn_datastr)) {
              tls_log("client cert %s extension contains embedded NULs, "
                "ignoring as possible spoof attempt", field_name);
              tls_log("suspicious %s extension value: '%s'", field_name,
                asn_datastr);

            } else {

              /* There might be multiple matching extensions? */
              if (strcmp((char *) asn_datastr, user_name) == 0) {
                field_value = asn_datastr;
                allow_user = TRUE;

                tls_log("matched client cert %s extension '%s' to user '%s'",
                  field_name, field_value, user_name);
                break;
              }
            }
          }
        }
      }
    }
  }

  X509_free(client_cert);
  return allow_user;
}

static int tls_readmore(int rfd) {
  fd_set rfds;
  struct timeval tv;

  FD_ZERO(&rfds);
  FD_SET(rfd, &rfds);

  /* Use a timeout of 15 seconds */
  tv.tv_sec = 15;
  tv.tv_usec = 0;

  return select(rfd + 1, &rfds, NULL, NULL, &tv);
}

static int tls_writemore(int wfd) {
  fd_set wfds;
  struct timeval tv;

  FD_ZERO(&wfds);
  FD_SET(wfd, &wfds);

  /* Use a timeout of 15 seconds */
  tv.tv_sec = 15;
  tv.tv_usec = 0;

  return select(wfd + 1, NULL, &wfds, NULL, &tv);
}

static ssize_t tls_read(SSL *ssl, void *buf, size_t len) {
  ssize_t count;

  retry:
  pr_signals_handle();
  count = SSL_read(ssl, buf, len);
  if (count < 0) {
    long err;
    int fd;

    err = SSL_get_error(ssl, count);
    fd = SSL_get_fd(ssl);

    /* read(2) returns only the generic error number -1 */
    count = -1;

    switch (err) {
      case SSL_ERROR_WANT_READ:
        /* OpenSSL needs more data from the wire to finish the current block,
         * so we wait a little while for it.
         */
        pr_trace_msg(trace_channel, 17,
          "WANT_READ encountered while reading SSL data on fd %d, "
          "waiting to read data", fd);
        err = tls_readmore(fd);
        if (err > 0) {
          goto retry;

        } else if (err == 0) {
          /* Still missing data after timeout. Simulate an EINTR and return.
           */
          errno = EINTR;

          /* If err < 0, i.e. some error from the select(), everything is
           * already in place; errno is properly set and this function
           * returns -1.
           */
          break;
        }

      case SSL_ERROR_WANT_WRITE:
        /* OpenSSL needs to write more data to the wire to finish the current
         * block, so we wait a little while for it.
         */
        pr_trace_msg(trace_channel, 17,
          "WANT_WRITE encountered while writing SSL data on fd %d, "
          "waiting to send data", fd);
        err = tls_writemore(fd);
        if (err > 0) {
          goto retry;

        } else if (err == 0) {
          /* Still missing data after timeout. Simulate an EINTR and return.
           */
          errno = EINTR;

          /* If err < 0, i.e. some error from the select(), everything is
           * already in place; errno is properly set and this function
           * returns -1.
           */
          break;
        }

      case SSL_ERROR_ZERO_RETURN:
        tls_log("read EOF from client");
        break;

      default:
        tls_fatal_error(err, __LINE__);
        break;
    }
  }

  return count;
}

static int tls_seed_prng(void) {
  char *heapdata, stackdata[1024];
  static char rand_file[300];
  FILE *fp = NULL;
  
#if OPENSSL_VERSION_NUMBER >= 0x00905100L
  if (RAND_status() == 1)

    /* PRNG already well-seeded. */
    return 0;
#endif

  tls_log("PRNG not seeded with enough data, looking for entropy sources");

  /* If the device '/dev/urandom' is present, OpenSSL uses it by default.
   * Check if it's present, else we have to make random data ourselves.
   */
  fp = fopen("/dev/urandom", "r");
  if (fp) {
    fclose(fp);

    tls_log("device /dev/urandom is present, assuming OpenSSL will use that "
      "for PRNG data");
    return 0;
  }

  /* Lookup any configured TLSRandomSeed. */
  tls_rand_file = get_param_ptr(main_server->conf, "TLSRandomSeed", FALSE);

  if (!tls_rand_file) {
    /* The ftpd's random file is (openssl-dir)/.rnd */
    memset(rand_file, '\0', sizeof(rand_file));
    snprintf(rand_file, sizeof(rand_file)-1, "%s/.rnd",
      X509_get_default_cert_area());
    tls_rand_file = rand_file;
  }

#if OPENSSL_VERSION_NUMBER >= 0x00905100L
  /* In OpenSSL 0.9.5 and later, specifying -1 here means "read the entire
   * file", which is exactly what we want.
   */
  if (RAND_load_file(tls_rand_file, -1) == 0) {
#else

  /* In versions of OpenSSL prior to 0.9.5, we have to specify the amount of
   * bytes to read in.  Since RAND_write_file(3) typically writes 1K of data
   * out, we will read 1K bytes in.
   */
  if (RAND_load_file(tls_rand_file, 1024) != 1024) {
#endif
    struct timeval tv;
    pid_t pid;
 
#if OPENSSL_VERSION_NUMBER >= 0x00905100L
    tls_log("unable to load PRNG seed data from '%s': %s", tls_rand_file,
      tls_get_errors());
#else
    tls_log("unable to load 1024 bytes of PRNG seed data from '%s': %s",
      tls_rand_file, tls_get_errors());
#endif
 
    /* No random file found, create new seed. */
    gettimeofday(&tv, NULL);
    RAND_seed(&(tv.tv_sec), sizeof(tv.tv_sec));
    RAND_seed(&(tv.tv_usec), sizeof(tv.tv_usec));

    pid = getpid();
    RAND_seed(&pid, sizeof(pid_t));
    RAND_seed(stackdata, sizeof(stackdata));

    heapdata = malloc(sizeof(stackdata));
    if (heapdata != NULL) {
      RAND_seed(heapdata, sizeof(stackdata));
      free(heapdata);
    }

  } else {
    tls_log("loaded PRNG seed data from '%s'", tls_rand_file);
  }

#if OPENSSL_VERSION_NUMBER >= 0x00905100L
  if (RAND_status() == 0) {
     /* PRNG still badly seeded. */
     return -1;
  }
#endif

  return 0;
}

/* Note: these mappings should probably be added to the mod_tls docs.
 */

static void tls_setup_cert_ext_environ(const char *env_prefix, X509 *cert) {

  /* NOTE: in the future, add ways of adding subjectAltName (and other
   * extensions?) to the environment.
   */

#if 0
  int nexts = 0;

  nexts = X509_get_ext_count(cert);
  if (nexts > 0) {
    register int i;

    for (i = 0; i < nexts; i++) {
      X509_EXTENSION *ext;
      const char *extstr;

      ext = X509_get_ext(cert, i);
      extstr = OBJ_nid2sn(OBJ_obj2nid(X509_EXTENSION_get_object(ext)));
    }
  }
#endif

  return;
}

/* Note: these mappings should probably be added to the mod_tls docs.
 *
 *   Name                    Short Name    NID
 *   ----                    ----------    ---
 *   countryName             C             NID_countryName
 *   commonName              CN            NID_commonName
 *   description             D             NID_description
 *   givenName               G             NID_givenName
 *   initials                I             NID_initials
 *   localityName            L             NID_localityName
 *   organizationName        O             NID_organizationName
 *   organizationalUnitName  OU            NID_organizationalUnitName
 *   stateOrProvinceName     ST            NID_stateOrProvinceName
 *   surname                 S             NID_surname
 *   title                   T             NID_title
 *   uniqueIdentifer         UID           NID_x500UniqueIdentifier
 *                                         (or NID_uniqueIdentifier, depending
 *                                         on OpenSSL version)
 *   email                   Email         NID_pkcs9_emailAddress
 */

static void tls_setup_cert_dn_environ(const char *env_prefix, X509_NAME *name) {
  register int i;
  int nentries;
  char *k, *v;

#if OPENSSL_VERSION_NUMBER >= 0x10100000L
  nentries = X509_NAME_entry_count(name);
#else
  nentries = sk_X509_NAME_ENTRY_num(name->entries);
#endif /* OpenSSL-1.1.x and later */

  for (i = 0; i < nentries; i++) {
    X509_NAME_ENTRY *entry;
    unsigned char *entry_data;
    int nid, entry_len;

    pr_signals_handle();

#if OPENSSL_VERSION_NUMBER >= 0x10100000L
    entry = X509_NAME_get_entry(name, i);
    nid = OBJ_obj2nid(X509_NAME_ENTRY_get_object(entry));
    entry_data = ASN1_STRING_data(X509_NAME_ENTRY_get_data(entry));
    entry_len = ASN1_STRING_length(X509_NAME_ENTRY_get_data(entry));
#else
    entry = sk_X509_NAME_ENTRY_value(name->entries, i);
    nid = OBJ_obj2nid(entry->object);
    entry_data = entry->value->data;
    entry_len = entry->value->length;
#endif /* OpenSSL-1.1.x and later */

    switch (nid) {
      case NID_countryName:
        k = pstrcat(session.pool, env_prefix, "C", NULL);
        v = pstrndup(session.pool, (const char *) entry_data, entry_len);
        pr_env_set(session.pool, k, v);
        break;

      case NID_commonName:
        k = pstrcat(session.pool, env_prefix, "CN", NULL);
        v = pstrndup(session.pool, (const char *) entry_data, entry_len);
        pr_env_set(session.pool, k, v);
        break;

      case NID_description:
        k = pstrcat(main_server->pool, env_prefix, "D", NULL);
        v = pstrndup(session.pool, (const char *) entry_data, entry_len);
        pr_env_set(main_server->pool, k, v);
        break;

      case NID_givenName:
        k = pstrcat(main_server->pool, env_prefix, "G", NULL);
        v = pstrndup(session.pool, (const char *) entry_data, entry_len);
        pr_env_set(main_server->pool, k, v);
        break;

      case NID_initials:
        k = pstrcat(main_server->pool, env_prefix, "I", NULL);
        v = pstrndup(session.pool, (const char *) entry_data, entry_len);
        pr_env_set(main_server->pool, k, v);
        break;

      case NID_localityName:
        k = pstrcat(main_server->pool, env_prefix, "L", NULL);
        v = pstrndup(session.pool, (const char *) entry_data, entry_len);
        pr_env_set(main_server->pool, k, v);
        break;

      case NID_organizationName:
        k = pstrcat(main_server->pool, env_prefix, "O", NULL);
        v = pstrndup(session.pool, (const char *) entry_data, entry_len);
        pr_env_set(main_server->pool, k, v);
        break;

      case NID_organizationalUnitName:
        k = pstrcat(main_server->pool, env_prefix, "OU", NULL);
        v = pstrndup(session.pool, (const char *) entry_data, entry_len);
        pr_env_set(main_server->pool, k, v);
        break;

      case NID_stateOrProvinceName:
        k = pstrcat(main_server->pool, env_prefix, "ST", NULL);
        v = pstrndup(session.pool, (const char *) entry_data, entry_len);
        pr_env_set(main_server->pool, k, v);
        break;

      case NID_surname:
        k = pstrcat(main_server->pool, env_prefix, "S", NULL);
        v = pstrndup(session.pool, (const char *) entry_data, entry_len);
        pr_env_set(main_server->pool, k, v);
        break;

      case NID_title:
        k = pstrcat(main_server->pool, env_prefix, "T", NULL);
        v = pstrndup(session.pool, (const char *) entry_data, entry_len);
        pr_env_set(main_server->pool, k, v);
        break;

#if OPENSSL_VERSION_NUMBER >= 0x00907000L
      case NID_x500UniqueIdentifier:
#else
      case NID_uniqueIdentifier:
#endif
        k = pstrcat(main_server->pool, env_prefix, "UID", NULL);
        v = pstrndup(session.pool, (const char *) entry_data, entry_len);
        pr_env_set(main_server->pool, k, v);
        break;

      case NID_pkcs9_emailAddress:
        k = pstrcat(main_server->pool, env_prefix, "Email", NULL);
        v = pstrndup(session.pool, (const char *) entry_data, entry_len);
        pr_env_set(main_server->pool, k, v);
        break;

      default:
        break;
    }
  }
}

static void tls_setup_cert_environ(pool *p, const char *env_prefix,
    X509 *cert) {
  char *data = NULL, *k, *v;
  long datalen = 0;
  BIO *bio = NULL;

  if (tls_opts & TLS_OPT_STD_ENV_VARS) {
    char buf[80] = {'\0'};
    ASN1_INTEGER *serial = X509_get_serialNumber(cert);
    X509_ALGOR *algo;
    X509_PUBKEY *pubkey;

    memset(buf, '\0', sizeof(buf));
    snprintf(buf, sizeof(buf) - 1, "%lu", X509_get_version(cert) + 1);
    buf[sizeof(buf)-1] = '\0';

    k = pstrcat(p, env_prefix, "M_VERSION", NULL);
    v = pstrdup(p, buf);
    pr_env_set(p, k, v);

    if (serial->length < 4) {
      memset(buf, '\0', sizeof(buf));
      snprintf(buf, sizeof(buf) - 1, "%lu", ASN1_INTEGER_get(serial));
      buf[sizeof(buf)-1] = '\0';

      k = pstrcat(p, env_prefix, "M_SERIAL", NULL);
      v = pstrdup(p, buf);
      pr_env_set(p, k, v);

    } else {

      /* NOTE: actually, the number is printable, I'm just being lazy. This
       * case is much harder to deal with, and not really worth the effort.
       */
      tls_log("%s", "certificate serial number not printable");
    }

    k = pstrcat(p, env_prefix, "S_DN", NULL);
    v = pstrdup(p, tls_x509_name_oneline(X509_get_subject_name(cert)));
    pr_env_set(p, k, v);

    tls_setup_cert_dn_environ(pstrcat(p, env_prefix, "S_DN_",
      NULL), X509_get_subject_name(cert));

    k = pstrcat(p, env_prefix, "I_DN", NULL);
    v = pstrdup(p, tls_x509_name_oneline(X509_get_issuer_name(cert)));
    pr_env_set(p, k, v);

    tls_setup_cert_dn_environ(pstrcat(p, env_prefix, "I_DN_", NULL),
      X509_get_issuer_name(cert));

    tls_setup_cert_ext_environ(pstrcat(p, env_prefix, "EXT_", NULL), cert);

    bio = BIO_new(BIO_s_mem());
    ASN1_TIME_print(bio, X509_get_notBefore(cert));
    datalen = BIO_get_mem_data(bio, &data);
    data[datalen] = '\0';

    k = pstrcat(p, env_prefix, "V_START", NULL);
    v = pstrdup(p, data);
    pr_env_set(p, k, v);

    BIO_free(bio);

    bio = BIO_new(BIO_s_mem());
    ASN1_TIME_print(bio, X509_get_notAfter(cert));
    datalen = BIO_get_mem_data(bio, &data);
    data[datalen] = '\0';

    k = pstrcat(p, env_prefix, "V_END", NULL);
    v = pstrdup(p, data);
    pr_env_set(p, k, v);

    BIO_free(bio);

    bio = BIO_new(BIO_s_mem());
#if OPENSSL_VERSION_NUMBER >= 0x10100000L
    X509_get0_signature(NULL, &algo, cert);
#else
    algo = cert->cert_info->signature;
#endif /* OpenSSL-1.1.x and later */
    i2a_ASN1_OBJECT(bio, algo->algorithm);
    datalen = BIO_get_mem_data(bio, &data);
    data[datalen] = '\0';

    k = pstrcat(p, env_prefix, "A_SIG", NULL);
    v = pstrdup(p, data);
    pr_env_set(p, k, v);

    BIO_free(bio);

    bio = BIO_new(BIO_s_mem());
#if OPENSSL_VERSION_NUMBER >= 0x10100000L
    pubkey = X509_get_X509_PUBKEY(cert);
    X509_PUBKEY_get0_param(NULL, NULL, NULL, &algo, pubkey);
#else
    pubkey = cert->cert_info->key;
    algo = pubkey->algor;
#endif /* OpenSSL-1.1.x and later */
    i2a_ASN1_OBJECT(bio, algo->algorithm);
    datalen = BIO_get_mem_data(bio, &data);
    data[datalen] = '\0';

    k = pstrcat(p, env_prefix, "A_KEY", NULL);
    v = pstrdup(p, data);
    pr_env_set(p, k, v);

    BIO_free(bio);
  }

  bio = BIO_new(BIO_s_mem());
  PEM_write_bio_X509(bio, cert);
  datalen = BIO_get_mem_data(bio, &data);
  data[datalen] = '\0';

  k = pstrcat(p, env_prefix, "CERT", NULL);
  v = pstrdup(p, data);
  pr_env_set(p, k, v);

  BIO_free(bio);
}

static void tls_setup_environ(pool *p, SSL *ssl) {
  X509 *cert = NULL;
  STACK_OF(X509) *sk_cert_chain = NULL;
  char *k, *v;

  if (!(tls_opts & TLS_OPT_EXPORT_CERT_DATA) &&
      !(tls_opts & TLS_OPT_STD_ENV_VARS)) {
    return;
  }

  if (tls_opts & TLS_OPT_STD_ENV_VARS) {
    SSL_CIPHER *cipher = NULL;
    SSL_SESSION *ssl_session = NULL;
    const char *sni = NULL;

    k = pstrdup(p, "FTPS");
    v = pstrdup(p, "1");
    pr_env_set(p, k, v);

    k = pstrdup(p, "TLS_PROTOCOL");
    v = pstrdup(p, SSL_get_version(ssl));
    pr_env_set(p, k, v);

    /* Process the SSL session-related environ variable. */
    ssl_session = SSL_get_session(ssl);
    if (ssl_session) {
<<<<<<< HEAD
      register unsigned int i = 0;
      char buf[SSL_MAX_SSL_SESSION_ID_LENGTH*2+1];
      const unsigned char *sess_id;
      unsigned int sess_id_len;

      /* Have to obtain a stringified session ID the hard way. */
      memset(buf, '\0', sizeof(buf));

#if OPENSSL_VERSION_NUMBER >= 0x10100000L
      sess_id = SSL_SESSION_get_id(ssl_session, &sess_id_len);
#else
      sess_id_len = ssl_session->session_id_length;
      sess_id = ssl_session->session_id;
#endif /* OpenSSL-1.1.x and later */

      for (i = 0; i < sess_id_len; i++) {
        snprintf(&(buf[i*2]), sizeof(buf) - (i*2) - 1, "%02X", sess_id[i]);
      }
      buf[sizeof(buf)-1] = '\0';
=======
      char *sess_id;

      sess_id = pr_str_bin2hex(p, ssl_session->session_id,
        ssl_session->session_id_length, PR_STR_FL_HEX_USE_UC);
>>>>>>> 81bd23a8

      k = pstrdup(p, "TLS_SESSION_ID");
      pr_env_set(p, k, sess_id);
    }

    /* Process the SSL cipher-related environ variables. */
    cipher = (SSL_CIPHER *) SSL_get_current_cipher(ssl);
    if (cipher) {
      char buf[10] = {'\0'};
      int cipher_bits_used = 0, cipher_bits_possible = 0;

      k = pstrdup(p, "TLS_CIPHER");
      v = pstrdup(p, SSL_CIPHER_get_name(cipher));
      pr_env_set(p, k, v);

      cipher_bits_used = SSL_CIPHER_get_bits(cipher, &cipher_bits_possible);

      if (cipher_bits_used < 56) {
        k = pstrdup(p, "TLS_CIPHER_EXPORT");
        v = pstrdup(p, "1");
        pr_env_set(p, k, v);
      }

      memset(buf, '\0', sizeof(buf));
      snprintf(buf, sizeof(buf), "%d", cipher_bits_possible);
      buf[sizeof(buf)-1] = '\0';

      k = pstrdup(p, "TLS_CIPHER_KEYSIZE_POSSIBLE");
      v = pstrdup(p, buf);
      pr_env_set(p, k, v);

      memset(buf, '\0', sizeof(buf));
      snprintf(buf, sizeof(buf), "%d", cipher_bits_used);
      buf[sizeof(buf)-1] = '\0';

      k = pstrdup(p, "TLS_CIPHER_KEYSIZE_USED");
      v = pstrdup(p, buf);
      pr_env_set(p, k, v);
    }

    sni = pr_table_get(session.notes, "mod_tls.sni", NULL);
    if (sni != NULL) {
      k = pstrdup(p, "TLS_SERVER_NAME");
      v = pstrdup(p, sni);
      pr_env_set(p, k, v);
    }

    k = pstrdup(p, "TLS_LIBRARY_VERSION");
    v = pstrdup(p, OPENSSL_VERSION_TEXT);
    pr_env_set(p, k, v);
  }

  sk_cert_chain = SSL_get_peer_cert_chain(ssl);
  if (sk_cert_chain) {
    register int i;
    char *data = NULL;
    long datalen = 0;
    BIO *bio = NULL;

    /* Adding TLS_CLIENT_CERT_CHAIN environ variables. */
    for (i = 0; i < sk_X509_num(sk_cert_chain); i++) {
      size_t klen = 256;

      pr_signals_handle();

      k = pcalloc(p, klen);
      snprintf(k, klen - 1, "%s%u", "TLS_CLIENT_CERT_CHAIN", i + 1);

      bio = BIO_new(BIO_s_mem());
      PEM_write_bio_X509(bio, sk_X509_value(sk_cert_chain, i));
      datalen = BIO_get_mem_data(bio, &data);
      data[datalen] = '\0';

      v = pstrdup(p, data);
      pr_env_set(p, k, v);

      BIO_free(bio);
    } 
  }

  /* Note: SSL_get_certificate() does NOT increment a reference counter,
   * so we do not call X509_free() on it.
   */
  cert = SSL_get_certificate(ssl);
  if (cert != NULL) {
    tls_setup_cert_environ(p, "TLS_SERVER_", cert);

  } else {
    tls_log("unable to set server certificate environ variables: "
      "Server certificate unavailable");
  }

  cert = SSL_get_peer_certificate(ssl);
  if (cert != NULL) {
    tls_setup_cert_environ(p, "TLS_CLIENT_", cert);
    X509_free(cert);

  } else {
    tls_log("unable to set client certificate environ variables: "
      "Client certificate unavailable");
  }

  return;
}

static int tls_verify_cb(int ok, X509_STORE_CTX *ctx) {
  config_rec *c;
  int verify_err = 0;

  /* We can configure the server to skip the peer's cert verification */
  if (!(tls_flags & TLS_SESS_VERIFY_CLIENT_REQUIRED) &&
      !(tls_flags & TLS_SESS_VERIFY_CLIENT_OPTIONAL)) {
    return 1;
  }

  c = find_config(main_server->conf, CONF_PARAM, "TLSVerifyOrder", FALSE);
  if (c) {
    register unsigned int i;

    for (i = 0; i < c->argc; i++) {
      char *mech = c->argv[i];

      if (strncasecmp(mech, "crl", 4) == 0) {
        ok = tls_verify_crl(ok, ctx);
        if (!ok) {
          break;
        }

      } else if (strncasecmp(mech, "ocsp", 5) == 0) {
        ok = tls_verify_ocsp(ok, ctx);
        if (!ok) {
          break;
        }
      }
    }

  } else {
    /* If no TLSVerifyOrder was specified, default to the old behavior of
     * always checking CRLs, if configured, and not paying attention to
     * any AIA attributes (i.e. no use of OCSP).
     */
    ok = tls_verify_crl(ok, ctx);
  }

  if (!ok) {
    X509 *cert;
    int ctx_error, depth;

    cert = X509_STORE_CTX_get_current_cert(ctx);
    depth = X509_STORE_CTX_get_error_depth(ctx);

#if OPENSSL_VERSION_NUMBER >= 0x10100000L
    verify_err = X509_STORE_CTX_get_error(ctx);
#else
    verify_err = ctx->error;
#endif /* OpenSSL-1.1.x and later */

    tls_log("error: unable to verify certificate at depth %d", depth);
    tls_log("error: cert subject: %s", tls_x509_name_oneline(
      X509_get_subject_name(cert)));
    tls_log("error: cert issuer: %s", tls_x509_name_oneline(
      X509_get_issuer_name(cert)));

    /* Catch a too long certificate chain here. */
    if (depth > tls_verify_depth) {
      X509_STORE_CTX_set_error(ctx, X509_V_ERR_CERT_CHAIN_TOO_LONG);
    }

#if OPENSSL_VERSION_NUMBER >= 0x10100000L
    ctx_error = X509_STORE_CTX_get_error(ctx);
#else
    ctx_error = ctx->error;
#endif /* OpenSSL-1.1.x and later */

    switch (ctx_error) {
      case X509_V_ERR_CERT_CHAIN_TOO_LONG:
      case X509_V_ERR_CERT_HAS_EXPIRED:
      case X509_V_ERR_CERT_REVOKED:
      case X509_V_ERR_DEPTH_ZERO_SELF_SIGNED_CERT:
      case X509_V_ERR_SELF_SIGNED_CERT_IN_CHAIN:
      case X509_V_ERR_UNABLE_TO_GET_ISSUER_CERT_LOCALLY:
      case X509_V_ERR_UNABLE_TO_VERIFY_LEAF_SIGNATURE:
      case X509_V_ERR_APPLICATION_VERIFICATION:
        tls_log("client certificate failed verification: %s",
          X509_verify_cert_error_string(ctx_error));
        ok = 0;
        break;

      case X509_V_ERR_INVALID_PURPOSE: {
        register int i;
        int count;

        tls_log("client certificate failed verification: %s",
          X509_verify_cert_error_string(ctx_error));

        count = X509_PURPOSE_get_count();
        for (i = 0; i < count; i++) {
          X509_PURPOSE *purp;

          purp = X509_PURPOSE_get0(i);
          tls_log("  purpose #%d: %s", i+1, X509_PURPOSE_get0_name(purp));
        }

        ok = 0;
        break;
      }

      default:
        tls_log("error verifying client certificate: [%d] %s",
          ctx_error, X509_verify_cert_error_string(ctx_error));
        ok = 0;
        break;
    }
  }

  if (ok) {
    pr_event_generate("mod_tls.verify-client", NULL);

  } else {
    pr_event_generate("mod_tls.verify-client-failed", &verify_err);
  }

  return ok;
}

/* This routine is (very much!) based on the work by Ralf S. Engelschall
 * <rse@engelshall.com>.  Comments by Ralf.
 */
static int tls_verify_crl(int ok, X509_STORE_CTX *ctx) {
  register int i = 0;
  X509_NAME *subject = NULL, *issuer = NULL;
  X509 *xs = NULL;
  STACK_OF(X509_CRL) *crls = NULL;
  X509_STORE_CTX *store_ctx = NULL;
  int n, res;

  /* Unless a revocation store for CRLs was created we cannot do any
   * CRL-based verification, of course.
   */
  if (!tls_crl_store) {
    return ok;
  }

  tls_log("%s",
    "CRL store present, checking client certificate against configured CRLs");

  /* Determine certificate ingredients in advance. */
  xs = X509_STORE_CTX_get_current_cert(ctx);

  subject = X509_get_subject_name(xs);
  pr_trace_msg(trace_channel, 15,
    "verifying cert: subject = '%s'", tls_x509_name_oneline(subject));

  issuer = X509_get_issuer_name(xs);
  pr_trace_msg(trace_channel, 15,
    "verifying cert: issuer = '%s'", tls_x509_name_oneline(issuer));

  /* OpenSSL provides the general mechanism to deal with CRLs but does not
   * use them automatically when verifying certificates, so we do it
   * explicitly here. We will check the CRL for the currently checked
   * certificate, if there is such a CRL in the store.
   *
   * We come through this procedure for each certificate in the certificate
   * chain, starting with the root-CA's certificate. At each step we've to
   * both verify the signature on the CRL (to make sure it's a valid CRL)
   * and its revocation list (to make sure the current certificate isn't
   * revoked).  But because to check the signature on the CRL we need the
   * public key of the issuing CA certificate (which was already processed
   * one round before), we've a little problem. But we can both solve it and
   * at the same time optimize the processing by using the following
   * verification scheme (idea and code snippets borrowed from the GLOBUS
   * project):
   *
   * 1. We'll check the signature of a CRL in each step when we find a CRL
   *    through the _subject_ name of the current certificate. This CRL
   *    itself will be needed the first time in the next round, of course.
   *    But we do the signature processing one round before this where the
   *    public key of the CA is available.
   *
   * 2. We'll check the revocation list of a CRL in each step when
   *    we find a CRL through the _issuer_ name of the current certificate.
   *    This CRLs signature was then already verified one round before.
   *
   * This verification scheme allows a CA to revoke its own certificate as
   * well, of course.
   */

  /* Try to retrieve a CRL corresponding to the _subject_ of
   * the current certificate in order to verify its integrity.
   */
  store_ctx = X509_STORE_CTX_new();
#if OPENSSL_VERSION_NUMBER > 0x000907000L
  if (X509_STORE_CTX_init(store_ctx, tls_crl_store, NULL, NULL) <= 0) {
    tls_log("error initializing CRL store context: %s", tls_get_errors());
    X509_STORE_CTX_free(store_ctx);
    return ok;
  }
#else
  X509_STORE_CTX_init(store_ctx, tls_crl_store, NULL, NULL);
#endif

  crls = X509_STORE_get1_crls(store_ctx, subject);
  if (crls != NULL) {
    for (i = 0; i < sk_X509_CRL_num(crls); i++) {
      X509_CRL *crl = NULL;
      EVP_PKEY *pubkey;
      char buf[512];
      int len;
      BIO *b = BIO_new(BIO_s_mem());

      crl = sk_X509_CRL_value(crls, i);
      BIO_printf(b, "CA CRL: Issuer: ");
      X509_NAME_print(b, issuer, 0);

      BIO_printf(b, ", lastUpdate: ");
#if OPENSSL_VERSION_NUMBER >= 0x10100000L
      ASN1_UTCTIME_print(b, X509_CRL_get_lastUpdate(crl));
#else
      ASN1_UTCTIME_print(b, crl->crl->lastUpdate);
#endif /* OpenSSL-1.1.x and later */

      BIO_printf(b, ", nextUpdate: ");
#if OPENSSL_VERSION_NUMBER >= 0x10100000L
      ASN1_UTCTIME_print(b, X509_CRL_get_nextUpdate(crl));
#else
      ASN1_UTCTIME_print(b, crl->crl->nextUpdate);
#endif /* OpenSSL-1.1.x and later */

      len = BIO_read(b, buf, sizeof(buf) - 1);
      if ((size_t) len >= sizeof(buf)) {
        len = sizeof(buf)-1;
      }
      buf[len] = '\0';

      BIO_free(b);
      tls_log("%s", buf);

      pubkey = X509_get_pubkey(xs);

      /* Verify the signature on this CRL */
      res = X509_CRL_verify(crl, pubkey);
      if (pubkey) {
        EVP_PKEY_free(pubkey);
      }

      if (res <= 0) {
        tls_log("invalid signature on CRL: %s", tls_get_errors());

        X509_STORE_CTX_set_error(ctx, X509_V_ERR_CRL_SIGNATURE_FAILURE);
        sk_X509_CRL_free(crls);
        X509_STORE_CTX_cleanup(store_ctx);
        X509_STORE_CTX_free(store_ctx);
        return FALSE;
      }

      /* Check date of CRL to make sure it's not expired */
      res = X509_cmp_current_time(X509_CRL_get_nextUpdate(crl));
      if (res == 0) {
        tls_log("CRL has invalid nextUpdate field: %s", tls_get_errors());

        X509_STORE_CTX_set_error(ctx,
          X509_V_ERR_ERROR_IN_CRL_NEXT_UPDATE_FIELD);
        sk_X509_CRL_free(crls);
        X509_STORE_CTX_cleanup(store_ctx);
        X509_STORE_CTX_free(store_ctx);
        return FALSE;
      }

      if (res < 0) {
        /* XXX This is a bit draconian, rejecting all certificates if the CRL
         * has expired.  See also Bug#3216, about automatically reloading
         * the CRL file when it has expired.
         */
        tls_log("%s", "CRL is expired, revoking all certificates until an "
          "updated CRL is obtained");

        X509_STORE_CTX_set_error(ctx, X509_V_ERR_CRL_HAS_EXPIRED);
        sk_X509_CRL_free(crls);
        X509_STORE_CTX_cleanup(store_ctx);
        X509_STORE_CTX_free(store_ctx);
        return FALSE;
      }
    }

    sk_X509_CRL_free(crls);
    crls = NULL;
  }

  /* Try to retrieve a CRL corresponding to the _issuer_ of
   * the current certificate in order to check for revocation.
   */

  crls = X509_STORE_get1_crls(store_ctx, issuer);
  if (crls != NULL) {
    for (i = 0; i < sk_X509_CRL_num(crls); i++) {
      register int j;
      X509_CRL *crl;

      crl = sk_X509_CRL_value(crls, i);

      /* Check if the current certificate is revoked by this CRL */
      n = sk_X509_REVOKED_num(X509_CRL_get_REVOKED(crl));
      for (j = 0; j < n; j++) {
        X509_REVOKED *revoked;
        ASN1_INTEGER *sn;

        revoked = sk_X509_REVOKED_value(X509_CRL_get_REVOKED(crl), j);
#if OPENSSL_VERSION_NUMBER >= 0x10100000L
        sn = X509_REVOKED_get0_serialNumber(revoked);
#else
        sn = revoked->serialNumber;
#endif /* OpenSSL-1.1.x and later */

        if (ASN1_INTEGER_cmp(sn, X509_get_serialNumber(xs)) == 0) {
          long serial = ASN1_INTEGER_get(sn);
          char *cp = tls_x509_name_oneline(issuer);

          tls_log("certificate with serial number %ld (0x%lX) revoked per CRL "
            "from issuer '%s'", serial, serial, cp ? cp : "(ERROR)");

          X509_STORE_CTX_set_error(ctx, X509_V_ERR_CERT_REVOKED);
          sk_X509_CRL_free(crls);
          X509_STORE_CTX_cleanup(store_ctx);
          X509_STORE_CTX_free(store_ctx);
          return FALSE;
        }
      }
    }

    sk_X509_CRL_free(crls);
  }

  X509_STORE_CTX_cleanup(store_ctx);
  X509_STORE_CTX_free(store_ctx);
  return ok;
}

#if OPENSSL_VERSION_NUMBER > 0x000907000L && defined(PR_USE_OPENSSL_OCSP)
static int tls_verify_ocsp_url(X509_STORE_CTX *ctx, X509 *cert,
    const char *url) {
  BIO *conn;
  X509 *issuing_cert = NULL;
  X509_NAME *subj = NULL;
  X509_STORE *store = NULL;
  const char *subj_name;
  char *host = NULL, *port = NULL, *uri = NULL;
  int ok = FALSE, res = 0 , use_ssl = 0;
  int ocsp_status, ocsp_cert_status, ocsp_reason;
  OCSP_REQUEST *req = NULL;
  OCSP_RESPONSE *resp = NULL;
  OCSP_BASICRESP *basic_resp = NULL;
  SSL_CTX *ocsp_ssl_ctx = NULL;

  if (cert == NULL ||
      url == NULL) {
    return FALSE;
  }

  subj = X509_get_subject_name(cert);
  subj_name = tls_x509_name_oneline(subj);

  tls_log("checking OCSP URL '%s' for client cert '%s'", url, subj_name);

  /* Current OpenSSL implementation of OCSP_parse_url() guarantees that
   * host, port, and uri will never be NULL.  Nice.
   */
  if (OCSP_parse_url((char *) url, &host, &port, &uri, &use_ssl) != 1) {
    tls_log("error parsing OCSP URL '%s': %s", url, tls_get_errors());
    return FALSE;
  }

  tls_log("connecting to OCSP responder at host '%s', port '%s', URI '%s'%s",
    host, port, uri, use_ssl ? ", using SSL/TLS" : "");

  /* Connect to the OCSP responder indicated */
  conn = BIO_new_connect(host);
  if (conn == NULL) {
    tls_log("error creating connection BIO: %s", tls_get_errors());

    OPENSSL_free(host);
    OPENSSL_free(port);
    OPENSSL_free(uri);

    return FALSE;
  }

  BIO_set_conn_port(conn, port);

  /* If use_ssl is true, we need to a) create an SSL_CTX object to use, and
   * push it onto the BIO chain so that SSL/TLS actually happens.
   * When doing so, what version of SSL/TLS should we use?
   */
  if (use_ssl == 1) {
    BIO *ocsp_ssl_bio = NULL;

    /* Note: this code used openssl/apps/ocsp.c as a model. */
    ocsp_ssl_ctx = SSL_CTX_new(SSLv23_client_method());
    if (ocsp_ssl_ctx != NULL) {
      SSL_CTX_set_mode(ocsp_ssl_ctx, SSL_MODE_AUTO_RETRY);

      ocsp_ssl_bio = BIO_new_ssl(ocsp_ssl_ctx, 1);
      BIO_push(ocsp_ssl_bio, conn);

    } else {
      tls_log("error allocating SSL_CTX object for OCSP verification: %s",
        tls_get_errors());
    }
  }

  res = ocsp_connect(session.pool, conn, 0);
  if (res < 0) {
    tls_log("error connecting to OCSP URL '%s': %s", url, tls_get_errors());

    if (ocsp_ssl_ctx != NULL) {
      SSL_CTX_free(ocsp_ssl_ctx);
    }

    BIO_free_all(conn);
    OPENSSL_free(host);
    OPENSSL_free(port);
    OPENSSL_free(uri);

    /* XXX Should we give the client the benefit of the doubt, and allow
     * it to connect even though we can't talk to its OCSP responder?  Or
     * do we fail-close, and penalize the client if the OCSP responder is
     * down (e.g. for maintenance)?
     */

    return FALSE;
  }

  /* XXX Why are we querying the OCSP responder about the client cert's
   * issuing CA, rather than querying about the client cert itself?
   */

  res = X509_STORE_CTX_get1_issuer(&issuing_cert, ctx, cert);
  if (res != 1) {
    tls_log("error retrieving issuing cert for client cert '%s': %s",
      subj_name, tls_get_errors());

    if (ocsp_ssl_ctx != NULL) {
      SSL_CTX_free(ocsp_ssl_ctx);
    }

    BIO_free_all(conn);
    OPENSSL_free(host);
    OPENSSL_free(port);
    OPENSSL_free(uri);

    return FALSE;
  }

  req = ocsp_get_request(session.pool, cert, issuing_cert);
  if (req == NULL) {
    if (ocsp_ssl_ctx != NULL) {
      SSL_CTX_free(ocsp_ssl_ctx);
    }

    X509_free(issuing_cert);
    BIO_free_all(conn);
    OPENSSL_free(host);
    OPENSSL_free(port);
    OPENSSL_free(uri);

    return FALSE;
  }

# if 0
  /* XXX ideally we would set the requestor name to the subject name of the
   * cert configured via TLS{DSA,RSA}CertificateFile here.
   */
  if (OCSP_request_set1_name(req, /* server cert X509_NAME subj name */) != 1) {
    tls_log("error adding requestor name '%s' to OCSP request: %s",
      requestor_name, tls_get_errors());

    if (ocsp_ssl_ctx != NULL) {
      SSL_CTX_free(ocsp_ssl_ctx);
    }

    OCSP_REQUEST_free(req);
    X509_free(issuing_cert);
    BIO_free_all(conn);
    OPENSSL_free(host);
    OPENSSL_free(port);
    OPENSSL_free(uri);

    return FALSE;
  }
# endif

  if (tls_opts & TLS_OPT_ENABLE_DIAGS) {
    BIO *bio;

    bio = BIO_new(BIO_s_mem());
    if (bio != NULL) {
      if (OCSP_REQUEST_print(bio, req, 0) == 1) {
        char *data = NULL;
        long datalen;

        datalen = BIO_get_mem_data(bio, &data);
        if (data != NULL) {
          data[datalen] = '\0';
          tls_log("sending OCSP request (%ld bytes):\n%s", datalen, data);
        }
      }

      BIO_free(bio);
    }
  }

  resp = ocsp_send_request(session.pool, conn, host, uri, req, 0);
  if (resp == NULL) {
    tls_log("error receiving response from OCSP responder at '%s': %s", url,
      tls_get_errors());

    if (ocsp_ssl_ctx != NULL) {
      SSL_CTX_free(ocsp_ssl_ctx);
    }

    OCSP_REQUEST_free(req);
    X509_free(issuing_cert);
    BIO_free_all(conn);
    OPENSSL_free(host);
    OPENSSL_free(port);
    OPENSSL_free(uri);

    return FALSE;
  }

  if (tls_opts & TLS_OPT_ENABLE_DIAGS) {
    BIO *bio;

    bio = BIO_new(BIO_s_mem());
    if (bio != NULL) {
      if (OCSP_RESPONSE_print(bio, resp, 0) == 1) {
        char *data = NULL;
        long datalen;

        datalen = BIO_get_mem_data(bio, &data);
        if (data != NULL) {
          data[datalen] = '\0';
          tls_log("received OCSP response (%ld bytes):\n%s", datalen, data);
        }
      }

      BIO_free(bio);
    }
  }

  tls_log("checking response from OCSP responder at URL '%s' for client cert "
    "'%s'", url, subj_name);

  basic_resp = OCSP_response_get1_basic(resp);
  if (basic_resp == NULL) {
    tls_log("error retrieving basic response from OCSP responder at '%s': %s",
      url, tls_get_errors());

    if (ocsp_ssl_ctx != NULL) {
      SSL_CTX_free(ocsp_ssl_ctx);
    }

    OCSP_RESPONSE_free(resp);
    OCSP_REQUEST_free(req);
    X509_free(issuing_cert);
    BIO_free_all(conn);
    OPENSSL_free(host);
    OPENSSL_free(port);
    OPENSSL_free(uri);

    return FALSE;
  }

#if OPENSSL_VERSION_NUMBER >= 0x10100000L
  store = X509_STORE_CTX_get0_store(ctx);
#else
  store = ctx->ctx;
#endif /* OpenSSL-1.1.x and later */
  res = OCSP_basic_verify(basic_resp, NULL, store, 0);
  if (res != 1) {
    tls_log("error verifying basic response from OCSP responder at '%s': %s",
      url, tls_get_errors());

    if (ocsp_ssl_ctx != NULL) {
      SSL_CTX_free(ocsp_ssl_ctx);
    }

    OCSP_REQUEST_free(req);
    OCSP_BASICRESP_free(basic_resp);
    OCSP_RESPONSE_free(resp);
    X509_free(issuing_cert);
    BIO_free_all(conn);
    OPENSSL_free(host);
    OPENSSL_free(port);
    OPENSSL_free(uri);

    return FALSE;
  }

  /* Now that we have verified the response, we can check the response status.
   * If we only looked at the status first, then a malicious responder
   * could be tricking us, e.g.:
   *
   *  http://www.thoughtcrime.org/papers/ocsp-attack.pdf
   */

  ocsp_status = OCSP_response_status(resp);
  if (ocsp_status != OCSP_RESPONSE_STATUS_SUCCESSFUL) {
    tls_log("unable to verify client cert '%s' via OCSP responder at '%s': "
      "response status '%s' (%d)", subj_name, url,
      OCSP_response_status_str(ocsp_status), ocsp_status);

    if (ocsp_ssl_ctx != NULL) {
      SSL_CTX_free(ocsp_ssl_ctx);
    }

    OCSP_REQUEST_free(req);
    OCSP_BASICRESP_free(basic_resp);
    OCSP_RESPONSE_free(resp);
    X509_free(issuing_cert);
    BIO_free_all(conn);
    OPENSSL_free(host);
    OPENSSL_free(port);
    OPENSSL_free(uri);

    switch (ocsp_status) {
      case OCSP_RESPONSE_STATUS_MALFORMEDREQUEST:
      case OCSP_RESPONSE_STATUS_INTERNALERROR:
      case OCSP_RESPONSE_STATUS_SIGREQUIRED:
      case OCSP_RESPONSE_STATUS_UNAUTHORIZED:
      case OCSP_RESPONSE_STATUS_TRYLATER:
        /* XXX For now, for the above OCSP response reasons, give the client
         * the benefit of the doubt, since all of the above non-success
         * response codes indicate either a) an issue with the OCSP responder
         * outside of the client's control, or b) an issue with our OCSP
         * implementation (e.g. SIGREQUIRED, UNAUTHORIZED).
         */
        ok = TRUE;
        break;

      default:
        ok = FALSE;
    }

    return ok;
  }

  if (ocsp_check_cert_status(session.pool, cert, issuing_cert, basic_resp,
      &ocsp_cert_status, &ocsp_reason) < 0) {
    tls_log("unable to retrieve cert status from OCSP response: %s",
      tls_get_errors());

    if (ocsp_ssl_ctx != NULL) {
      SSL_CTX_free(ocsp_ssl_ctx);
    }

    OCSP_REQUEST_free(req);
    OCSP_BASICRESP_free(basic_resp);
    OCSP_RESPONSE_free(resp);
    X509_free(issuing_cert);
    BIO_free_all(conn);
    OPENSSL_free(host);
    OPENSSL_free(port);
    OPENSSL_free(uri);

    return FALSE;
  }

  tls_log("client cert '%s' has '%s' (%d) status according to OCSP responder "
    "at '%s'", subj_name, OCSP_cert_status_str(ocsp_cert_status),
    ocsp_cert_status, url);

  switch (ocsp_cert_status) {
    case V_OCSP_CERTSTATUS_GOOD:
      ok = TRUE;
      break;

    case V_OCSP_CERTSTATUS_REVOKED:
      tls_log("client cert '%s' has '%s' status due to: %s", subj_name,
        OCSP_cert_status_str(ocsp_status), OCSP_crl_reason_str(ocsp_reason));
      ok = FALSE;
      break;

    case V_OCSP_CERTSTATUS_UNKNOWN:
      /* If the client cert points to an OCSP responder which claims not to
       * know about the client cert, then we shouldn't trust that client
       * cert.  Otherwise, a client could present a cert pointing to an
       * OCSP responder which they KNOW won't know about the client cert,
       * and could then slip through the verification process.
       */
      ok = FALSE;
      break;

    default:
      ok = FALSE;
  }

  if (ocsp_ssl_ctx != NULL) {
    SSL_CTX_free(ocsp_ssl_ctx);
  }

  OCSP_REQUEST_free(req);
  OCSP_BASICRESP_free(basic_resp);
  OCSP_RESPONSE_free(resp);
  X509_free(issuing_cert);
  BIO_free_all(conn);
  OPENSSL_free(host);
  OPENSSL_free(port);
  OPENSSL_free(uri);

  return ok;
}
#endif

static int tls_verify_ocsp(int ok, X509_STORE_CTX *ctx) {
#if OPENSSL_VERSION_NUMBER > 0x000907000L && defined(PR_USE_OPENSSL_OCSP)
  register int i;
  X509 *cert;
  const char *subj;
  STACK_OF(ACCESS_DESCRIPTION) *descs;
  pool *tmp_pool = NULL;
  array_header *ocsp_urls = NULL;

  /* Set a default verification error here; it will be superceded as needed
   * later during the verification process.
   */
  X509_STORE_CTX_set_error(ctx, X509_V_ERR_APPLICATION_VERIFICATION);

  cert = X509_STORE_CTX_get_current_cert(ctx);
  if (cert == NULL) {
    return ok;
  }

  subj = tls_x509_name_oneline(X509_get_subject_name(cert));

  descs = X509_get_ext_d2i(cert, NID_info_access, NULL, NULL);
  if (descs == NULL) {
    tls_log("Client cert '%s' contained no AuthorityInfoAccess attribute, "
      "unable to verify via OCSP", subj);
    return ok;
  }

  for (i = 0; i < sk_ACCESS_DESCRIPTION_num(descs); i++) {
    ACCESS_DESCRIPTION *desc;

    desc = sk_ACCESS_DESCRIPTION_value(descs, i);
    if (OBJ_obj2nid(desc->method) == NID_ad_OCSP) {
      /* Found an OCSP AuthorityInfoAccess attribute */

      if (desc->location->type != GEN_URI) {
        /* Not a valid URI, ignore it. */
        continue;
      }

      /* Add this URL to the list of OCSP URLs to check. */
      if (ocsp_urls == NULL) {
        tmp_pool = make_sub_pool(session.pool);
        ocsp_urls = make_array(tmp_pool, 1, sizeof(char *));
      }

      *((char **) push_array(ocsp_urls)) = pstrdup(tmp_pool,
        (char *) desc->location->d.uniformResourceIdentifier->data);
    }
  }

  if (ocsp_urls == NULL) {
    tls_log("found no OCSP URLs in AuthorityInfoAccess attribute for client "
      "cert '%s', unable to verify via OCSP", subj);
    AUTHORITY_INFO_ACCESS_free(descs);
    return ok;
  }

  tls_log("found %u OCSP %s in AuthorityInfoAccess attribute for client cert "
    "'%s'", ocsp_urls->nelts, ocsp_urls->nelts != 1 ? "URLs" : "URL", subj);

  /* Check each of the URLs. */
  for (i = 0; i < (int) ocsp_urls->nelts; i++) {
    char *url = ((char **) ocsp_urls->elts)[i];

    ok = tls_verify_ocsp_url(ctx, cert, url);
    if (ok)
      break;
  }

  destroy_pool(tmp_pool);
  AUTHORITY_INFO_ACCESS_free(descs);

  return ok;
#else
  return ok;
#endif
}

static ssize_t tls_write(SSL *ssl, const void *buf, size_t len) {
  ssize_t count;

  count = SSL_write(ssl, buf, len);
  if (count < 0) {
    long err = SSL_get_error(ssl, count);

    /* write(2) returns only the generic error number -1 */
    count = -1;

    switch (err) {
      case SSL_ERROR_WANT_READ:
      case SSL_ERROR_WANT_WRITE:
        /* Simulate an EINTR in case OpenSSL wants to write more. */
        errno = EINTR;
        break;

      default:
        tls_fatal_error(err, __LINE__);
        break;
    }
  }

  if (ssl != ctrl_ssl) {
    BIO *wbio;
    uint64_t now;

    (void) pr_gettimeofday_millis(&now);
    tls_data_adaptive_bytes_written_count += count;
    wbio = SSL_get_wbio(ssl);

    if (tls_data_adaptive_bytes_written_count >= TLS_DATA_ADAPTIVE_WRITE_BOOST_THRESHOLD) {
      /* Boost the buffer size if we've written more than the "boost"
       * threshold.
       */
      (void) BIO_set_write_buf_size(wbio,
        TLS_DATA_ADAPTIVE_WRITE_MAX_BUFFER_SIZE);
    }

    if (now > (tls_data_adaptive_bytes_written_ms + TLS_DATA_ADAPTIVE_WRITE_BOOST_INTERVAL_MS)) {
      /* If it's been longer than the boost interval since our last write,
       * then reset the buffer size to the smaller version, assuming
       * congestion (and thus closing of the TCP congestion window).
       */
      tls_data_adaptive_bytes_written_count = 0;
      (void) BIO_set_write_buf_size(wbio,
        TLS_DATA_ADAPTIVE_WRITE_MIN_BUFFER_SIZE);
    }

    tls_data_adaptive_bytes_written_ms = now;
  }

  return count;
}

static char *tls_x509_name_oneline(X509_NAME *x509_name) {
  static char buf[1024] = {'\0'};

  /* If we are using OpenSSL 0.9.6 or newer, we want to use
   * X509_NAME_print_ex() instead of X509_NAME_oneline().
   */

#if OPENSSL_VERSION_NUMBER < 0x000906000L
  memset(&buf, '\0', sizeof(buf));
  return X509_NAME_oneline(x509_name, buf, sizeof(buf)-1);
#else

  /* Sigh...do it the hard way. */
  BIO *mem = BIO_new(BIO_s_mem());
  char *data = NULL;
  long datalen = 0;
  int ok;
   
  ok = X509_NAME_print_ex(mem, x509_name, 0, XN_FLAG_ONELINE);
  if (ok) {
    datalen = BIO_get_mem_data(mem, &data);

    if (data) {
      memset(&buf, '\0', sizeof(buf));

      if ((size_t) datalen >= sizeof(buf)) {
        datalen = sizeof(buf)-1;
      }

      memcpy(buf, data, datalen);

      buf[datalen] = '\0';
      buf[sizeof(buf)-1] = '\0';

      BIO_free(mem);
      return buf;
    }
  }

  BIO_free(mem);
  return NULL;
#endif /* OPENSSL_VERSION_NUMBER >= 0x000906000 */
}

/* Session cache API */

struct tls_scache {
  struct tls_scache *next, *prev;

  const char *name;
  tls_sess_cache_t *cache;
};

static pool *tls_sess_cache_pool = NULL;
static struct tls_scache *tls_sess_caches = NULL;
static unsigned int tls_sess_ncaches = 0;

int tls_sess_cache_register(const char *name, tls_sess_cache_t *cache) {
  struct tls_scache *sc;

  if (name == NULL ||
      cache == NULL) {
    errno = EINVAL;
    return -1;
  }

  if (tls_sess_cache_pool == NULL) {
    tls_sess_cache_pool = make_sub_pool(permanent_pool);
    pr_pool_tag(tls_sess_cache_pool, "TLS Session Cache API Pool");
  }

  /* Make sure this cache has not already been registered. */
  if (tls_sess_cache_get_cache(name) != NULL) {
    errno = EEXIST;
    return -1;
  }

  sc = pcalloc(tls_sess_cache_pool, sizeof(struct tls_scache)); 

  /* XXX Should this name string be dup'd from the tls_sess_cache_pool? */
  sc->name = name;
  cache->cache_name = pstrdup(tls_sess_cache_pool, name); 
  sc->cache = cache;

  if (tls_sess_caches) {
    sc->next = tls_sess_caches;

  } else {
    sc->next = NULL;
  }

  tls_sess_caches = sc;
  tls_sess_ncaches++;

  return 0;
}

int tls_sess_cache_unregister(const char *name) {
  struct tls_scache *sc;

  if (name == NULL) {
    errno = EINVAL;
    return -1;
  }

  for (sc = tls_sess_caches; sc; sc = sc->next) {
    if (strcmp(sc->name, name) == 0) {

      if (sc->prev) {
        sc->prev->next = sc->next;

      } else {
        /* If prev is NULL, this is the head of the list. */
        tls_sess_caches = sc->next;
      }

      if (sc->next) {
        sc->next->prev = sc->prev;
      }

      sc->next = sc->prev = NULL;
      tls_sess_ncaches--;

      /* If the session cache being unregistered is in use, update the
       * session-cache-in-use pointer.
       */
      if (sc->cache == tls_sess_cache) {
        tls_sess_cache_close();
        tls_sess_cache = NULL;
      }

      /* NOTE: a counter should be kept of the number of unregistrations,
       * as the memory for a registration is not freed on unregistration.
       */

      return 0;
    }
  }

  errno = ENOENT;
  return -1;
}

static tls_sess_cache_t *tls_sess_cache_get_cache(const char *name) {
  struct tls_scache *sc;

  if (name == NULL) {
    errno = EINVAL;
    return NULL;
  }

  for (sc = tls_sess_caches; sc; sc = sc->next) {
    if (strcmp(sc->name, name) == 0) {
      return sc->cache;
    }
  }

  errno = ENOENT;
  return NULL;
}

static long tls_sess_cache_get_cache_mode(void) {
  if (tls_sess_cache == NULL) {
    return 0;
  }

  return tls_sess_cache->cache_mode;
}

static int tls_sess_cache_open(char *info, long timeout) {
  int res;

  if (tls_sess_cache == NULL) {
    errno = ENOSYS;
    return -1;
  }

  res = (tls_sess_cache->open)(tls_sess_cache, info, timeout);
  return res;
}

static int tls_sess_cache_close(void) {
  int res;

  if (tls_sess_cache == NULL) {
    errno = ENOSYS;
    return -1;
  }

  res = (tls_sess_cache->close)(tls_sess_cache);
  return res;
}

#ifdef PR_USE_CTRLS
static int tls_sess_cache_clear(void) {
  int res;

  if (tls_sess_cache == NULL) {
    errno = ENOSYS;
    return -1;
  }

  res = (tls_sess_cache->clear)(tls_sess_cache);
  return res;
}

static int tls_sess_cache_remove(void) {
  int res;

  if (tls_sess_cache == NULL) {
    errno = ENOSYS;
    return -1;
  }

  res = (tls_sess_cache->remove)(tls_sess_cache);
  return res;
}

static void sess_cache_printf(void *ctrl, const char *fmt, ...) {
  char buf[PR_TUNABLE_BUFFER_SIZE];
  va_list msg;

  memset(buf, '\0', sizeof(buf));

  va_start(msg, fmt);
  vsnprintf(buf, sizeof(buf), fmt, msg);
  va_end(msg);

  buf[sizeof(buf)-1] = '\0';
  pr_ctrls_add_response(ctrl, "%s", buf);
}

static int tls_sess_cache_status(pr_ctrls_t *ctrl, int flags) {
  int res = 0;

  if (tls_sess_cache != NULL) {
    res = (tls_sess_cache->status)(tls_sess_cache, sess_cache_printf, ctrl,
      flags);
    return res;
  }

  pr_ctrls_add_response(ctrl, "No TLSSessionCache configured");
  return res;
}
#endif /* PR_USE_CTRLS */

/* OCSP response cache API */

struct tls_ocache {
  struct tls_ocache *next, *prev;

  const char *name;
  tls_ocsp_cache_t *cache;
};

#if defined(PR_USE_OPENSSL_OCSP)
static pool *tls_ocsp_cache_pool = NULL;
static struct tls_ocache *tls_ocsp_caches = NULL;
static unsigned int tls_ocsp_ncaches = 0;
#endif /* PR_USE_OPENSSL_OCSP */

int tls_ocsp_cache_register(const char *name, tls_ocsp_cache_t *cache) {
#if defined(PR_USE_OPENSSL_OCSP)
  struct tls_ocache *oc;

  if (name == NULL ||
      cache == NULL) {
    errno = EINVAL;
    return -1;
  }

  if (tls_ocsp_cache_pool == NULL) {
    tls_ocsp_cache_pool = make_sub_pool(permanent_pool);
    pr_pool_tag(tls_ocsp_cache_pool, "TLS OCSP Response Cache API Pool");
  }

  /* Make sure this cache has not already been registered. */
  if (tls_ocsp_cache_get_cache(name) != NULL) {
    errno = EEXIST;
    return -1;
  }

  oc = pcalloc(tls_ocsp_cache_pool, sizeof(struct tls_ocache));

  /* XXX Should this name string be dup'd from the tls_ocsp_cache_pool? */
  oc->name = name;
  cache->cache_name = pstrdup(tls_ocsp_cache_pool, name);
  oc->cache = cache;

  if (tls_ocsp_caches != NULL) {
    oc->next = tls_ocsp_caches;

  } else {
    oc->next = NULL;
  }

  tls_ocsp_caches = oc;
  tls_ocsp_ncaches++;

  return 0;
#else
  errno = ENOSYS;
  return -1;
#endif /* PR_USE_OPENSSL_OCSP */
}

int tls_ocsp_cache_unregister(const char *name) {
#if defined(PR_USE_OPENSSL_OCSP)
  struct tls_ocache *oc;

  if (name == NULL) {
    errno = EINVAL;
    return -1;
  }

  for (oc = tls_ocsp_caches; oc; oc = oc->next) {
    if (strcmp(oc->name, name) == 0) {

      if (oc->prev) {
        oc->prev->next = oc->next;

      } else {
        /* If prev is NULL, this is the head of the list. */
        tls_ocsp_caches = oc->next;
      }

      if (oc->next) {
        oc->next->prev = oc->prev;
      }

      oc->next = oc->prev = NULL;
      tls_ocsp_ncaches--;

      /* If the OCSP response cache being unregistered is in use, update the
       * ocsp-cache-in-use pointer.
       */
      if (oc->cache == tls_ocsp_cache) {
        tls_ocsp_cache_close();
        tls_ocsp_cache = NULL;
      }

      /* NOTE: a counter should be kept of the number of unregistrations,
       * as the memory for a registration is not freed on unregistration.
       */

      return 0;
    }
  }

  errno = ENOENT;
  return -1;
#else
  errno = ENOSYS;
  return -1;
#endif /* PR_USE_OPENSSL_OCSP */
}

static tls_ocsp_cache_t *tls_ocsp_cache_get_cache(const char *name) {
#if defined(PR_USE_OPENSSL_OCSP)
  struct tls_ocache *oc;

  if (name == NULL) {
    errno = EINVAL;
    return NULL;
  }

  for (oc = tls_ocsp_caches; oc; oc = oc->next) {
    if (strcmp(oc->name, name) == 0) {
      return oc->cache;
    }
  }

  errno = ENOENT;
  return NULL;
#else
  errno = ENOSYS;
  return NULL;
#endif /* PR_USE_OPENSSL_OCSP */
}

static int tls_ocsp_cache_open(char *info) {
#if defined(PR_USE_OPENSSL_OCSP)
  int res;

  if (tls_ocsp_cache == NULL) {
    errno = ENOSYS;
    return -1;
  }

  res = (tls_ocsp_cache->open)(tls_ocsp_cache, info);
  return res;
#else
  errno = ENOSYS;
  return -1;
#endif /* PR_USE_OPENSSL_OCSP */
}

static int tls_ocsp_cache_close(void) {
#if defined(PR_USE_OPENSSL_OCSP)
  int res;

  if (tls_ocsp_cache == NULL) {
    errno = ENOSYS;
    return -1;
  }

  res = (tls_ocsp_cache->close)(tls_ocsp_cache);
  return res;
#else
  errno = ENOSYS;
  return -1;
#endif /* PR_USE_OPENSSL_OCSP */
}

#ifdef PR_USE_CTRLS
static int tls_ocsp_cache_clear(void) {
# if defined(PR_USE_OPENSSL_OCSP)
  int res;

  if (tls_ocsp_cache == NULL) {
    errno = ENOSYS;
    return -1;
  }

  res = (tls_ocsp_cache->clear)(tls_ocsp_cache);
  return res;
# else
  errno = ENOSYS;
  return -1;
# endif /* PR_USE_OPENSSL_OCSP */
}

static int tls_ocsp_cache_remove(void) {
# if defined(PR_USE_OPENSSL_OCSP)
  int res;

  if (tls_ocsp_cache == NULL) {
    errno = ENOSYS;
    return -1;
  }

  res = (tls_ocsp_cache->remove)(tls_ocsp_cache);
  return res;
# else
  errno = ENOSYS;
  return -1;
# endif /* PR_USE_OPENSSL_OCSP */
}

# if defined(PR_USE_OPENSSL_OCSP)
static void ocsp_cache_printf(void *ctrl, const char *fmt, ...) {
  char buf[PR_TUNABLE_BUFFER_SIZE];
  va_list msg;

  memset(buf, '\0', sizeof(buf));

  va_start(msg, fmt);
  vsnprintf(buf, sizeof(buf), fmt, msg);
  va_end(msg);

  buf[sizeof(buf)-1] = '\0';
  pr_ctrls_add_response(ctrl, "%s", buf);
}
# endif /* PR_USE_OPENSSL_OCSP */

static int tls_ocsp_cache_status(pr_ctrls_t *ctrl, int flags) {
# if defined(PR_USE_OPENSSL_OCSP)
  int res = 0;

  if (tls_ocsp_cache != NULL) {
    res = (tls_ocsp_cache->status)(tls_ocsp_cache, ocsp_cache_printf, ctrl,
      flags);
    return res;
  }

  pr_ctrls_add_response(ctrl, "No TLSStaplingCache configured");
  return res;
# else
  errno = ENOSYS;
  return -1;
# endif /* PR_USE_OPENSSL_OCSP */
}
#endif /* PR_USE_CTRLS */

/* Controls
 */

#ifdef PR_USE_CTRLS
static int tls_handle_sesscache_clear(pr_ctrls_t *ctrl, int reqargc,
    char **reqargv) {
  int res;

  res = tls_sess_cache_clear();
  if (res < 0) {
    pr_ctrls_add_response(ctrl,
      "tls sesscache: error clearing session cache: %s", strerror(errno));

  } else {
    pr_ctrls_add_response(ctrl, "tls sesscache: cleared %d %s from '%s' "
      "session cache", res, res != 1 ? "sessions" : "session",
      tls_sess_cache->cache_name);
    res = 0;
  }

  return res;
}

static int tls_handle_sesscache_info(pr_ctrls_t *ctrl, int reqargc,
    char **reqargv) {
  int flags = 0, optc, res;
  const char *opts = "v";

  pr_getopt_reset();

  while ((optc = getopt(reqargc, reqargv, opts)) != -1) {
    switch (optc) {
      case 'v':
        flags = TLS_SESS_CACHE_STATUS_FL_SHOW_SESSIONS;
        break;

      case '?':
        pr_ctrls_add_response(ctrl,
          "tls sesscache: unsupported parameter: '%s'", reqargv[1]);
        return -1;
    }
  }

  res = tls_sess_cache_status(ctrl, flags);
  if (res < 0) {
    pr_ctrls_add_response(ctrl,
      "tls sesscache: error obtaining session cache status: %s",
      strerror(errno));

  } else {
    res = 0;
  }

  return res;
}

static int tls_handle_sesscache_remove(pr_ctrls_t *ctrl, int reqargc,
    char **reqargv) {
  int res;

  res = tls_sess_cache_remove();
  if (res < 0) {
    pr_ctrls_add_response(ctrl,
      "tls sesscache: error removing session cache: %s", strerror(errno));

  } else {
    pr_ctrls_add_response(ctrl, "tls sesscache: removed '%s' session cache",
      tls_sess_cache->cache_name);
    res = 0;
  }

  return res;
}

static int tls_handle_sesscache(pr_ctrls_t *ctrl, int reqargc, char **reqargv) {

  /* Sanity check */
  if (reqargc == 0 ||
      reqargv == NULL) {
    pr_ctrls_add_response(ctrl, "tls sesscache: missing required parameters");
    return -1;
  }

  if (strncmp(reqargv[0], "info", 5) == 0) {

    /* Check the ACLs. */
    if (!pr_ctrls_check_acl(ctrl, tls_acttab, "info")) {
      pr_ctrls_add_response(ctrl, "access denied");
      return -1;
    }

    return tls_handle_sesscache_info(ctrl, reqargc, reqargv);

  } else if (strncmp(reqargv[0], "clear", 6) == 0) {

    /* Check the ACLs. */
    if (!pr_ctrls_check_acl(ctrl, tls_acttab, "clear")) {
      pr_ctrls_add_response(ctrl, "access denied");
      return -1;
    }

    return tls_handle_sesscache_clear(ctrl, reqargc, reqargv);

  } else if (strncmp(reqargv[0], "remove", 7) == 0) {

    /* Check the ACLs. */
    if (!pr_ctrls_check_acl(ctrl, tls_acttab, "remove")) {
      pr_ctrls_add_response(ctrl, "access denied");
      return -1;
    }

    return tls_handle_sesscache_remove(ctrl, reqargc, reqargv);
  }

  pr_ctrls_add_response(ctrl, "tls sesscache: unknown sesscache action: '%s'",
    reqargv[0]);
  return -1;
}

static int tls_handle_ocspcache_info(pr_ctrls_t *ctrl, int reqargc,
    char **reqargv) {
  int flags = 0, optc, res;
  const char *opts = "v";

  pr_getopt_reset();

  while ((optc = getopt(reqargc, reqargv, opts)) != -1) {
    switch (optc) {
      case '?':
        pr_ctrls_add_response(ctrl,
          "tls ocspcache: unsupported parameter: '%s'", reqargv[1]);
        return -1;
    }
  }

  res = tls_ocsp_cache_status(ctrl, flags);
  if (res < 0) {
    pr_ctrls_add_response(ctrl,
      "tls ocspcache: error obtaining OCSP cache status: %s",
      strerror(errno));

  } else {
    res = 0;
  }

  return res;
}

static int tls_handle_ocspcache_clear(pr_ctrls_t *ctrl, int reqargc,
    char **reqargv) {
  int res;

  res = tls_ocsp_cache_clear();
  if (res < 0) {
    pr_ctrls_add_response(ctrl,
      "tls ocspcache: error clearing OCSP cache: %s", strerror(errno));

  } else {
    pr_ctrls_add_response(ctrl, "tls ocspcache: cleared %d %s from '%s' "
      "OCSP cache", res, res != 1 ? "responses" : "response",
      tls_ocsp_cache->cache_name);
    res = 0;
  }

  return res;
}

static int tls_handle_ocspcache_remove(pr_ctrls_t *ctrl, int reqargc,
    char **reqargv) {
  int res;

  res = tls_ocsp_cache_remove();
  if (res < 0) {
    pr_ctrls_add_response(ctrl,
      "tls ocspcache: error removing OCSP cache: %s", strerror(errno));

  } else {
    pr_ctrls_add_response(ctrl, "tls sesscache: removed '%s' OCSP cache",
      tls_ocsp_cache->cache_name);
    res = 0;
  }

  return res;
}

static int tls_handle_ocspcache(pr_ctrls_t *ctrl, int reqargc, char **reqargv) {
  /* Sanity check */
  if (reqargc == 0 ||
      reqargv == NULL) {
    pr_ctrls_add_response(ctrl, "tls ocspcache: missing required parameters");
    return -1;
  }

  if (strncmp(reqargv[0], "info", 5) == 0) {

    /* Check the ACLs. */
    if (!pr_ctrls_check_acl(ctrl, tls_acttab, "info")) {
      pr_ctrls_add_response(ctrl, "access denied");
      return -1;
    }

    return tls_handle_ocspcache_info(ctrl, reqargc, reqargv);

  } else if (strncmp(reqargv[0], "clear", 6) == 0) {

    /* Check the ACLs. */
    if (!pr_ctrls_check_acl(ctrl, tls_acttab, "clear")) {
      pr_ctrls_add_response(ctrl, "access denied");
      return -1;
    }

    return tls_handle_ocspcache_clear(ctrl, reqargc, reqargv);

  } else if (strncmp(reqargv[0], "remove", 7) == 0) {

    /* Check the ACLs. */
    if (!pr_ctrls_check_acl(ctrl, tls_acttab, "remove")) {
      pr_ctrls_add_response(ctrl, "access denied");
      return -1;
    }

    return tls_handle_ocspcache_remove(ctrl, reqargc, reqargv);
  }

  pr_ctrls_add_response(ctrl, "tls ocspcache: unknown ocspcache action: '%s'",
    reqargv[0]);
  return -1;
}

/* Our main ftpdctl action handler */
static int tls_handle_tls(pr_ctrls_t *ctrl, int reqargc, char **reqargv) {

  /* Sanity check */
  if (reqargc == 0 ||
      reqargv == NULL) {
    pr_ctrls_add_response(ctrl, "tls: missing required parameters");
    return -1;
  }

  if (strncmp(reqargv[0], "sesscache", 10) == 0) {

    /* Check the ACLs. */
    if (!pr_ctrls_check_acl(ctrl, tls_acttab, "sesscache")) {
      pr_ctrls_add_response(ctrl, "access denied");
      return -1;
    }

    return tls_handle_sesscache(ctrl, --reqargc, ++reqargv);
  }

  if (strncmp(reqargv[0], "ocspcache", 10) == 0) {

    /* Check the ACLs. */
    if (!pr_ctrls_check_acl(ctrl, tls_acttab, "ocspcache")) {
      pr_ctrls_add_response(ctrl, "access denied");
      return -1;
    }

    return tls_handle_ocspcache(ctrl, --reqargc, ++reqargv);
  }

  pr_ctrls_add_response(ctrl, "tls: unknown tls action: '%s'", reqargv[0]);
  return -1;
}
#endif

/* TLSSessionCache callbacks
 */

static int tls_sess_cache_add_sess_cb(SSL *ssl, SSL_SESSION *sess) {
  unsigned char *sess_id;
  unsigned int sess_id_len;
  int res;
  long expires;

  if (tls_sess_cache == NULL) {
    tls_log("unable to add session to session cache: %s", strerror(ENOSYS));

    SSL_SESSION_free(sess);
    return 1;
  }

  SSL_set_timeout(sess, tls_sess_cache->cache_timeout);

#if OPENSSL_VERSION_NUMBER > 0x000908000L
  sess_id = (unsigned char *) SSL_SESSION_get_id(sess, &sess_id_len);
#else
  /* XXX Directly accessing these fields cannot be a Good Thing. */
  sess_id = sess->session_id;
  sess_id_len = sess->session_id_length;
#endif

  /* The expiration timestamp stored in the session cache is the
   * Unix epoch time, not an interval.
   */
  expires = SSL_SESSION_get_time(sess) + tls_sess_cache->cache_timeout;

  res = (tls_sess_cache->add)(tls_sess_cache, sess_id, sess_id_len, expires,
    sess);
  if (res < 0) {
    long cache_mode;

    tls_log("error adding session to '%s' cache: %s",
      tls_sess_cache->cache_name, strerror(errno));

    cache_mode = tls_sess_cache_get_cache_mode();
#ifdef SSL_SESS_CACHE_NO_INTERNAL
    if (cache_mode & SSL_SESS_CACHE_NO_INTERNAL) {
      /* Call SSL_SESSION_free() here, and return 1.  We told OpenSSL that we
       * are the only cache, so failing to call SSL_SESSION_free() could
       * result in a memory leak.
       */ 
      SSL_SESSION_free(sess);
      return 1;
    }
#endif /* !SSL_SESS_CACHE_NO_INTERNAL */
  }

  /* Return zero to indicate to OpenSSL that we have not called
   * SSL_SESSION_free().
   */
  return 0;
}

static SSL_SESSION *tls_sess_cache_get_sess_cb(SSL *ssl,
    const unsigned char *sess_id, int sess_id_len, int *do_copy) {
  SSL_SESSION *sess;

  /* Indicate to OpenSSL that the ref count should not be incremented
   * by setting the do_copy pointer to zero.
   */
  *do_copy = 0;

  /* The actual session_id_length field in the OpenSSL SSL_SESSION struct
   * is unsigned, not signed.  But for some reason, the expected callback
   * signature uses 'int', not 'unsigned int'.  Hopefully the implicit
   * cast below (our callback uses 'unsigned int') won't cause problems.
   * Just to be sure, check if OpenSSL is giving us a negative ID length.
   */
  if (sess_id_len <= 0) {
    tls_log("OpenSSL invoked SSL session cache 'get' callback with session "
      "ID length %d, returning null", sess_id_len);
    return NULL;
  }

  if (tls_sess_cache == NULL) {
    tls_log("unable to get session from session cache: %s", strerror(ENOSYS));
    return NULL;
  }

  sess = (tls_sess_cache->get)(tls_sess_cache, sess_id, sess_id_len);
  if (sess == NULL) {
    tls_log("error retrieving session from '%s' cache: %s",
      tls_sess_cache->cache_name, strerror(errno));
  }

  return sess;
}

static void tls_sess_cache_delete_sess_cb(SSL_CTX *ctx, SSL_SESSION *sess) {
  unsigned char *sess_id;
  unsigned int sess_id_len;
  int res;

  if (tls_sess_cache == NULL) {
    tls_log("unable to remove session from session cache: %s",
      strerror(ENOSYS));
    return;
  }

#if OPENSSL_VERSION_NUMBER > 0x000908000L
  sess_id = (unsigned char *) SSL_SESSION_get_id(sess, &sess_id_len);
#else
  /* XXX Directly accessing these fields cannot be a Good Thing. */
  sess_id = sess->session_id;
  sess_id_len = sess->session_id_length;
#endif

  res = (tls_sess_cache->delete)(tls_sess_cache, sess_id, sess_id_len);
  if (res < 0) {
    tls_log("error removing session from '%s' cache: %s",
      tls_sess_cache->cache_name, strerror(errno));
  }

  return;
}

/* Ideally we would use the OPENSSL_NO_PSK macro.  However, to use this, we
 * would need to say "if !defined(OPENSSL_NO_PSK)".  And that does not work
 * as well for older OpenSSL installations, where that macro would not be
 * defined anyway.  So instead, we use the presence of another PSK-related
 * macro as a more reliable sentinel.
 */

#if defined(PSK_MAX_PSK_LEN)
/* PSK callbacks */

static int set_random_bn(unsigned char *psk, unsigned int max_psklen) {
  BIGNUM *bn = NULL;
  int res = 0;

  bn = BN_new();
  if (BN_pseudo_rand(bn, max_psklen, 0, 0) != 1) {
    tls_log("error generating pseudo-random number: %s",
      ERR_error_string(ERR_get_error(), NULL));
  }

  res = BN_bn2bin(bn, psk);
  BN_free(bn);

  return res;
}

static unsigned int tls_lookup_psk(SSL *ssl, const char *identity,
    unsigned char *psk, unsigned int max_psklen) {
  const void *v = NULL;
  BIGNUM *bn = NULL;
  int bn_len = -1, res;

  if (identity == NULL) {
    tls_log("%s", "error: client did not provide PSK identity name, providing "
      "random fake PSK");

    res = set_random_bn(psk, max_psklen);
    return res;
  }

  pr_trace_msg(trace_channel, 5,
    "PSK lookup: identity '%s' requested", identity);

  if (tls_psks == NULL) {
    tls_log("warning: no pre-shared keys configured, providing random fake "
      "PSK for identity '%s'", identity);

    res = set_random_bn(psk, max_psklen);
    return res;
  }

  v = pr_table_get(tls_psks, identity, NULL);
  if (v == NULL) {
    tls_log("warning: requested PSK identity '%s' not configured, providing "
      "random fake PSK", identity);

    res = set_random_bn(psk, max_psklen);
    return res;
  }

  bn = (BIGNUM *) v;
  bn_len = BN_num_bytes(bn);

  if (bn_len > (int) max_psklen) {
    tls_log("warning: unable to use '%s' PSK: max buffer size (%u bytes) "
      "too small for key (%d bytes), providing random fake PSK", identity,
      max_psklen, bn_len);

    res = set_random_bn(psk, max_psklen);
    return res;
  }

  res = BN_bn2bin(bn, psk); 
  if (res == 0) {
    tls_log("error converting PSK for identity '%s' to binary: %s",
      identity, tls_get_errors());
    return 0;
  }

  pr_trace_msg(trace_channel, 5,
    "found PSK (%d bytes) for identity '%s'", res, identity);
  return res;
}

#endif /* PSK_MAX_PSK_LEN */

/* NetIO callbacks
 */

static void tls_netio_abort_cb(pr_netio_stream_t *nstrm) {
  nstrm->strm_flags |= PR_NETIO_SESS_ABORT;
}

static int tls_netio_close_cb(pr_netio_stream_t *nstrm) {
  int res = 0;
  SSL *ssl = NULL;

  ssl = (SSL *) pr_table_get(nstrm->notes, TLS_NETIO_NOTE, NULL);
  if (ssl != NULL) {
    if (nstrm->strm_type == PR_NETIO_STRM_CTRL &&
        nstrm->strm_mode == PR_NETIO_IO_WR) {
      tls_end_sess(ssl, session.c, 0);
      pr_table_remove(tls_ctrl_rd_nstrm->notes, TLS_NETIO_NOTE, NULL);
      pr_table_remove(tls_ctrl_wr_nstrm->notes, TLS_NETIO_NOTE, NULL);
      tls_ctrl_netio = NULL;
      tls_flags &= ~TLS_SESS_ON_CTRL;
    }

    if (nstrm->strm_type == PR_NETIO_STRM_DATA &&
        nstrm->strm_mode == PR_NETIO_IO_WR) {
      tls_end_sess(ssl, session.d, 0);
      pr_table_remove(tls_data_rd_nstrm->notes, TLS_NETIO_NOTE, NULL);
      pr_table_remove(tls_data_wr_nstrm->notes, TLS_NETIO_NOTE, NULL);
      tls_data_netio = NULL;
      tls_flags &= ~TLS_SESS_ON_DATA;
    }
  }

  res = close(nstrm->strm_fd);
  nstrm->strm_fd = -1;

  return res;
}

static pr_netio_stream_t *tls_netio_open_cb(pr_netio_stream_t *nstrm, int fd,
    int mode) {
  nstrm->strm_fd = fd;
  nstrm->strm_mode = mode;

  /* Cache a pointer to this stream. */
  if (nstrm->strm_type == PR_NETIO_STRM_CTRL) {
    /* Note: We need to make this more generalized, so that mod_tls can be
     * used to open multiple different read/write control streams.  To do
     * so, we need a small (e.g. 4) array of pr_netio_stream_t pointers
     * for both read and write streams, and to iterate through them.  Need
     * iterate through and set strm_data appropriately in tls_accept(), too. 
     *
     * This will needed to support FTPS connections to backend servers from
     * mod_proxy, for example.
     */
    if (nstrm->strm_mode == PR_NETIO_IO_RD) {
      if (tls_ctrl_rd_nstrm == NULL) {
        tls_ctrl_rd_nstrm = nstrm;
      }
    }

    if (nstrm->strm_mode == PR_NETIO_IO_WR) {
      if (tls_ctrl_wr_nstrm == NULL) {
        tls_ctrl_wr_nstrm = nstrm;
      }
    }

  } else if (nstrm->strm_type == PR_NETIO_STRM_DATA) {
    if (nstrm->strm_mode == PR_NETIO_IO_RD) {
      tls_data_rd_nstrm = nstrm;
    }

    if (nstrm->strm_mode == PR_NETIO_IO_WR) {
      tls_data_wr_nstrm = nstrm;
    }

    /* Note: from the FTP-TLS Draft 9.2:
     * 
     *  It is quite reasonable for the server to insist that the data
     *  connection uses a TLS cached session.  This might be a cache of a
     *  previous data connection or of the control connection.  If this is
     *  the reason for the refusal to allow the data transfer then the
     *  '522' reply should indicate this.
     * 
     * and, from 10.4:
     *   
     *   If a server needs to have the connection protected then it will
     *   reply to the STOR/RETR/NLST/... command with a '522' indicating
     *   that the current state of the data connection protection level is
     *   not sufficient for that data transfer at that time.
     *
     * This points out the need for a module to be able to influence
     * command response codes in a more flexible manner...
     */
  }

  return nstrm;
}

static int tls_netio_poll_cb(pr_netio_stream_t *nstrm) {
  fd_set rfds, wfds;
  struct timeval tval;

  FD_ZERO(&rfds);
  FD_ZERO(&wfds);

  if (nstrm->strm_mode == PR_NETIO_IO_RD) {
    FD_SET(nstrm->strm_fd, &rfds);

  } else {
    FD_SET(nstrm->strm_fd, &wfds);
  }

  tval.tv_sec = (nstrm->strm_flags & PR_NETIO_SESS_INTR) ?
    nstrm->strm_interval : 10;
  tval.tv_usec = 0;

  return select(nstrm->strm_fd + 1, &rfds, &wfds, NULL, &tval);
}

static int tls_netio_postopen_cb(pr_netio_stream_t *nstrm) {

  /* If this is a data stream, and it's for writing, and TLS is required,
   * then do a TLS handshake.
   */

  if (nstrm->strm_type == PR_NETIO_STRM_DATA &&
      nstrm->strm_mode == PR_NETIO_IO_WR) {

    /* Enforce the "data" part of TLSRequired, if configured. */
    if (tls_required_on_data == 1 ||
        (tls_flags & TLS_SESS_NEED_DATA_PROT)) {
      SSL *ssl = NULL;

      /* XXX How to force 421 response code for failed secure FXP/SSCN? */

      /* Directory listings (LIST, MLSD, NLST) are ALWAYS handled in server
       * mode, regardless of SSCN mode.
       */
      if (session.curr_cmd_id == PR_CMD_LIST_ID ||
          session.curr_cmd_id == PR_CMD_MLSD_ID ||
          session.curr_cmd_id == PR_CMD_NLST_ID ||
          tls_sscn_mode == TLS_SSCN_MODE_SERVER) {
        X509 *ctrl_cert = NULL, *data_cert = NULL;
        uint64_t start_ms;

        pr_gettimeofday_millis(&start_ms);

        tls_log("%s", "starting TLS negotiation on data connection");
        tls_data_need_init_handshake = TRUE;
        if (tls_accept(session.d, TRUE) < 0) {
          tls_log("%s",
            "unable to open data connection: TLS negotiation failed");
          session.d->xerrno = errno = EPERM;
          return -1;
        }

        if (pr_trace_get_level(timing_channel) >= 4) {
          unsigned long elapsed_ms;
          uint64_t finish_ms;

          pr_gettimeofday_millis(&finish_ms);
          elapsed_ms = (unsigned long) (finish_ms - start_ms);

          pr_trace_msg(timing_channel, 4,
            "TLS data handshake duration: %lu ms", elapsed_ms);
        } 

        ssl = (SSL *) pr_table_get(nstrm->notes, TLS_NETIO_NOTE, NULL);

        /* Make sure that the certificate used, if any, for this data channel
         * handshake is the same as that used for the control channel handshake.
         * This may be too strict of a requirement, though.
         */
        ctrl_cert = SSL_get_peer_certificate(ctrl_ssl);
        data_cert = SSL_get_peer_certificate(ssl);

        if (ctrl_cert != NULL &&
            data_cert != NULL) {
          if (X509_cmp(ctrl_cert, data_cert)) {
            X509_free(ctrl_cert);
            X509_free(data_cert);

            /* Properly shutdown the SSL session. */
            tls_end_sess(ssl, session.d, 0);
            pr_table_remove(tls_data_rd_nstrm->notes, TLS_NETIO_NOTE, NULL);
            pr_table_remove(tls_data_wr_nstrm->notes, TLS_NETIO_NOTE, NULL);

            tls_log("%s", "unable to open data connection: control/data "
              "certificate mismatch");

            session.d->xerrno = errno = EPERM;
            return -1;
          }

          if (ctrl_cert) {
            X509_free(ctrl_cert);
          }

          if (data_cert) {
            X509_free(data_cert);
          }
        }

      } else if (tls_sscn_mode == TLS_SSCN_MODE_CLIENT) {
        tls_log("%s", "making TLS connection for data connection");
        if (tls_connect(session.d) < 0) {
          tls_log("%s",
            "unable to open data connection: TLS connection failed");
          session.d->xerrno = errno = EPERM;
          return -1;
        }
     }

#if OPENSSL_VERSION_NUMBER < 0x0090702fL
      /* Make sure blinding is turned on. (For some reason, this only seems
       * to be allowed on SSL objects, not on SSL_CTX objects.  Bummer).
       */
      tls_blinding_on(ssl);
#endif

      tls_flags |= TLS_SESS_ON_DATA;
    }
  }

  return 0;
}

static int tls_netio_read_cb(pr_netio_stream_t *nstrm, char *buf,
    size_t buflen) {
  SSL *ssl;

  ssl = (SSL *) pr_table_get(nstrm->notes, TLS_NETIO_NOTE, NULL);
  if (ssl != NULL) {
    BIO *rbio, *wbio;
    int bread = 0, bwritten = 0;
    ssize_t res = 0;
    unsigned long rbio_rbytes, rbio_wbytes, wbio_rbytes, wbio_wbytes;

    rbio = SSL_get_rbio(ssl);
    rbio_rbytes = BIO_number_read(rbio);
    rbio_wbytes = BIO_number_written(rbio);

    wbio = SSL_get_wbio(ssl);
    wbio_rbytes = BIO_number_read(wbio);
    wbio_wbytes = BIO_number_written(wbio);

    res = tls_read(ssl, buf, buflen);

    bread = (BIO_number_read(rbio) - rbio_rbytes) +
      (BIO_number_read(wbio) - wbio_rbytes);
    bwritten = (BIO_number_written(rbio) - rbio_wbytes) +
      (BIO_number_written(wbio) - wbio_wbytes);

    /* Manually update session.total_raw_in with the difference between
     * the raw bytes read in versus the non-SSL bytes read in, in order to
     * have %I be accurately represented for the raw traffic.
     */
    if (res > 0) {
      session.total_raw_in += (bread - res);
    }

    /* Manually update session.total_raw_out, in order to have %O be
     * accurately represented for the raw traffic.
     */
    if (bwritten > 0) {
      session.total_raw_out += bwritten;
    }

    return res;
  }

  return read(nstrm->strm_fd, buf, buflen);
}

static pr_netio_stream_t *tls_netio_reopen_cb(pr_netio_stream_t *nstrm, int fd,
    int mode) {

  if (nstrm->strm_fd != -1) {
    close(nstrm->strm_fd);
  }

  nstrm->strm_fd = fd;
  nstrm->strm_mode = mode;

  /* NOTE: a no-op? */
  return nstrm;
}

static int tls_netio_shutdown_cb(pr_netio_stream_t *nstrm, int how) {

  if (how == 1 ||
      how == 2) {
    /* Closing this stream for writing; we need to send the 'close_notify'
     * alert first, so that the client knows, at the application layer,
     * that the SSL/TLS session is shutting down.
     */

    if (nstrm->strm_mode == PR_NETIO_IO_WR &&
        (nstrm->strm_type == PR_NETIO_STRM_CTRL ||
         nstrm->strm_type == PR_NETIO_STRM_DATA)) {
      SSL *ssl;

      ssl = (SSL *) pr_table_get(nstrm->notes, TLS_NETIO_NOTE, NULL);
      if (ssl != NULL) {
        BIO *rbio, *wbio;
        int bread = 0, bwritten = 0;
        unsigned long rbio_rbytes, rbio_wbytes, wbio_rbytes, wbio_wbytes;
        conn_t *conn;

        rbio = SSL_get_rbio(ssl);
        rbio_rbytes = BIO_number_read(rbio);
        rbio_wbytes = BIO_number_written(rbio);

        wbio = SSL_get_wbio(ssl);
        wbio_rbytes = BIO_number_read(wbio);
        wbio_wbytes = BIO_number_written(wbio);

        if (!(SSL_get_shutdown(ssl) & SSL_SENT_SHUTDOWN)) {

          /* Disable any socket buffering (Nagle, TCP_CORK), so that the alert
           * is sent in a timely manner (avoiding TLS shutdown latency).
           */
          conn = (nstrm->strm_type == PR_NETIO_STRM_DATA) ? session.d :
            session.c;
          if (conn != NULL) {
            if (pr_inet_set_proto_nodelay(conn->pool, conn, 1) < 0) {
              pr_trace_msg(trace_channel, 9,
                "error enabling TCP_NODELAY on conn: %s", strerror(errno));
            }

            if (pr_inet_set_proto_cork(conn->wfd, 0) < 0) {
              pr_trace_msg(trace_channel, 9,
                "error disabling TCP_CORK on fd %d: %s", conn->wfd,
                strerror(errno));
            }
          }

          /* We haven't sent a 'close_notify' alert yet; do so now. */
          SSL_shutdown(ssl);
        }

        bread = (BIO_number_read(rbio) - rbio_rbytes) +
          (BIO_number_read(wbio) - wbio_rbytes);
        bwritten = (BIO_number_written(rbio) - rbio_wbytes) +
          (BIO_number_written(wbio) - wbio_wbytes);

        /* Manually update session.total_raw_in/out, in order to have %I/%O be
         * accurately represented for the raw traffic.
         */
        if (bread > 0) {
          session.total_raw_in += bread;
        }

        if (bwritten > 0) {
          session.total_raw_out += bwritten;
        }

      } else {
        pr_trace_msg(trace_channel, 3,
          "no SSL found in stream notes for '%s'", TLS_NETIO_NOTE);
      }
    }
  }

  return shutdown(nstrm->strm_fd, how);
}

static int tls_netio_write_cb(pr_netio_stream_t *nstrm, char *buf,
    size_t buflen) {
  SSL *ssl;

  ssl = (SSL *) pr_table_get(nstrm->notes, TLS_NETIO_NOTE, NULL);
  if (ssl != NULL) {
    BIO *rbio, *wbio;
    int bread = 0, bwritten = 0;
    ssize_t res = 0;
    unsigned long rbio_rbytes, rbio_wbytes, wbio_rbytes, wbio_wbytes;

    rbio = SSL_get_rbio(ssl);
    rbio_rbytes = BIO_number_read(rbio);
    rbio_wbytes = BIO_number_written(rbio);

    wbio = SSL_get_wbio(ssl);
    wbio_rbytes = BIO_number_read(wbio);
    wbio_wbytes = BIO_number_written(wbio);

#if OPENSSL_VERSION_NUMBER > 0x000907000L
    if (tls_data_renegotiate_limit &&
        session.xfer.total_bytes >= tls_data_renegotiate_limit

#if OPENSSL_VERSION_NUMBER >= 0x009080cfL
        /* In OpenSSL-0.9.8l and later, SSL session renegotiations
         * (both client- and server-initiated) are automatically disabled.
         * Unless the admin explicitly configured support for
         * client-initiated renegotations via the AllowClientRenegotiations
         * TLSOption, we can't request renegotiations ourselves.
         */
        && (tls_opts & TLS_OPT_ALLOW_CLIENT_RENEGOTIATIONS)
#endif
      ) {

      tls_flags |= TLS_SESS_DATA_RENEGOTIATING;

      tls_log("requesting TLS renegotiation on data channel "
        "(%" PR_LU " KB data limit)",
        (pr_off_t) (tls_data_renegotiate_limit / 1024));
      SSL_renegotiate(ssl);
      /* SSL_do_handshake(ssl); */

      pr_timer_add(tls_renegotiate_timeout, -1, &tls_module,
        tls_renegotiate_timeout_cb, "SSL/TLS renegotiation");
    }
#endif

    res = tls_write(ssl, buf, buflen);

    bread = (BIO_number_read(rbio) - rbio_rbytes) +
      (BIO_number_read(wbio) - wbio_rbytes);
    bwritten = (BIO_number_written(rbio) - rbio_wbytes) +
      (BIO_number_written(wbio) - wbio_wbytes);

    /* Manually update session.total_raw_in, in order to have %I be
     * accurately represented for the raw traffic.
     */
    if (bread > 0) {
      session.total_raw_in += bread;
    }

    /* Manually update session.total_raw_out with the difference between
     * the raw bytes written out versus the non-SSL bytes written out,
     * in order to have %) be accurately represented for the raw traffic.
     */
    if (res > 0) {
      session.total_raw_out += (bwritten - res);
    }

    return res;
  }

  return write(nstrm->strm_fd, buf, buflen);
}

static void tls_netio_install_ctrl(void) {
  pr_netio_t *netio;

  if (tls_ctrl_netio) {
    /* If we already have our ctrl netio, then it's been registered, and
     * we don't need to do anything more.
     */
    return;
  }

  tls_ctrl_netio = netio = pr_alloc_netio2(permanent_pool, &tls_module, NULL);

  netio->abort = tls_netio_abort_cb;
  netio->close = tls_netio_close_cb;
  netio->open = tls_netio_open_cb;
  netio->poll = tls_netio_poll_cb;
  netio->postopen = tls_netio_postopen_cb;
  netio->read = tls_netio_read_cb;
  netio->reopen = tls_netio_reopen_cb;
  netio->shutdown = tls_netio_shutdown_cb;
  netio->write = tls_netio_write_cb;

  pr_unregister_netio(PR_NETIO_STRM_CTRL);

  if (pr_register_netio(netio, PR_NETIO_STRM_CTRL) < 0) {
    pr_log_pri(PR_LOG_NOTICE, MOD_TLS_VERSION ": error registering netio: %s",
      strerror(errno));
  }
}

static void tls_netio_install_data(void) {
  pr_netio_t *netio = tls_data_netio ? tls_data_netio :
    (tls_data_netio = pr_alloc_netio2(session.pool ? session.pool :
    permanent_pool, &tls_module, NULL));

  netio->abort = tls_netio_abort_cb;
  netio->close = tls_netio_close_cb;
  netio->open = tls_netio_open_cb;
  netio->poll = tls_netio_poll_cb;
  netio->postopen = tls_netio_postopen_cb;
  netio->read = tls_netio_read_cb;
  netio->reopen = tls_netio_reopen_cb;
  netio->shutdown = tls_netio_shutdown_cb;
  netio->write = tls_netio_write_cb;

  pr_unregister_netio(PR_NETIO_STRM_DATA);

  if (pr_register_netio(netio, PR_NETIO_STRM_DATA) < 0) {
    pr_log_pri(PR_LOG_NOTICE, MOD_TLS_VERSION ": error registering netio: %s",
      strerror(errno));
  }
}

/* Logging functions
 */

static void tls_closelog(void) {

  /* Sanity check */
  if (tls_logfd != -1) {
    close(tls_logfd);
    tls_logfd = -1;
  }

  return;
}

int tls_log(const char *fmt, ...) {
  va_list msg;
  int res;

  /* Sanity check */
  if (tls_logfd < 0) {
    return 0;
  }

  va_start(msg, fmt);
  res = pr_log_vwritefile(tls_logfd, MOD_TLS_VERSION, fmt, msg);
  va_end(msg);

  return res;
}

static int tls_openlog(void) {
  int res = 0, xerrno;
  char *path;

  /* Sanity checks */
  path = get_param_ptr(main_server->conf, "TLSLog", FALSE);
  if (path == NULL ||
      strncasecmp(path, "none", 5) == 0) {
    return 0;
  }

  pr_signals_block();
  PRIVS_ROOT
  res = pr_log_openfile(path, &tls_logfd, PR_LOG_SYSTEM_MODE);
  xerrno = errno;
  PRIVS_RELINQUISH
  pr_signals_unblock();

  errno = xerrno;
  return res;
}

/* Authentication handlers
 */

/* This function does the main authentication work, and is called in the
 * normal course of events:
 *
 *   cmd->argv[0]: user name
 *   cmd->argv[1]: cleartext password
 */
MODRET tls_authenticate(cmd_rec *cmd) {
  if (!tls_engine) {
    return PR_DECLINED(cmd);
  }

  /* Possible authentication combinations:
   *
   *  TLS handshake + passwd (default)
   *  TLS handshake + .tlslogin (passwd ignored)
   */

  if (tls_flags & TLS_SESS_ON_CTRL) {
    config_rec *c;

    if (tls_opts & TLS_OPT_ALLOW_DOT_LOGIN) {
      if (tls_dotlogin_allow(cmd->argv[0])) {
        tls_log("TLS/X509 .tlslogin check successful for user '%s'",
          (char *) cmd->argv[0]);
        pr_log_auth(PR_LOG_NOTICE, "USER %s: TLS/X509 .tlslogin authentication "
          "successful", (char *) cmd->argv[0]);
        session.auth_mech = "mod_tls.c";
        return mod_create_data(cmd, (void *) PR_AUTH_RFC2228_OK);

      } else {
        tls_log("TLS/X509 .tlslogin check failed for user '%s'",
          (char *) cmd->argv[0]);
      }
    }

    c = find_config(main_server->conf, CONF_PARAM, "TLSUserName", FALSE);
    if (c != NULL) {
      if (tls_cert_to_user(cmd->argv[0], c->argv[0])) {
        tls_log("TLS/X509 TLSUserName '%s' check successful for user '%s'",
          (char *) c->argv[0], (char *) cmd->argv[0]);
        pr_log_auth(PR_LOG_NOTICE,
          "USER %s: TLS/X509 TLSUserName authentication successful",
          (char *) cmd->argv[0]);
        session.auth_mech = "mod_tls.c";
        return mod_create_data(cmd, (void *) PR_AUTH_RFC2228_OK);

      } else {
        tls_log("TLS/X509 TLSUserName '%s' check failed for user '%s'",
          (char *) c->argv[0], (char *) cmd->argv[0]);
      }
    }
  }

  return PR_DECLINED(cmd);
}

/* This function is called only when UserPassword is involved, used to
 * override the configured password for a user.
 *
 *  cmd->argv[0]: hashed password (from proftpd.conf)
 *  cmd->argv[1]: user name
 *  cmd->argv[2]: cleartext password
 */
MODRET tls_auth_check(cmd_rec *cmd) {
  if (!tls_engine)
    return PR_DECLINED(cmd);

  /* Possible authentication combinations:
   *
   *  TLS handshake + passwd (default)
   *  TLS handshake + .tlslogin (passwd ignored)
   */

  if (tls_flags & TLS_SESS_ON_CTRL) {
    config_rec *c;

    if (tls_opts & TLS_OPT_ALLOW_DOT_LOGIN) {
      if (tls_dotlogin_allow(cmd->argv[1])) {
        tls_log("TLS/X509 .tlslogin check successful for user '%s'",
          (char *) cmd->argv[0]);
        pr_log_auth(PR_LOG_NOTICE, "USER %s: TLS/X509 .tlslogin authentication "
          "successful", (char *) cmd->argv[1]);
        session.auth_mech = "mod_tls.c";
        return mod_create_data(cmd, (void *) PR_AUTH_RFC2228_OK);

      } else {
        tls_log("TLS/X509 .tlslogin check failed for user '%s'",
          (char *) cmd->argv[1]);
      }
    }

    c = find_config(main_server->conf, CONF_PARAM, "TLSUserName", FALSE);
    if (c != NULL) {
      if (tls_cert_to_user(cmd->argv[0], c->argv[0])) {
        tls_log("TLS/X509 TLSUserName '%s' check successful for user '%s'",
          (char *) c->argv[0], (char *) cmd->argv[0]);
        pr_log_auth(PR_LOG_NOTICE,
          "USER %s: TLS/X509 TLSUserName authentication successful",
          (char *) cmd->argv[0]);
        session.auth_mech = "mod_tls.c";
        return mod_create_data(cmd, (void *) PR_AUTH_RFC2228_OK);

      } else {
        tls_log("TLS/X509 TLSUserName '%s' check failed for user '%s'",
          (char *) c->argv[0], (char *) cmd->argv[0]);
      }
    }
  }

  return PR_DECLINED(cmd);
}

/* Command handlers
 */

MODRET tls_any(cmd_rec *cmd) {
  if (!tls_engine)
    return PR_DECLINED(cmd);

  /* Some commands need not be hindered. */
  if (pr_cmd_cmp(cmd, PR_CMD_SYST_ID) == 0 ||
      pr_cmd_cmp(cmd, PR_CMD_AUTH_ID) == 0 ||
      pr_cmd_cmp(cmd, PR_CMD_FEAT_ID) == 0 ||
      pr_cmd_cmp(cmd, PR_CMD_HOST_ID) == 0 ||
      pr_cmd_cmp(cmd, PR_CMD_QUIT_ID) == 0) {
    return PR_DECLINED(cmd);
  }

  if (tls_required_on_auth == 1 &&
      !(tls_flags & TLS_SESS_ON_CTRL)) {

    if (!(tls_opts & TLS_OPT_ALLOW_PER_USER)) {
      if (pr_cmd_cmp(cmd, PR_CMD_USER_ID) == 0 ||
          pr_cmd_cmp(cmd, PR_CMD_PASS_ID) == 0 ||
          pr_cmd_cmp(cmd, PR_CMD_ACCT_ID) == 0) {
        tls_log("SSL/TLS required but absent for authentication, "
          "denying %s command", (char *) cmd->argv[0]);
        pr_response_add_err(R_550,
          _("SSL/TLS required on the control channel"));

        pr_cmd_set_errno(cmd, EPERM);
        errno = EPERM;
        return PR_ERROR(cmd);
      }
    }
  }

  if (tls_required_on_ctrl == 1 &&
      !(tls_flags & TLS_SESS_ON_CTRL)) {

    if (!(tls_opts & TLS_OPT_ALLOW_PER_USER)) {
      tls_log("SSL/TLS required but absent on control channel, "
        "denying %s command", (char *) cmd->argv[0]);
      pr_response_add_err(R_550, _("SSL/TLS required on the control channel"));

      pr_cmd_set_errno(cmd, EPERM);
      errno = EPERM;
      return PR_ERROR(cmd);

    } else {

      if (tls_authenticated &&
          *tls_authenticated == TRUE) {
        tls_log("SSL/TLS required but absent on control channel, "
          "denying %s command", (char *) cmd->argv[0]);
        pr_response_add_err(R_550,
          _("SSL/TLS required on the control channel"));

        pr_cmd_set_errno(cmd, EPERM);
        errno = EPERM;
        return PR_ERROR(cmd);
      }
    }
  }

  /* TLSRequired checks */

  if (tls_required_on_data == 1) {
    /* TLSRequired encompasses all data transfers for this session, the
     * client did not specify an appropriate PROT, and the command is one
     * which will trigger a data transfer...
     */

    if (!(tls_flags & TLS_SESS_NEED_DATA_PROT)) {
      if (pr_cmd_cmp(cmd, PR_CMD_APPE_ID) == 0 ||
          pr_cmd_cmp(cmd, PR_CMD_LIST_ID) == 0 ||
          pr_cmd_cmp(cmd, PR_CMD_MLSD_ID) == 0 ||
          pr_cmd_cmp(cmd, PR_CMD_NLST_ID) == 0 ||
          pr_cmd_cmp(cmd, PR_CMD_RETR_ID) == 0 ||
          pr_cmd_cmp(cmd, PR_CMD_STOR_ID) == 0 ||
          pr_cmd_cmp(cmd, PR_CMD_STOU_ID) == 0) {
        tls_log("SSL/TLS required but absent on data channel, "
          "denying %s command", (char *) cmd->argv[0]);
        pr_response_add_err(R_522, _("SSL/TLS required on the data channel"));

        pr_cmd_set_errno(cmd, EPERM);
        errno = EPERM;
        return PR_ERROR(cmd);
      }
    }

  } else {

    /* TLSRequired is not in effect for all data transfers for this session.
     * If this command will trigger a data transfer, check the current
     * context to see if there's a directory-level TLSRequired for data
     * transfers.
     *
     * XXX ideally, rather than using the current directory location, we'd
     * do the lookup based on the target location.
     */

    if (pr_cmd_cmp(cmd, PR_CMD_APPE_ID) == 0 ||
        pr_cmd_cmp(cmd, PR_CMD_LIST_ID) == 0 ||
        pr_cmd_cmp(cmd, PR_CMD_MLSD_ID) == 0 ||
        pr_cmd_cmp(cmd, PR_CMD_NLST_ID) == 0 ||
        pr_cmd_cmp(cmd, PR_CMD_RETR_ID) == 0 ||
        pr_cmd_cmp(cmd, PR_CMD_STOR_ID) == 0 ||
        pr_cmd_cmp(cmd, PR_CMD_STOU_ID) == 0) {
      config_rec *c;

      c = find_config(CURRENT_CONF, CONF_PARAM, "TLSRequired", FALSE);
      if (c) {
        int tls_required;

        tls_required = *((int *) c->argv[1]);

        if (tls_required == TRUE &&
            !(tls_flags & TLS_SESS_NEED_DATA_PROT)) {
          tls_log("%s command denied by TLSRequired in directory '%s'",
            (char *) cmd->argv[0],
            session.dir_config ? session.dir_config->name :
              session.anon_config ? session.anon_config->name :
              main_server->ServerName);
          pr_response_add_err(R_522, _("SSL/TLS required on the data channel"));

          pr_cmd_set_errno(cmd, EPERM);
          errno = EPERM;
          return PR_ERROR(cmd);
        }
      }
    }
  }

  return PR_DECLINED(cmd);
}

MODRET tls_auth(cmd_rec *cmd) {
  register unsigned int i = 0;
  char *mode;

  if (!tls_engine) {
    return PR_DECLINED(cmd);
  }

  /* If we already have protection on the control channel (i.e. AUTH has
   * already been sent by the client and handled), then reject this second
   * AUTH.  Clients that want to renegotiate can either use SSL/TLS's
   * renegotiation facilities, or disconnect and start over.
   */
  if (tls_flags & TLS_SESS_ON_CTRL) {
    tls_log("Unwilling to accept AUTH after AUTH for this session");
    pr_response_add_err(R_503, _("Unwilling to accept second AUTH"));

    pr_cmd_set_errno(cmd, EPERM);
    errno = EPERM;
    return PR_ERROR(cmd);
  }

  if (cmd->argc < 2) {
    pr_response_add_err(R_504, _("AUTH requires at least one argument"));

    pr_cmd_set_errno(cmd, EINVAL);
    errno = EINVAL;
    return PR_ERROR(cmd);
  }

  if (tls_flags & TLS_SESS_HAVE_CCC) {
    tls_log("Unwilling to accept AUTH after CCC for this session");
    pr_response_add_err(R_534, _("Unwilling to accept security parameters"));

    pr_cmd_set_errno(cmd, EPERM);
    errno = EPERM;
    return PR_ERROR(cmd);
  }

  /* Convert the parameter to upper case */
  mode = cmd->argv[1];
  for (i = 0; i < strlen(mode); i++) {
    mode[i] = toupper(mode[i]);
  }

  if (strncmp(mode, "TLS", 4) == 0 ||
      strncmp(mode, "TLS-C", 6) == 0) {
    uint64_t start_ms;

    pr_response_send(R_234, _("AUTH %s successful"), (char *) cmd->argv[1]);
    tls_log("%s", "TLS/TLS-C requested, starting TLS handshake");

    if (pr_trace_get_level(timing_channel) > 0) {
      pr_gettimeofday_millis(&start_ms);
    }

    pr_event_generate("mod_tls.ctrl-handshake", session.c);
    if (tls_accept(session.c, FALSE) < 0) {
      tls_log("%s", "TLS/TLS-C negotiation failed on control channel");

      if (tls_required_on_ctrl == 1) {
        pr_response_send(R_550, _("TLS handshake failed"));
        pr_session_disconnect(&tls_module, PR_SESS_DISCONNECT_CONFIG_ACL,
          "TLSRequired");
      }

      /* If we reach this point, the debug logging may show gibberish
       * commands from the client.  In reality, this gibberish is probably
       * more encrypted data from the client.
       */
      pr_response_send(R_550, _("TLS handshake failed"));
      pr_session_disconnect(&tls_module, PR_SESS_DISCONNECT_BY_APPLICATION,
        NULL);
    }

#if OPENSSL_VERSION_NUMBER < 0x0090702fL
    /* Make sure blinding is turned on. (For some reason, this only seems
     * to be allowed on SSL objects, not on SSL_CTX objects.  Bummer).
     */
    tls_blinding_on(ctrl_ssl);
#endif

    tls_flags |= TLS_SESS_ON_CTRL;

    if (pr_trace_get_level(timing_channel) >= 4) {
      unsigned long elapsed_ms;
      uint64_t finish_ms;

      pr_gettimeofday_millis(&finish_ms);

      elapsed_ms = (unsigned long) (finish_ms - session.connect_time_ms);
      pr_trace_msg(timing_channel, 4,
        "Time before TLS ctrl handshake: %lu ms", elapsed_ms);

      elapsed_ms = (unsigned long) (finish_ms - start_ms);
      pr_trace_msg(timing_channel, 4,
        "TLS ctrl handshake duration: %lu ms", elapsed_ms);
    }

  } else if (strncmp(mode, "SSL", 4) == 0 ||
             strncmp(mode, "TLS-P", 6) == 0) {
    uint64_t start_ms;

    pr_response_send(R_234, _("AUTH %s successful"), (char *) cmd->argv[1]);
    tls_log("%s", "SSL/TLS-P requested, starting TLS handshake");

    if (pr_trace_get_level(timing_channel) > 0) {
      pr_gettimeofday_millis(&start_ms);
    }

    if (tls_accept(session.c, FALSE) < 0) {
      tls_log("%s", "SSL/TLS-P negotiation failed on control channel");

      if (tls_required_on_ctrl == 1) {
        pr_response_send(R_550, _("TLS handshake failed"));
        pr_session_disconnect(&tls_module, PR_SESS_DISCONNECT_CONFIG_ACL,
          "TLSRequired");
      }

      /* If we reach this point, the debug logging may show gibberish
       * commands from the client.  In reality, this gibberish is probably
       * more encrypted data from the client.
       */
      pr_response_send(R_550, _("TLS handshake failed"));
      pr_session_disconnect(&tls_module, PR_SESS_DISCONNECT_BY_APPLICATION,
        NULL);
    }

#if OPENSSL_VERSION_NUMBER < 0x0090702fL
    /* Make sure blinding is turned on. (For some reason, this only seems
     * to be allowed on SSL objects, not on SSL_CTX objects.  Bummer).
     */
    tls_blinding_on(ctrl_ssl);
#endif

    tls_flags |= TLS_SESS_ON_CTRL;
    tls_flags |= TLS_SESS_NEED_DATA_PROT;

    if (pr_trace_get_level(timing_channel) >= 4) {
      unsigned long elapsed_ms;
      uint64_t finish_ms;

      pr_gettimeofday_millis(&finish_ms);

      elapsed_ms = (unsigned long) (finish_ms - session.connect_time_ms);
      pr_trace_msg(timing_channel, 4,
        "Time before TLS ctrl handshake: %lu ms", elapsed_ms);

      elapsed_ms = (unsigned long) (finish_ms - start_ms);
      pr_trace_msg(timing_channel, 4,
        "TLS ctrl handshake duration: %lu ms", elapsed_ms);
    }

  } else {
    tls_log("AUTH %s unsupported, declining", (char *) cmd->argv[1]);

    /* Allow other RFC2228 modules a chance a handling this command. */
    return PR_DECLINED(cmd);
  }

  pr_session_set_protocol("ftps");
  session.rfc2228_mech = "TLS";

  return PR_HANDLED(cmd);
}

MODRET tls_ccc(cmd_rec *cmd) {

  if (!tls_engine ||
      !session.rfc2228_mech ||
      strncmp(session.rfc2228_mech, "TLS", 4) != 0) {
    return PR_DECLINED(cmd);
  }

  if (!(tls_flags & TLS_SESS_ON_CTRL)) {
    pr_response_add_err(R_533,
      _("CCC not allowed on insecure control connection"));

    pr_cmd_set_errno(cmd, EPERM);
    errno = EPERM;
    return PR_ERROR(cmd);
  }

  if (tls_required_on_ctrl == 1) {
    pr_response_add_err(R_534, _("Unwilling to accept security parameters"));
    tls_log("%s: unwilling to accept security parameters: "
      "TLSRequired setting does not allow for unprotected control channel",
      (char *) cmd->argv[0]);

    pr_cmd_set_errno(cmd, EPERM);
    errno = EPERM;
    return PR_ERROR(cmd);
  }

  /* Check for <Limit> restrictions. */
  if (!dir_check(cmd->tmp_pool, cmd, G_NONE, session.cwd, NULL)) {
    pr_response_add_err(R_534, _("Unwilling to accept security parameters"));
    tls_log("%s: unwilling to accept security parameters",
      (char *) cmd->argv[0]);

    pr_cmd_set_errno(cmd, EPERM);
    errno = EPERM;
    return PR_ERROR(cmd);
  }

  tls_log("received CCC, clearing control channel protection");

  /* Send the OK response asynchronously; the spec dictates that the
   * response be sent prior to performing the SSL session shutdown.
   */
  pr_response_send_async(R_200, _("Clearing control channel protection"));

  /* Close the SSL session, but only one the control channel.
   * The data channel, if protected, should remain so.
   */

  tls_end_sess(ctrl_ssl, session.c, TLS_SHUTDOWN_FL_BIDIRECTIONAL);
  pr_table_remove(tls_ctrl_rd_nstrm->notes, TLS_NETIO_NOTE, NULL);
  pr_table_remove(tls_ctrl_wr_nstrm->notes, TLS_NETIO_NOTE, NULL);
  ctrl_ssl = NULL;

  /* Remove our NetIO for the control channel. */
  pr_unregister_netio(PR_NETIO_STRM_CTRL);

  tls_flags &= ~TLS_SESS_ON_CTRL;
  tls_flags |= TLS_SESS_HAVE_CCC;

  return PR_HANDLED(cmd);
}

MODRET tls_pbsz(cmd_rec *cmd) {

  if (!tls_engine ||
      !session.rfc2228_mech ||
      strncmp(session.rfc2228_mech, "TLS", 4) != 0)
    return PR_DECLINED(cmd);

  CHECK_CMD_ARGS(cmd, 2);

  if (!(tls_flags & TLS_SESS_ON_CTRL)) {
    pr_response_add_err(R_503,
      _("PBSZ not allowed on insecure control connection"));

    pr_cmd_set_errno(cmd, EPERM);
    errno = EPERM;
    return PR_ERROR(cmd);
  }

  /* We expect "PBSZ 0" */
  if (strncmp(cmd->argv[1], "0", 2) == 0) {
    pr_response_add(R_200, _("PBSZ 0 successful"));

  } else {
    pr_response_add(R_200, _("PBSZ=0 successful"));
  }

  tls_flags |= TLS_SESS_PBSZ_OK;
  return PR_HANDLED(cmd);
}

MODRET tls_post_pass(cmd_rec *cmd) {
  config_rec *protocols_config;

  if (!tls_engine)
    return PR_DECLINED(cmd);

  /* At this point, we can look up the Protocols config if the client has been
   * authenticated, which may have been tweaked via mod_ifsession's 
   * user/group/class-specific sections.
   */
  protocols_config = find_config(main_server->conf, CONF_PARAM, "Protocols",
    FALSE);
  
  if (!(tls_opts & TLS_OPT_ALLOW_PER_USER) &&
      protocols_config == NULL) {
    return PR_DECLINED(cmd);
  }

  tls_authenticated = get_param_ptr(cmd->server->conf, "authenticated", FALSE);

  if (tls_authenticated &&
      *tls_authenticated == TRUE) {
    config_rec *c;

    c = find_config(TOPLEVEL_CONF, CONF_PARAM, "TLSRequired", FALSE);
    if (c) {

      /* Lookup the TLSRequired directive again in this context (which could be
       * <Anonymous>, for example, or modified by mod_ifsession).
       */

      tls_required_on_ctrl = *((int *) c->argv[0]);
      tls_required_on_data = *((int *) c->argv[1]);
      tls_required_on_auth = *((int *) c->argv[2]);

      /* We cannot return PR_ERROR for the PASS command at this point, since
       * this is a POST_CMD handler.  Instead, we will simply check the
       * TLSRequired policy, and if the current session does not make the
       * cut, well, then the session gets cut.
       */
      if ((tls_required_on_ctrl == 1 ||
           tls_required_on_auth == 1) &&
          (!(tls_flags & TLS_SESS_ON_CTRL))) {
        tls_log("SSL/TLS required but absent on control channel, "
          "disconnecting");
        pr_response_send(R_530, "%s", _("Login incorrect."));
        pr_session_disconnect(&tls_module, PR_SESS_DISCONNECT_CONFIG_ACL,
          "TLSRequired");
      }
    }

    if (protocols_config) {
      register unsigned int i;
      int allow_ftps = FALSE;
      array_header *protocols;
      char **elts;

      protocols = protocols_config->argv[0];
      elts = protocols->elts;

      /* We only want to check for 'ftps' in the configured Protocols list
       * if the RFC2228 mechanism is "TLS".
       */
      if (session.rfc2228_mech != NULL &&
          strncmp(session.rfc2228_mech, "TLS", 4) == 0) {
        for (i = 0; i < protocols->nelts; i++) {
          char *proto;

          proto = elts[i];
          if (proto != NULL) {
            if (strncasecmp(proto, "ftps", 5) == 0) {
              allow_ftps = TRUE;
              break;
            }
          }
        }
      }

      if (!allow_ftps) {
        tls_log("ftps protocol denied by Protocols config");
        pr_response_send(R_530, "%s", _("Login incorrect."));
        pr_session_disconnect(&tls_module, PR_SESS_DISCONNECT_CONFIG_ACL,
          "Denied by Protocols setting");
      }
    }
  }

  return PR_DECLINED(cmd);
}

MODRET tls_prot(cmd_rec *cmd) {
  char *prot;

  if (!tls_engine ||
      !session.rfc2228_mech ||
      strncmp(session.rfc2228_mech, "TLS", 4) != 0) {
    return PR_DECLINED(cmd);
  }

  CHECK_CMD_ARGS(cmd, 2);

  if (!(tls_flags & TLS_SESS_ON_CTRL) &&
      !(tls_flags & TLS_SESS_HAVE_CCC)) {
    pr_response_add_err(R_503,
      _("PROT not allowed on insecure control connection"));

    pr_cmd_set_errno(cmd, EPERM);
    errno = EPERM;
    return PR_ERROR(cmd);
  }

  /* In theory, we could enforce the RFC 4217 semantics, which require
   * that PBSZ be sent before the PROT command.
   *
   * However, some broken FTPS clients do not send PBSZ before PROT.  And,
   * in practice, since the PBSZ value for FTPS is ALWAYS zero, there is little
   * value in punishing users of these broken clients by refusing to work
   * with their client.
   *
   * Thus we've relaxed our PBSZ requirements, by acting as if PBSZ has been
   * sent already, even if it has not.  For now.
   */
  tls_flags |= TLS_SESS_PBSZ_OK;

  /* Check for <Limit> restrictions. */
  if (!dir_check(cmd->tmp_pool, cmd, G_NONE, session.cwd, NULL)) {
    pr_response_add_err(R_534, _("Unwilling to accept security parameters"));
    tls_log("%s: denied by <Limit> configuration", (char *) cmd->argv[0]);

    pr_cmd_set_errno(cmd, EPERM);
    errno = EPERM;
    return PR_ERROR(cmd);
  }

  /* Only PROT C or PROT P is valid with respect to SSL/TLS. */
  prot = cmd->argv[1];
  if (strncmp(prot, "C", 2) == 0) {
    char *mesg = "Protection set to Clear";

    if (tls_required_on_data != 1) {
      /* Only accept this if SSL/TLS is not required, by policy, on data
       * connections.
       */
      tls_flags &= ~TLS_SESS_NEED_DATA_PROT;
      pr_response_add(R_200, "%s", mesg);
      tls_log("%s", mesg);

    } else {
      pr_response_add_err(R_534, _("Unwilling to accept security parameters"));
      tls_log("%s: TLSRequired requires protection for data transfers",
        (char *) cmd->argv[0]);
      tls_log("%s: unwilling to accept security parameter (%s)",
        (char *) cmd->argv[0], prot);

      pr_cmd_set_errno(cmd, EPERM);
      errno = EPERM;
      return PR_ERROR(cmd);
    }

  } else if (strncmp(prot, "P", 2) == 0) {
    char *mesg = "Protection set to Private";

    if (tls_required_on_data != -1) {
      /* Only accept this if SSL/TLS is allowed, by policy, on data
       * connections.
       */
      tls_flags |= TLS_SESS_NEED_DATA_PROT;
      pr_response_add(R_200, "%s", mesg);
      tls_log("%s", mesg);

    } else {
      pr_response_add_err(R_534, _("Unwilling to accept security parameters"));
      tls_log("%s: TLSRequired does not allow protection for data transfers",
        (char *) cmd->argv[0]);
      tls_log("%s: unwilling to accept security parameter (%s)",
        (char *) cmd->argv[0], prot);

      pr_cmd_set_errno(cmd, EPERM);
      errno = EPERM;
      return PR_ERROR(cmd);
    }

  } else if (strncmp(prot, "S", 2) == 0 ||
             strncmp(prot, "E", 2) == 0) {
    pr_response_add_err(R_536, _("PROT %s unsupported"), prot);

    /* By the time the logic reaches this point, there must have been
     * an SSL/TLS session negotiated; other AUTH mechanisms will handle
     * things differently, and when they do, the logic of this handler
     * would not reach this point.  This means that it would not be impolite
     * to return ERROR here, rather than DECLINED: it shows that mod_tls
     * is handling the security mechanism, and that this module does not
     * allow for the unsupported PROT levels.
     */

    pr_cmd_set_errno(cmd, ENOSYS);
    errno = ENOSYS;
    return PR_ERROR(cmd);

  } else {
    pr_response_add_err(R_504, _("PROT %s unsupported"), prot);

    pr_cmd_set_errno(cmd, ENOSYS);
    errno = ENOSYS;
    return PR_ERROR(cmd);
  }

  return PR_HANDLED(cmd);
}

MODRET tls_sscn(cmd_rec *cmd) {

  if (tls_engine == FALSE ||
      session.rfc2228_mech == NULL ||
      strncmp(session.rfc2228_mech, "TLS", 4) != 0) {
    return PR_DECLINED(cmd);
  }

  if (cmd->argc > 2) {
    int xerrno = EINVAL;

    tls_log("denying malformed SSCN command: '%s %s'", (char *) cmd->argv[0],
      cmd->arg);
    pr_response_add_err(R_504, _("%s: %s"), (char *) cmd->argv[0],
      strerror(xerrno));

    pr_cmd_set_errno(cmd, xerrno);
    errno = xerrno;
    return PR_ERROR(cmd);
  }

  if (!dir_check(cmd->tmp_pool, cmd, cmd->group, session.cwd, NULL)) {
    int xerrno = EPERM;

    pr_log_debug(DEBUG8, "%s denied by <Limit> configuration",
      (char *) cmd->argv[0]);
    tls_log("%s denied by <Limit> configuration", (char *) cmd->argv[0]);
    pr_response_add_err(R_550, _("%s: %s"), (char *) cmd->argv[0],
      strerror(xerrno));

    pr_cmd_set_errno(cmd, xerrno);
    errno = xerrno;
    return PR_ERROR(cmd);
  }

  if (cmd->argc == 1) {
    /* Client is querying our SSCN mode. */
    pr_response_add(R_200, "%s:%s METHOD", (char *) cmd->argv[0],
      tls_sscn_mode == TLS_SSCN_MODE_SERVER ? "SERVER" : "CLIENT");

  } else {
    /* Parameter MUST be one of: "ON", "OFF. */
    if (strncmp(cmd->argv[1], "ON", 3) == 0) {
      tls_sscn_mode = TLS_SSCN_MODE_CLIENT;
      pr_response_add(R_200, "%s:CLIENT METHOD", (char *) cmd->argv[0]);

    } else if (strncmp(cmd->argv[1], "OFF", 4) == 0) {
      tls_sscn_mode = TLS_SSCN_MODE_SERVER;
      pr_response_add(R_200, "%s:SERVER METHOD", (char *) cmd->argv[0]);

    } else {
      int xerrno = EINVAL;

      tls_log("denying unsupported SSCN command: '%s %s'",
        (char *) cmd->argv[0], (char *) cmd->argv[1]);
      pr_response_add_err(R_501, _("%s: %s"), (char *) cmd->argv[0],
        strerror(xerrno));

      pr_cmd_set_errno(cmd, xerrno);
      errno = xerrno;
      return PR_ERROR(cmd);
    }
  }

  return PR_HANDLED(cmd);
}

/* Configuration handlers
 */

/* usage: TLSCACertificateFile file */
MODRET set_tlscacertfile(cmd_rec *cmd) {
  int res;
  char *path;

  CHECK_ARGS(cmd, 1);
  CHECK_CONF(cmd, CONF_ROOT|CONF_VIRTUAL|CONF_GLOBAL);

  path = cmd->argv[1];

  PRIVS_ROOT
  res = file_exists2(cmd->tmp_pool, path);
  PRIVS_RELINQUISH

  if (!res) {
    CONF_ERROR(cmd, pstrcat(cmd->tmp_pool, "'", path, "' does not exist",
      NULL));
  }

  if (*path != '/') {
    CONF_ERROR(cmd, "parameter must be an absolute path");
  }

  add_config_param_str(cmd->argv[0], 1, path);
  return PR_HANDLED(cmd);
}

/* usage: TLSCACertificatePath path */
MODRET set_tlscacertpath(cmd_rec *cmd) {
  int res;
  char *path;

  CHECK_ARGS(cmd, 1);
  CHECK_CONF(cmd, CONF_ROOT|CONF_VIRTUAL|CONF_GLOBAL);

  path = cmd->argv[1];

  PRIVS_ROOT
  res = dir_exists2(cmd->tmp_pool, path);
  PRIVS_RELINQUISH

  if (!res) {
    CONF_ERROR(cmd, "parameter must be a directory path");
  }

  if (*path != '/') {
    CONF_ERROR(cmd, "parameter must be an absolute path");
  }
 
  add_config_param_str(cmd->argv[0], 1, path);
  return PR_HANDLED(cmd);
}

/* usage: TLSCARevocationFile file */
MODRET set_tlscacrlfile(cmd_rec *cmd) {
  int res;
  char *path;

  CHECK_ARGS(cmd, 1);
  CHECK_CONF(cmd, CONF_ROOT|CONF_VIRTUAL|CONF_GLOBAL);

  path = cmd->argv[1];

  PRIVS_ROOT
  res = file_exists2(cmd->tmp_pool, path);
  PRIVS_RELINQUISH

  if (!res) {
    CONF_ERROR(cmd, pstrcat(cmd->tmp_pool, "'", path, "' does not exist",
      NULL));
  }

  if (*path != '/') {
    CONF_ERROR(cmd, "parameter must be an absolute path");
  }

  add_config_param_str(cmd->argv[0], 1, path);
  return PR_HANDLED(cmd);
}

/* usage: TLSCARevocationPath path */
MODRET set_tlscacrlpath(cmd_rec *cmd) {
  int res;
  char *path;

  CHECK_ARGS(cmd, 1);
  CHECK_CONF(cmd, CONF_ROOT|CONF_VIRTUAL|CONF_GLOBAL);

  path = cmd->argv[1];

  PRIVS_ROOT
  res = dir_exists2(cmd->tmp_pool, path);
  PRIVS_RELINQUISH

  if (!res) {
    CONF_ERROR(cmd, "parameter must be a directory path");
  }

  if (*path != '/') {
    CONF_ERROR(cmd, "parameter must be an absolute path");
  }

  add_config_param_str(cmd->argv[0], 1, path);
  return PR_HANDLED(cmd);
}

/* usage: TLSCertificateChainFile file */
MODRET set_tlscertchain(cmd_rec *cmd) {
  int res;
  char *path;

  CHECK_ARGS(cmd, 1);
  CHECK_CONF(cmd, CONF_ROOT|CONF_VIRTUAL|CONF_GLOBAL);

  path = cmd->argv[1];

  PRIVS_ROOT
  res = file_exists2(cmd->tmp_pool, path);
  PRIVS_RELINQUISH

  if (!res) {
    CONF_ERROR(cmd, pstrcat(cmd->tmp_pool, "'", path, "' does not exist",
      NULL));
  }

  if (*path != '/') {
    CONF_ERROR(cmd, "parameter must be an absolute path");
  }

  add_config_param_str(cmd->argv[0], 1, path);
  return PR_HANDLED(cmd);
}

/* usage: TLSCipherSuite string */
MODRET set_tlsciphersuite(cmd_rec *cmd) {
  config_rec *c = NULL;
  char *ciphersuite = NULL;

  CHECK_ARGS(cmd, 1);
  CHECK_CONF(cmd, CONF_ROOT|CONF_VIRTUAL|CONF_GLOBAL);

  ciphersuite = cmd->argv[1];
  c = add_config_param(cmd->argv[0], 1, NULL);

  /* Make sure that EXPORT ciphers cannot be used, per Bug#4163. */
  c->argv[0] = pstrcat(c->pool, "!EXPORT:", ciphersuite, NULL);

  return PR_HANDLED(cmd);
}

/* usage: TLSControlsACLs actions|all allow|deny user|group list */
MODRET set_tlsctrlsacls(cmd_rec *cmd) {
#ifdef PR_USE_CTRLS
  char *bad_action = NULL, **actions = NULL;

  CHECK_ARGS(cmd, 4);
  CHECK_CONF(cmd, CONF_ROOT);

  /* We can cheat here, and use the ctrls_parse_acl() routine to
   * separate the given string...
   */
  actions = ctrls_parse_acl(cmd->tmp_pool, cmd->argv[1]);

  /* Check the second parameter to make sure it is "allow" or "deny" */
  if (strncmp(cmd->argv[2], "allow", 6) != 0 &&
      strncmp(cmd->argv[2], "deny", 5) != 0)
    CONF_ERROR(cmd, "second parameter must be 'allow' or 'deny'");

  /* Check the third parameter to make sure it is "user" or "group" */
  if (strncmp(cmd->argv[3], "user", 5) != 0 &&
      strncmp(cmd->argv[3], "group", 6) != 0)
    CONF_ERROR(cmd, "third parameter must be 'user' or 'group'");

  bad_action = pr_ctrls_set_module_acls(tls_acttab, tls_act_pool, actions,
    cmd->argv[2], cmd->argv[3], cmd->argv[4]);
  if (bad_action != NULL)
    CONF_ERROR(cmd, pstrcat(cmd->tmp_pool, ": unknown action: '",
      bad_action, "'", NULL));

  return PR_HANDLED(cmd);
#else
  CONF_ERROR(cmd, pstrcat(cmd->tmp_pool, "The ", cmd->argv[0],
    " directive requires Controls support (--enable-ctrls)", NULL));
#endif /* PR_USE_CTRLS */
}

/* usage: TLSCryptoDevice driver|"ALL" */
MODRET set_tlscryptodevice(cmd_rec *cmd) {
#if OPENSSL_VERSION_NUMBER > 0x000907000L
  CHECK_ARGS(cmd, 1);
  CHECK_CONF(cmd, CONF_ROOT|CONF_VIRTUAL|CONF_GLOBAL);

  (void) add_config_param_str(cmd->argv[0], 1, cmd->argv[1]);

  return PR_HANDLED(cmd);

#else /* OpenSSL is too old for ENGINE support */
  CONF_ERROR(cmd, pstrcat(cmd->tmp_pool, "The ", cmd->argv[0],
    "directive cannot be used on the system, as the OpenSSL version is too old",
    NULL));
#endif
}

/* usage: TLSDHParamFile file */
MODRET set_tlsdhparamfile(cmd_rec *cmd) {
  int res;
  char *path;

  CHECK_ARGS(cmd, 1);
  CHECK_CONF(cmd, CONF_ROOT|CONF_VIRTUAL|CONF_GLOBAL);

  path = cmd->argv[1];

  PRIVS_ROOT
  res = file_exists2(cmd->tmp_pool, path);
  PRIVS_RELINQUISH

  if (!res) {
    CONF_ERROR(cmd, pstrcat(cmd->tmp_pool, "'", path, "' does not exist",
      NULL));
  }

  if (*path != '/') {
    CONF_ERROR(cmd, "parameter must be an absolute path");
  }

  add_config_param_str(cmd->argv[0], 1, path);
  return PR_HANDLED(cmd);
}

/* usage: TLSDSACertificateFile file */
MODRET set_tlsdsacertfile(cmd_rec *cmd) {
  char *path;
  const char *fingerprint;

  CHECK_ARGS(cmd, 1);
  CHECK_CONF(cmd, CONF_ROOT|CONF_VIRTUAL|CONF_GLOBAL);

  path = cmd->argv[1];
  if (*path != '/') {
    CONF_ERROR(cmd, "parameter must be an absolute path");
  }

  PRIVS_ROOT
  fingerprint = tls_get_fingerprint_from_file(cmd->tmp_pool, path);
  PRIVS_RELINQUISH

  if (fingerprint == NULL) {
    CONF_ERROR(cmd, pstrcat(cmd->tmp_pool, "'", path,
      "' does not exist or does not contain a certificate", NULL));
  }

  add_config_param_str(cmd->argv[0], 2, path, fingerprint);
  return PR_HANDLED(cmd);
}

/* usage: TLSDSACertificateKeyFile file */
MODRET set_tlsdsakeyfile(cmd_rec *cmd) {
  int res;
  char *path;

  CHECK_ARGS(cmd, 1);
  CHECK_CONF(cmd, CONF_ROOT|CONF_VIRTUAL|CONF_GLOBAL);

  path = cmd->argv[1];

  PRIVS_ROOT
  res = file_exists2(cmd->tmp_pool, path);
  PRIVS_RELINQUISH

  if (!res) {
    CONF_ERROR(cmd, pstrcat(cmd->tmp_pool, "'", path, "' does not exist",
      NULL));
  }

  if (*path != '/') {
    CONF_ERROR(cmd, "parameter must be an absolute path");
  }

  add_config_param_str(cmd->argv[0], 1, path);
  return PR_HANDLED(cmd);
}

/* usage: TLSECCertificateFile file */
MODRET set_tlseccertfile(cmd_rec *cmd) {
#ifdef PR_USE_OPENSSL_ECC
  char *path;
  const char *fingerprint;

  CHECK_ARGS(cmd, 1);
  CHECK_CONF(cmd, CONF_ROOT|CONF_VIRTUAL|CONF_GLOBAL);

  path = cmd->argv[1];
  if (*path != '/') {
    CONF_ERROR(cmd, "parameter must be an absolute path");
  }

  PRIVS_ROOT
  fingerprint = tls_get_fingerprint_from_file(cmd->tmp_pool, path);
  PRIVS_RELINQUISH

  if (fingerprint == NULL) {
    CONF_ERROR(cmd, pstrcat(cmd->tmp_pool, "'", path,
      "' does not exist or does not contain a certificate", NULL));
  }

  add_config_param_str(cmd->argv[0], 2, path, fingerprint);
  return PR_HANDLED(cmd);
#else
  CONF_ERROR(cmd, pstrcat(cmd->tmp_pool, "The ", (char *) cmd->argv[0],
    " directive cannot be used on this system, as your OpenSSL version "
    "does not have EC support", NULL));
#endif /* PR_USE_OPENSSL_ECC */
}

/* usage: TLSECCertificateKeyFile file */
MODRET set_tlseckeyfile(cmd_rec *cmd) {
#ifdef PR_USE_OPENSSL_ECC
  int res;
  char *path;

  CHECK_ARGS(cmd, 1);
  CHECK_CONF(cmd, CONF_ROOT|CONF_VIRTUAL|CONF_GLOBAL);

  path = cmd->argv[1];

  PRIVS_ROOT
  res = file_exists2(cmd->tmp_pool, path);
  PRIVS_RELINQUISH

  if (!res) {
    CONF_ERROR(cmd, pstrcat(cmd->tmp_pool, "'", path, "' does not exist",
      NULL));
  }

  if (*path != '/') {
    CONF_ERROR(cmd, "parameter must be an absolute path");
  }

  add_config_param_str(cmd->argv[0], 1, path);
  return PR_HANDLED(cmd);
#else
  CONF_ERROR(cmd, pstrcat(cmd->tmp_pool, "The ", (char *) cmd->argv[0],
    " directive cannot be used on this system, as your OpenSSL version "
    "does not have EC support", NULL));
#endif /* PR_USE_OPENSSL_ECC */
}

/* usage: TLSECDHCurve name */
MODRET set_tlsecdhcurve(cmd_rec *cmd) {
#ifdef PR_USE_OPENSSL_ECC
  char *curve_name = NULL;
  int curve_nid = -1;
  EC_KEY *ec_key = NULL;
  
  CHECK_ARGS(cmd, 1);
  CHECK_CONF(cmd, CONF_ROOT|CONF_VIRTUAL|CONF_GLOBAL);

  curve_name = cmd->argv[1];

  /* The special-case handling of these curve names is copied from OpenSSL's
   * apps/ecparam.c code.
   */

  if (strcmp(curve_name, "secp192r1") == 0) {
    curve_nid = NID_X9_62_prime192v1;

  } else if (strcmp(curve_name, "secp256r1") == 0) {
    curve_nid = NID_X9_62_prime256v1;

  } else {
    curve_nid = OBJ_sn2nid(curve_name);
  }

  ec_key = EC_KEY_new_by_curve_name(curve_nid);
  if (ec_key == NULL) {
    char *err_str = "unknown/unsupported curve";

    if (curve_nid > 0) {
      err_str = ERR_error_string(ERR_get_error(), NULL);
    }

    CONF_ERROR(cmd, pstrcat(cmd->tmp_pool, "unable to create '", curve_name,
      "' EC curve: ", err_str, NULL));
  }

  (void) add_config_param(cmd->argv[0], 1, ec_key);
  return PR_HANDLED(cmd);

#else
  CONF_ERROR(cmd, pstrcat(cmd->tmp_pool, "The ", cmd->argv[0],
    " directive cannot be used on this system, as your OpenSSL version "
    "does not have EC support", NULL));
#endif /* PR_USE_OPENSSL_ECC */
}

/* usage: TLSEngine on|off */
MODRET set_tlsengine(cmd_rec *cmd) {
  int engine = -1;
  config_rec *c = NULL;

  CHECK_ARGS(cmd, 1);
  CHECK_CONF(cmd, CONF_ROOT|CONF_VIRTUAL|CONF_GLOBAL);

  engine = get_boolean(cmd, 1);
  if (engine == -1) {
    CONF_ERROR(cmd, "expected Boolean parameter");
  }

  c = add_config_param(cmd->argv[0], 1, NULL);
  c->argv[0] = pcalloc(c->pool, sizeof(unsigned char));
  *((unsigned char *) c->argv[0]) = engine;

  return PR_HANDLED(cmd);
}

/* usage: TLSLog file */
MODRET set_tlslog(cmd_rec *cmd) {
  CHECK_ARGS(cmd, 1);
  CHECK_CONF(cmd, CONF_ROOT|CONF_VIRTUAL|CONF_GLOBAL);

  add_config_param_str(cmd->argv[0], 1, cmd->argv[1]);
  return PR_HANDLED(cmd);
}

/* usage: TLSMasqueradeAddress ip-addr|dns-name */
MODRET set_tlsmasqaddr(cmd_rec *cmd) {
  config_rec *c = NULL;
  const pr_netaddr_t *masq_addr = NULL;
  unsigned int addr_flags = PR_NETADDR_GET_ADDR_FL_INCL_DEVICE;

  CHECK_ARGS(cmd, 1);
  CHECK_CONF(cmd, CONF_ROOT|CONF_VIRTUAL);

  /* We can only masquerade as one address, so we don't need to know if the
   * given name might map to multiple addresses.
   */
  masq_addr = pr_netaddr_get_addr2(cmd->server->pool, cmd->argv[1], NULL,
    addr_flags);
  if (masq_addr == NULL) {
    return PR_ERROR_MSG(cmd, NULL, pstrcat(cmd->tmp_pool, cmd->argv[0],
      ": unable to resolve \"", cmd->argv[1], "\"", NULL));
  }

  c = add_config_param(cmd->argv[0], 2, (void *) masq_addr, NULL);
  c->argv[1] = pstrdup(c->pool, cmd->argv[1]);

  return PR_HANDLED(cmd);
}

/* usage: TLSNextProtocol on|off */
MODRET set_tlsnextprotocol(cmd_rec *cmd) {
#if !defined(OPENSSL_NO_TLSEXT)
  config_rec *c;
  int use_next_protocol = FALSE;

  CHECK_CONF(cmd, CONF_ROOT|CONF_VIRTUAL|CONF_GLOBAL);
  CHECK_ARGS(cmd, 1);

  use_next_protocol = get_boolean(cmd, 1);
  if (use_next_protocol == -1) {
    CONF_ERROR(cmd, "expected Boolean parameter");
  }

  c = add_config_param(cmd->argv[0], 1, NULL);
  c->argv[0] = palloc(c->pool, sizeof(int));
  *((int *) c->argv[0]) = use_next_protocol;
  return PR_HANDLED(cmd);

#else
  CONF_ERROR(cmd, pstrcat(cmd->tmp_pool, "The ", cmd->argv[0],
    " directive cannot be used on this system, as your OpenSSL version "
    "does not have NPN/ALPN support", NULL));
#endif /* !OPENSSL_NO_TLSEXT */
}

/* usage: TLSOptions opt1 opt2 ... */
MODRET set_tlsoptions(cmd_rec *cmd) {
  config_rec *c = NULL;
  register unsigned int i = 0;
  unsigned long opts = 0UL;

  if (cmd->argc-1 == 0) {
    CONF_ERROR(cmd, "wrong number of parameters");
  }

  CHECK_CONF(cmd, CONF_ROOT|CONF_VIRTUAL|CONF_GLOBAL);

  c = add_config_param(cmd->argv[0], 1, NULL);

  for (i = 1; i < cmd->argc; i++) {
    if (strcmp(cmd->argv[i], "AllowDotLogin") == 0) {
      opts |= TLS_OPT_ALLOW_DOT_LOGIN;

    } else if (strcmp(cmd->argv[i], "AllowPerUser") == 0) {
      opts |= TLS_OPT_ALLOW_PER_USER;

    } else if (strcmp(cmd->argv[i], "AllowWeakDH") == 0) {
      opts |= TLS_OPT_ALLOW_WEAK_DH;

    } else if (strcmp(cmd->argv[i], "AllowClientRenegotiation") == 0 ||
               strcmp(cmd->argv[i], "AllowClientRenegotiations") == 0) {
      opts |= TLS_OPT_ALLOW_CLIENT_RENEGOTIATIONS;

    } else if (strcmp(cmd->argv[i], "EnableDiags") == 0) {
      opts |= TLS_OPT_ENABLE_DIAGS;

    } else if (strcmp(cmd->argv[i], "ExportCertData") == 0) {
      opts |= TLS_OPT_EXPORT_CERT_DATA;

    } else if (strcmp(cmd->argv[i], "NoCertRequest") == 0) {
      pr_log_debug(DEBUG0, MOD_TLS_VERSION
        ": NoCertRequest TLSOption is deprecated");

#ifdef SSL_OP_DONT_INSERT_EMPTY_FRAGMENTS
    } else if (strcmp(cmd->argv[i], "NoEmptyFragments") == 0) {
      /* Unlike the other TLSOptions, this option is handled slightly
       * differently, due to the fact that option affects the creation
       * of the SSL_CTX.
       *
       */
      tls_ssl_opts |= SSL_OP_DONT_INSERT_EMPTY_FRAGMENTS;
#else
      pr_log_pri(PR_LOG_NOTICE, MOD_TLS_VERSION ": TLSOption NoEmptyFragments not supported (OpenSSL version is too old)");
#endif

    } else if (strcmp(cmd->argv[i], "NoSessionReuseRequired") == 0) {
      opts |= TLS_OPT_NO_SESSION_REUSE_REQUIRED;

    } else if (strcmp(cmd->argv[i], "StdEnvVars") == 0) {
      opts |= TLS_OPT_STD_ENV_VARS;

    } else if (strcmp(cmd->argv[i], "dNSNameRequired") == 0) {
      opts |= TLS_OPT_VERIFY_CERT_FQDN;

    } else if (strcmp(cmd->argv[i], "iPAddressRequired") == 0) {
      opts |= TLS_OPT_VERIFY_CERT_IP_ADDR;

    } else if (strcmp(cmd->argv[i], "UseImplicitSSL") == 0) {
      opts |= TLS_OPT_USE_IMPLICIT_SSL;

    } else if (strcmp(cmd->argv[i], "CommonNameRequired") == 0) {
      opts |= TLS_OPT_VERIFY_CERT_CN;

    } else if (strcmp(cmd->argv[i], "NoAutoECDH") == 0) {
      opts |= TLS_OPT_NO_AUTO_ECDH;

    } else {
      CONF_ERROR(cmd, pstrcat(cmd->tmp_pool, ": unknown TLSOption '",
        cmd->argv[i], "'", NULL));
    }
  }

  c->argv[0] = pcalloc(c->pool, sizeof(unsigned long));
  *((unsigned long *) c->argv[0]) = opts;

  return PR_HANDLED(cmd);
}

/* usage: TLSPassPhraseProvider path */
MODRET set_tlspassphraseprovider(cmd_rec *cmd) {
  struct stat st;
  char *path;

  CHECK_ARGS(cmd, 1);
  CHECK_CONF(cmd, CONF_ROOT);

  path = cmd->argv[1];

  if (*path != '/') {
    CONF_ERROR(cmd, pstrcat(cmd->tmp_pool, "must be a full path: '", path, "'",
      NULL));
  }

  if (stat(path, &st) < 0) {
    CONF_ERROR(cmd, pstrcat(cmd->tmp_pool, "error checking '", path, "': ",
      strerror(errno), NULL));
  }

  if (!S_ISREG(st.st_mode)) {
    CONF_ERROR(cmd, pstrcat(cmd->tmp_pool, "unable to use '", path,
      ": Not a regular file", NULL));
  }

  tls_passphrase_provider = pstrdup(permanent_pool, path);
  return PR_HANDLED(cmd);
}

/* usage: TLSPKCS12File file */
MODRET set_tlspkcs12file(cmd_rec *cmd) {
  int res;
  char *path;

  CHECK_ARGS(cmd, 1);
  CHECK_CONF(cmd, CONF_ROOT|CONF_VIRTUAL|CONF_GLOBAL);

  path = cmd->argv[1];

  PRIVS_ROOT
  res = file_exists2(cmd->tmp_pool, path);
  PRIVS_RELINQUISH

  if (!res) {
    CONF_ERROR(cmd, pstrcat(cmd->tmp_pool, "'", path, "' does not exist",
      NULL));
  }

  if (*path != '/') {
    CONF_ERROR(cmd, "parameter must be an absolute path");
  }

  add_config_param_str(cmd->argv[0], 1, path);
  return PR_HANDLED(cmd);
}

/* usage: TLSPreSharedKey name path */
MODRET set_tlspresharedkey(cmd_rec *cmd) {
#if defined(PSK_MAX_PSK_LEN)
  char *identity, *path;
  size_t identity_len, path_len;

  CHECK_ARGS(cmd, 2);
  CHECK_CONF(cmd, CONF_ROOT|CONF_VIRTUAL|CONF_GLOBAL);

  identity = cmd->argv[1]; 
  path = cmd->argv[2];

  identity_len = strlen(identity);
  if (identity_len > PSK_MAX_IDENTITY_LEN) {
    char buf[32];

    memset(buf, '\0', sizeof(buf));
    snprintf(buf, sizeof(buf)-1, "%u", (unsigned int) PSK_MAX_IDENTITY_LEN);

    CONF_ERROR(cmd, pstrcat(cmd->tmp_pool,
      "TLSPreSharedKey identity '", identity, "' exceed maximum length ",
      buf, path, NULL))
  }

  /* Ensure that the given path starts with "hex:", denoting the
   * format of the key at the given path.  Support for other formats, e.g.
   * bcrypt or somesuch, will be added later.
   */
  path_len = strlen(path);
  if (path_len < 5 ||
      strncmp(path, "hex:", 4) != 0) {
    CONF_ERROR(cmd, pstrcat(cmd->tmp_pool,
      "unsupported TLSPreSharedKey format: ", path, NULL))
  }

  (void) add_config_param_str(cmd->argv[0], 2, identity, path);
#else
  pr_log_debug(DEBUG0,
    "%s is not supported by this build/version of OpenSSL, ignoring",
    (char *) cmd->argv[0]);
#endif /* PSK_MAX_PSK_LEN */

  return PR_HANDLED(cmd);
}

/* usage: TLSProtocol version1 ... versionN */
MODRET set_tlsprotocol(cmd_rec *cmd) {
  register unsigned int i;
  config_rec *c;
  unsigned int tls_protocol = 0;

  if (cmd->argc-1 == 0) {
    CONF_ERROR(cmd, "wrong number of parameters");
  }

  CHECK_CONF(cmd, CONF_ROOT|CONF_VIRTUAL|CONF_GLOBAL);

  if (strcasecmp(cmd->argv[1], "all") == 0) {
    /* We're in an additive/subtractive type of configuration. */
    tls_protocol = TLS_PROTO_ALL;

    for (i = 2; i < cmd->argc; i++) {
      int disable = FALSE;
      char *proto_name;

      proto_name = cmd->argv[i];

      if (*proto_name == '+') {
        proto_name++;

      } else if (*proto_name == '-') {
        disable = TRUE;
        proto_name++;

      } else {
        /* Using the additive/subtractive approach requires a +/- prefix;
         * it's malformed without such prefaces.
         */
        CONF_ERROR(cmd, pstrcat(cmd->tmp_pool, "missing required +/- prefix: ",
          proto_name, NULL));
      }

      if (strncasecmp(proto_name, "SSLv3", 6) == 0) {
        if (disable) {
          tls_protocol &= ~TLS_PROTO_SSL_V3;
        } else {
          tls_protocol |= TLS_PROTO_SSL_V3;
        }

      } else if (strncasecmp(proto_name, "TLSv1", 6) == 0) {
        if (disable) {
          tls_protocol &= ~TLS_PROTO_TLS_V1;
        } else {
          tls_protocol |= TLS_PROTO_TLS_V1;
        }

      } else if (strncasecmp(proto_name, "TLSv1.1", 8) == 0) {
#if OPENSSL_VERSION_NUMBER >= 0x10001000L
        if (disable) {
          tls_protocol &= ~TLS_PROTO_TLS_V1_1;
        } else {
          tls_protocol |= TLS_PROTO_TLS_V1_1;
        }
#else
        CONF_ERROR(cmd, "Your OpenSSL installation does not support TLSv1.1");
#endif /* OpenSSL 1.0.1 or later */

      } else if (strncasecmp(proto_name, "TLSv1.2", 8) == 0) {
#if OPENSSL_VERSION_NUMBER >= 0x10001000L
        if (disable) {
          tls_protocol &= ~TLS_PROTO_TLS_V1_2;
        } else {
          tls_protocol |= TLS_PROTO_TLS_V1_2;
        }
#else
        CONF_ERROR(cmd, "Your OpenSSL installation does not support TLSv1.2");
#endif /* OpenSSL 1.0.1 or later */

      } else {
        CONF_ERROR(cmd, pstrcat(cmd->tmp_pool, "unknown protocol: '",
          cmd->argv[i], "'", NULL));
      }
    }

  } else {
    for (i = 1; i < cmd->argc; i++) {
      if (strncasecmp(cmd->argv[i], "SSLv23", 7) == 0) {
        tls_protocol |= TLS_PROTO_SSL_V3;
        tls_protocol |= TLS_PROTO_TLS_V1;

      } else if (strncasecmp(cmd->argv[i], "SSLv3", 6) == 0) {
        tls_protocol |= TLS_PROTO_SSL_V3;

      } else if (strncasecmp(cmd->argv[i], "TLSv1", 6) == 0) {
        tls_protocol |= TLS_PROTO_TLS_V1;

      } else if (strncasecmp(cmd->argv[i], "TLSv1.1", 8) == 0) {
#if OPENSSL_VERSION_NUMBER >= 0x10001000L
        tls_protocol |= TLS_PROTO_TLS_V1_1;
#else
        CONF_ERROR(cmd, "Your OpenSSL installation does not support TLSv1.1");
#endif /* OpenSSL 1.0.1 or later */

      } else if (strncasecmp(cmd->argv[i], "TLSv1.2", 8) == 0) {
#if OPENSSL_VERSION_NUMBER >= 0x10001000L
        tls_protocol |= TLS_PROTO_TLS_V1_2;
#else
        CONF_ERROR(cmd, "Your OpenSSL installation does not support TLSv1.2");
#endif /* OpenSSL 1.0.1 or later */

      } else {
        CONF_ERROR(cmd, pstrcat(cmd->tmp_pool, "unknown protocol: '",
          cmd->argv[i], "'", NULL));
      }
    }
  }

  c = add_config_param(cmd->argv[0], 1, NULL);
  c->argv[0] = palloc(c->pool, sizeof(unsigned int));
  *((unsigned int *) c->argv[0]) = tls_protocol;

  return PR_HANDLED(cmd);
}

/* usage: TLSRandomSeed file */
MODRET set_tlsrandseed(cmd_rec *cmd) {
  CHECK_ARGS(cmd, 1);
  CHECK_CONF(cmd, CONF_ROOT|CONF_VIRTUAL|CONF_GLOBAL);

  add_config_param_str(cmd->argv[0], 1, cmd->argv[1]);
  return PR_HANDLED(cmd);
}

/* usage: TLSRenegotiate [ctrl nsecs] [data nbytes] */
MODRET set_tlsrenegotiate(cmd_rec *cmd) {
#if OPENSSL_VERSION_NUMBER > 0x000907000L
  register unsigned int i = 0;
  config_rec *c = NULL;

  if (cmd->argc-1 < 1 || cmd->argc-1 > 8)
    CONF_ERROR(cmd, "wrong number of parameters");

  CHECK_CONF(cmd, CONF_ROOT|CONF_VIRTUAL|CONF_GLOBAL);

  if (strncasecmp(cmd->argv[1], "none", 5) == 0) {
    add_config_param(cmd->argv[0], 0);
    return PR_HANDLED(cmd);
  }

  c = add_config_param(cmd->argv[0], 4, NULL, NULL, NULL, NULL);
  c->argv[0] = pcalloc(c->pool, sizeof(int));
  *((int *) c->argv[0]) = 0;
  c->argv[1] = pcalloc(c->pool, sizeof(off_t));
  *((off_t *) c->argv[1]) = 0;
  c->argv[2] = pcalloc(c->pool, sizeof(int));
  *((int *) c->argv[2]) = 0;
  c->argv[3] = pcalloc(c->pool, sizeof(unsigned char));
  *((unsigned char *) c->argv[3]) = TRUE;

  for (i = 1; i < cmd->argc;) {
    if (strcmp(cmd->argv[i], "ctrl") == 0) {
      int secs = atoi(cmd->argv[i+1]);

      if (secs > 0) {
        *((int *) c->argv[0]) = secs;

      } else {
        CONF_ERROR(cmd, pstrcat(cmd->tmp_pool, cmd->argv[i],
          " must be greater than zero: '", cmd->argv[i+1], "'", NULL));
      }

      i += 2;

    } else if (strcmp(cmd->argv[i], "data") == 0) {
      char *tmp = NULL;
      unsigned long kbytes = strtoul(cmd->argv[i+1], &tmp, 10);

      if (!(tmp && *tmp)) {
        *((off_t *) c->argv[1]) = (off_t) kbytes * 1024;

      } else {
        CONF_ERROR(cmd, pstrcat(cmd->tmp_pool, cmd->argv[i],
          " must be greater than zero: '", cmd->argv[i+1], "'", NULL));
      }

      i += 2;

    } else if (strcmp(cmd->argv[i], "required") == 0) {
      int required;

      required = get_boolean(cmd, i+1);
      if (required != -1) {
        *((unsigned char *) c->argv[3]) = required;

      } else {
        CONF_ERROR(cmd, pstrcat(cmd->tmp_pool, cmd->argv[i],
          " must be a Boolean value: '", cmd->argv[i+1], "'", NULL));
      }

      i += 2;

    } else if (strcmp(cmd->argv[i], "timeout") == 0) {
      int secs = atoi(cmd->argv[i+1]);
      
      if (secs > 0) {
        *((int *) c->argv[2]) = secs;

      } else {
        CONF_ERROR(cmd, pstrcat(cmd->tmp_pool, cmd->argv[i],
          " must be greater than zero: '", cmd->argv[i+1], "'", NULL));
      }

      i += 2;

    } else {
      CONF_ERROR(cmd, pstrcat(cmd->tmp_pool,
        ": unknown TLSRenegotiate argument '", cmd->argv[i], "'", NULL));
    }
  }

  return PR_HANDLED(cmd);
#else
  CONF_ERROR(cmd, pstrcat(cmd->tmp_pool, " requires OpenSSL-0.9.7 or greater",
    NULL));
#endif
}

/* usage: TLSRequired on|off|both|control|ctrl|[!]data|auth|auth+data */
MODRET set_tlsrequired(cmd_rec *cmd) {
  int required = -1;
  int on_auth = 0, on_ctrl = 0, on_data = 0;
  config_rec *c = NULL;

  CHECK_ARGS(cmd, 1);
  CHECK_CONF(cmd, CONF_ROOT|CONF_VIRTUAL|CONF_GLOBAL|CONF_ANON|CONF_DIR|
    CONF_DYNDIR);

  required = get_boolean(cmd, 1);
  if (required == -1) {
    if (strcmp(cmd->argv[1], "control") == 0 ||
        strcmp(cmd->argv[1], "ctrl") == 0) {
      on_auth = 1;
      on_ctrl = 1;

    } else if (strcmp(cmd->argv[1], "data") == 0) {
      on_data = 1;

    } else if (strcmp(cmd->argv[1], "!data") == 0) {
      on_data = -1;

    } else if (strcmp(cmd->argv[1], "both") == 0 ||
               strcmp(cmd->argv[1], "ctrl+data") == 0) {
      on_auth = 1;
      on_ctrl = 1;
      on_data = 1;

    } else if (strcmp(cmd->argv[1], "ctrl+!data") == 0) {
      on_auth = 1;
      on_ctrl = 1;
      on_data = -1;

    } else if (strcmp(cmd->argv[1], "auth") == 0) {
      on_auth = 1;

    } else if (strcmp(cmd->argv[1], "auth+data") == 0) {
      on_auth = 1;
      on_data = 1;

    } else if (strcmp(cmd->argv[1], "auth+!data") == 0) {
      on_auth = 1;
      on_data = -1;

    } else
      CONF_ERROR(cmd, "bad parameter");

  } else {
    if (required == TRUE) {
      on_auth = 1;
      on_ctrl = 1;
      on_data = 1;
    }
  }

  c = add_config_param(cmd->argv[0], 3, NULL, NULL, NULL);
  c->argv[0] = pcalloc(c->pool, sizeof(int));
  *((int *) c->argv[0]) = on_ctrl;
  c->argv[1] = pcalloc(c->pool, sizeof(int));
  *((int *) c->argv[1]) = on_data;
  c->argv[2] = pcalloc(c->pool, sizeof(int));
  *((int *) c->argv[2]) = on_auth;

  c->flags |= CF_MERGEDOWN;

  return PR_HANDLED(cmd);
}

/* usage: TLSRSACertificateFile file */
MODRET set_tlsrsacertfile(cmd_rec *cmd) {
  char *path;
  const char *fingerprint;

  CHECK_ARGS(cmd, 1);
  CHECK_CONF(cmd, CONF_ROOT|CONF_VIRTUAL|CONF_GLOBAL);

  path = cmd->argv[1];
  if (*path != '/') {
    CONF_ERROR(cmd, "parameter must be an absolute path");
  }

  PRIVS_ROOT
  fingerprint = tls_get_fingerprint_from_file(cmd->tmp_pool, path);
  PRIVS_RELINQUISH

  if (fingerprint == NULL) {
    CONF_ERROR(cmd, pstrcat(cmd->tmp_pool, "'", path,
      "' does not exist or does not contain a certificate", NULL));
  }

  add_config_param_str(cmd->argv[0], 2, path, fingerprint);
  return PR_HANDLED(cmd);
}

/* usage: TLSRSACertificateKeyFile file */
MODRET set_tlsrsakeyfile(cmd_rec *cmd) {
  int res;
  char *path;

  CHECK_ARGS(cmd, 1);
  CHECK_CONF(cmd, CONF_ROOT|CONF_VIRTUAL|CONF_GLOBAL);

  path = cmd->argv[1];

  PRIVS_ROOT
  res = file_exists2(cmd->tmp_pool, path);
  PRIVS_RELINQUISH

  if (!res) {
    CONF_ERROR(cmd, pstrcat(cmd->tmp_pool, "'", path, "' does not exist",
      NULL));
  }

  if (*path != '/') {
    CONF_ERROR(cmd, "parameter must be an absolute path");
  }

  add_config_param_str(cmd->argv[0], 1, path);
  return PR_HANDLED(cmd);
}

/* usage: TLSServerCipherPreference on|off */
MODRET set_tlsservercipherpreference(cmd_rec *cmd) {
  int use_server_prefs = -1;
#ifdef SSL_OP_CIPHER_SERVER_PREFERENCE
  config_rec *c = NULL;
#endif

  CHECK_ARGS(cmd, 1);
  CHECK_CONF(cmd, CONF_ROOT|CONF_VIRTUAL|CONF_GLOBAL);

  use_server_prefs = get_boolean(cmd, 1);
  if (use_server_prefs == -1) {
    CONF_ERROR(cmd, "expected Boolean parameter");
  }

#ifdef SSL_OP_CIPHER_SERVER_PREFERENCE
  c = add_config_param(cmd->argv[0], 1, NULL);
  c->argv[0] = pcalloc(c->pool, sizeof(int));
  *((int *) c->argv[0]) = use_server_prefs;

#else
  pr_log_debug(DEBUG0,
    "%s is not supported by this version of OpenSSL, ignoring",
    (char *) cmd->argv[0]);
#endif /* SSL_OP_CIPHER_SERVER_PREFERENCE */

  return PR_HANDLED(cmd);
}

/* usage: TLSServerInfoFile path */
MODRET set_tlsserverinfofile(cmd_rec *cmd) {
#if !defined(OPENSSL_NO_TLSEXT) && OPENSSL_VERSION_NUMBER >= 0x10002000L
  char *path;

  CHECK_ARGS(cmd, 1);
  CHECK_CONF(cmd, CONF_ROOT|CONF_VIRTUAL|CONF_GLOBAL);

  path = cmd->argv[1];
  if (*path != '/') {
    CONF_ERROR(cmd, "parameter must be an absolute path");
  }

  add_config_param_str(cmd->argv[0], 1, path);
#else
  pr_log_debug(DEBUG0,
    "%s is not supported by this version of OpenSSL, ignoring",
    (char *) cmd->argv[0]);
#endif /* OPENSSL_NO_TLSEXT */

  return PR_HANDLED(cmd);
}

/* usage: TLSSessionCache "off"|type:/info [timeout] */
MODRET set_tlssessioncache(cmd_rec *cmd) {
  char *provider = NULL, *info = NULL;
  config_rec *c;
  long timeout = -1;
  int enabled = -1;

  if (cmd->argc < 2 ||
      cmd->argc > 3) {
    CONF_ERROR(cmd, "wrong number of parameters");
  }

  CHECK_CONF(cmd, CONF_ROOT);

  /* Has session caching been explicitly turned off? */
  enabled = get_boolean(cmd, 1);
  if (enabled != FALSE) {
    char *ptr;

    /* Separate the type/info parameter into pieces. */
    ptr = strchr(cmd->argv[1], ':');
    if (ptr == NULL) {
      CONF_ERROR(cmd, "badly formatted parameter");
    }

    *ptr = '\0';
    provider = cmd->argv[1];
    info = ptr + 1;

    /* Verify that the requested cache type has been registered. */
    if (strncmp(provider, "internal", 9) != 0) {
      if (tls_sess_cache_get_cache(provider) == NULL) {
        CONF_ERROR(cmd, pstrcat(cmd->tmp_pool, "session cache type '",
        provider, "' not available", NULL));
      }
    }
  }

  if (cmd->argc == 3) {
    char *ptr = NULL;
   
    timeout = strtol(cmd->argv[2], &ptr, 10);
    if (ptr && *ptr) {
      CONF_ERROR(cmd, pstrcat(cmd->tmp_pool, "'", cmd->argv[2],
        "' is not a valid timeout value", NULL));
    }

    if (timeout < 1) {
      CONF_ERROR(cmd, "timeout be greater than 1");
    }

  } else {
    /* Default timeout is 30 min (1800 secs). */
    timeout = 1800;
  }

  c = add_config_param(cmd->argv[0], 3, NULL, NULL, NULL);
  if (provider != NULL) {
    c->argv[0] = pstrdup(c->pool, provider);
  }

  if (info != NULL) {
    c->argv[1] = pstrdup(c->pool, info);
  }

  c->argv[2] = palloc(c->pool, sizeof(long));
  *((long *) c->argv[2]) = timeout;

  return PR_HANDLED(cmd);
}

/* usage: TLSSessionTicketKeys [age secs] [count num] */
MODRET set_tlssessionticketkeys(cmd_rec *cmd) {
#if defined(TLS_USE_SESSION_TICKETS)
  register unsigned int i;
  int max_age = -1, max_nkeys = -1;
  config_rec *c = NULL;

  if (cmd->argc != 3 &&
      cmd->argc != 5) {
    CONF_ERROR(cmd, "wrong number of parameters");
  }

  CHECK_CONF(cmd, CONF_ROOT);

  for (i = 1; i < cmd->argc; i++) {
    if (strcasecmp(cmd->argv[i], "age") == 0) {
      if (pr_str_get_duration(cmd->argv[i+1], &max_age) < 0) {
        CONF_ERROR(cmd, pstrcat(cmd->tmp_pool, "error parsing age value '",
          cmd->argv[i+1], "': ", strerror(errno), NULL));
      }

      /* Note that we do not allow ticket keys to age out faster than 1
       * minute.  Less than that is a bit ridiculous, no?
       */
      if (max_age < 60) {
        CONF_ERROR(cmd, "max key age must be at least 60sec");
      }

      i++;

    } else if (strcasecmp(cmd->argv[i], "count") == 0) {
      max_nkeys = atoi(cmd->argv[i+1]);
      if (max_nkeys < 0) {
        CONF_ERROR(cmd, pstrcat(cmd->tmp_pool, "error parsing count value '",
          cmd->argv[i+1], "': ", strerror(EINVAL), NULL));
      }

      /* Note that we need at least ONE ticket key for session tickets to
       * even work.
       */
      if (max_nkeys < 2) {
        CONF_ERROR(cmd, "max key count must be at least 1");
      }

      i++;

    } else {
      CONF_ERROR(cmd, pstrcat(cmd->tmp_pool, "unknown parameter: ",
        (char *) cmd->argv[i], NULL));
    }
  }

  c = add_config_param(cmd->argv[0], 2, NULL, NULL);
  c->argv[0] = pcalloc(c->pool, sizeof(unsigned int));
  *((unsigned int *) c->argv[0]) = max_age;
  c->argv[1] = pcalloc(c->pool, sizeof(unsigned int));
  *((unsigned int *) c->argv[1]) = max_nkeys;

  return PR_HANDLED(cmd);
#else
  CONF_ERROR(cmd, pstrcat(cmd->tmp_pool, "The ", cmd->argv[0],
    " directive cannot be used on this system, as your OpenSSL version "
    "does not have session ticket support", NULL));
#endif /* TLS_USE_SESSION_TICKETS */
}

/* usage; TLSSessionTickets on|off */
MODRET set_tlssessiontickets(cmd_rec *cmd) {
#if defined(TLS_USE_SESSION_TICKETS)
  int session_tickets = -1;
  config_rec *c = NULL;

  CHECK_ARGS(cmd, 1);
  CHECK_CONF(cmd, CONF_ROOT|CONF_VIRTUAL|CONF_GLOBAL);

  session_tickets = get_boolean(cmd, 1);
  if (session_tickets == -1) {
    CONF_ERROR(cmd, "expected Boolean parameter");
  }

  c = add_config_param(cmd->argv[0], 1, NULL);
  c->argv[0] = pcalloc(c->pool, sizeof(int));
  *((int *) c->argv[0]) = session_tickets;

  return PR_HANDLED(cmd);
#else
  CONF_ERROR(cmd, pstrcat(cmd->tmp_pool, "The ", cmd->argv[0],
    " directive cannot be used on this system, as your OpenSSL version "
    "does not have session ticket support", NULL));
#endif /* TLS_USE_SESSION_TICKETS */
}

/* usage: TLSStapling on|off */
MODRET set_tlsstapling(cmd_rec *cmd) {
#if defined(PR_USE_OPENSSL_OCSP)
  int stapling = -1;
  config_rec *c = NULL;

  CHECK_ARGS(cmd, 1);
  CHECK_CONF(cmd, CONF_ROOT|CONF_VIRTUAL|CONF_GLOBAL);

  stapling = get_boolean(cmd, 1);
  if (stapling == -1) {
    CONF_ERROR(cmd, "expected Boolean parameter");
  }

  c = add_config_param(cmd->argv[0], 1, NULL);
  c->argv[0] = pcalloc(c->pool, sizeof(int));
  *((int *) c->argv[0]) = stapling;

  return PR_HANDLED(cmd);
#else
  CONF_ERROR(cmd, pstrcat(cmd->tmp_pool, "The ", cmd->argv[0],
    " directive cannot be used on this system, as your OpenSSL version "
    "does not have OCSP support", NULL));
#endif /* PR_USE_OPENSSL_OCSP */
}

/* usage: TLSStaplingCache "off"|type:/info */
MODRET set_tlsstaplingcache(cmd_rec *cmd) {
  char *provider = NULL, *info = NULL;
  config_rec *c;
  int enabled = -1;

  CHECK_ARGS(cmd, 1);
  CHECK_CONF(cmd, CONF_ROOT);

  /* Has OCSP response caching been explicitly turned off? */
  enabled = get_boolean(cmd, 1);
  if (enabled != FALSE) {
    char *ptr;

    /* Separate the type/info parameter into pieces. */
    ptr = strchr(cmd->argv[1], ':');
    if (ptr == NULL) {
      CONF_ERROR(cmd, "badly formatted parameter");
    }

    *ptr = '\0';
    provider = cmd->argv[1];
    info = ptr + 1;

    /* Verify that the requested cache type has been registered. */
    if (tls_ocsp_cache_get_cache(provider) == NULL) {
      CONF_ERROR(cmd, pstrcat(cmd->tmp_pool, "OCSP stapling cache type '",
        provider, "' not available", NULL));
    }
  }

  c = add_config_param(cmd->argv[0], 2, NULL, NULL);
  if (provider != NULL) {
    c->argv[0] = pstrdup(c->pool, provider);
  }

  if (info != NULL) {
    c->argv[1] = pstrdup(c->pool, info);
  }

  return PR_HANDLED(cmd);
}

/* usage: TLSStaplingOptions opt1 opt2 ... */
MODRET set_tlsstaplingoptions(cmd_rec *cmd) {
#if defined(PR_USE_OPENSSL_OCSP)
  config_rec *c = NULL;
  register unsigned int i = 0;
  unsigned long opts = 0UL;

  if (cmd->argc-1 == 0) {
    CONF_ERROR(cmd, "wrong number of parameters");
  }

  CHECK_CONF(cmd, CONF_ROOT|CONF_VIRTUAL|CONF_GLOBAL);

  c = add_config_param(cmd->argv[0], 1, NULL);

  for (i = 1; i < cmd->argc; i++) {
    if (strcmp(cmd->argv[i], "NoNonce") == 0) {
      opts |= TLS_STAPLING_OPT_NO_NONCE;

    } else if (strcmp(cmd->argv[i], "NoVerify") == 0) {
      opts |= TLS_STAPLING_OPT_NO_VERIFY;

    } else {
      CONF_ERROR(cmd, pstrcat(cmd->tmp_pool, ": unknown TLSStaplingOption '",
        cmd->argv[i], "'", NULL));
    }
  }

  c->argv[0] = pcalloc(c->pool, sizeof(unsigned long));
  *((unsigned long *) c->argv[0]) = opts;
#endif /* PR_USE_OPENSSL_OCSP */

  return PR_HANDLED(cmd);
}

/* usage: TLSStaplingResponder url */
MODRET set_tlsstaplingresponder(cmd_rec *cmd) {
#if defined(PR_USE_OPENSSL_OCSP)
  char *host = NULL, *port = NULL, *uri = NULL, *url;
  int use_ssl = 0;

  CHECK_ARGS(cmd, 1);
  CHECK_CONF(cmd, CONF_ROOT|CONF_VIRTUAL|CONF_GLOBAL);

  url = cmd->argv[1];
  if (OCSP_parse_url(url, &host, &port, &uri, &use_ssl) != 1) {
    CONF_ERROR(cmd, pstrcat(cmd->tmp_pool, "error parsing URL '", url, "': ",
      tls_get_errors(), NULL));
  }

  OPENSSL_free(host);
  OPENSSL_free(port);
  OPENSSL_free(uri);

  add_config_param_str(cmd->argv[0], 1, url);
#endif /* PR_USE_OPENSSL_OCSP */

  return PR_HANDLED(cmd);
}

/* usage: TLSStaplingTimeout secs */
MODRET set_tlsstaplingtimeout(cmd_rec *cmd) {
  int timeout = -1;
  config_rec *c = NULL;

  CHECK_ARGS(cmd, 1);
  CHECK_CONF(cmd, CONF_ROOT|CONF_VIRTUAL|CONF_GLOBAL);

  if (pr_str_get_duration(cmd->argv[1], &timeout) < 0) {
    CONF_ERROR(cmd, pstrcat(cmd->tmp_pool, "error parsing timeout value '",
      cmd->argv[1], "': ", strerror(errno), NULL));
  }

  c = add_config_param(cmd->argv[0], 1, NULL);
  c->argv[0] = pcalloc(c->pool, sizeof(unsigned int));
  *((unsigned int *) c->argv[0]) = timeout;

  return PR_HANDLED(cmd);
}

/* usage: TLSTimeoutHandshake secs */
MODRET set_tlstimeouthandshake(cmd_rec *cmd) {
  int timeout = -1;
  config_rec *c = NULL;

  CHECK_ARGS(cmd, 1);
  CHECK_CONF(cmd, CONF_ROOT|CONF_VIRTUAL|CONF_GLOBAL);

  if (pr_str_get_duration(cmd->argv[1], &timeout) < 0) {
    CONF_ERROR(cmd, pstrcat(cmd->tmp_pool, "error parsing timeout value '",
      cmd->argv[1], "': ", strerror(errno), NULL));
  }

  c = add_config_param(cmd->argv[0], 1, NULL);
  c->argv[0] = pcalloc(c->pool, sizeof(unsigned int));
  *((unsigned int *) c->argv[0]) = timeout;

  return PR_HANDLED(cmd);
}

/* usage: TLSUserName CommonName|EmailSubjAltName|custom-oid */
MODRET set_tlsusername(cmd_rec *cmd) {
  CHECK_ARGS(cmd, 1);
  CHECK_CONF(cmd, CONF_ROOT|CONF_VIRTUAL|CONF_GLOBAL);

  /* Make sure the parameter is either "CommonName",
   * "EmailSubjAltName", or a custom OID.
   */
  if (strcmp(cmd->argv[1], "CommonName") != 0 &&
      strcmp(cmd->argv[1], "EmailSubjAltName") != 0) {
    register unsigned int i;
    char *param;
    size_t param_len;

    param = cmd->argv[1];
    param_len = strlen(param);
    for (i = 0; i < param_len; i++) {
      if (!PR_ISDIGIT(param[i]) &&
          param[i] != '.') {
        CONF_ERROR(cmd, "badly formatted OID parameter");
      }
    }
  }

  add_config_param_str(cmd->argv[0], 1, cmd->argv[1]);
  return PR_HANDLED(cmd);
}

/* usage: TLSVerifyClient on|off|optional */
MODRET set_tlsverifyclient(cmd_rec *cmd) {
  int verify_client = -1;
  config_rec *c = NULL;

  CHECK_ARGS(cmd, 1);
  CHECK_CONF(cmd, CONF_ROOT|CONF_VIRTUAL|CONF_GLOBAL);

  verify_client = get_boolean(cmd, 1);
  if (verify_client == -1) {
    if (strcasecmp(cmd->argv[1], "optional") != 0) {
      CONF_ERROR(cmd, "expected Boolean parameter");
    }

    verify_client = 2;
  }

  c = add_config_param(cmd->argv[0], 1, NULL);
  c->argv[0] = pcalloc(c->pool, sizeof(unsigned char));
  *((unsigned char *) c->argv[0]) = verify_client;

  return PR_HANDLED(cmd);
}

/* usage: TLSVerifyDepth depth */
MODRET set_tlsverifydepth(cmd_rec *cmd) {
  int depth = -1;
  config_rec *c = NULL;

  CHECK_ARGS(cmd, 1);
  CHECK_CONF(cmd, CONF_ROOT|CONF_VIRTUAL|CONF_GLOBAL);

  depth = atoi(cmd->argv[1]);
  if (depth < 0)
    CONF_ERROR(cmd, "depth must be zero or greater");
 
  c = add_config_param(cmd->argv[0], 1, NULL);
  c->argv[0] = pcalloc(c->pool, sizeof(int));
  *((int *) c->argv[0]) = depth;
 
  return PR_HANDLED(cmd);
}

/* usage: TLSVerifyOrder mech1 ... */
MODRET set_tlsverifyorder(cmd_rec *cmd) {
  register unsigned int i = 0;
  config_rec *c = NULL;

  /* We only support two client cert verification mechanisms at the moment:
   * CRLs and OCSP.
   */
  if (cmd->argc-1 < 1 ||
      cmd->argc-1 > 2) {
    CONF_ERROR(cmd, "wrong number of parameters");
  }

  CHECK_CONF(cmd, CONF_ROOT|CONF_VIRTUAL|CONF_GLOBAL);

  for (i = 1; i < cmd->argc; i++) {
    char *mech = cmd->argv[i];

    if (strncasecmp(mech, "crl", 4) != 0
#if OPENSSL_VERSION_NUMBER > 0x000907000L
        && strncasecmp(mech, "ocsp", 5) != 0) {
#else
        ) {
#endif
      CONF_ERROR(cmd, pstrcat(cmd->tmp_pool,
        "unsupported verification mechanism '", mech, "' requested", NULL));
    }
  }

  c = add_config_param(cmd->argv[0], cmd->argc-1, NULL, NULL);
  for (i = 1; i < cmd->argc; i++) {
    char *mech = cmd->argv[i];

    if (strncasecmp(mech, "crl", 4) == 0) {
      c->argv[i-1] = pstrdup(c->pool, "crl");

#if OPENSSL_VERSION_NUMBER > 0x000907000L
    } else if (strncasecmp(mech, "ocsp", 5) == 0) {
      c->argv[i-1] = pstrdup(c->pool, "ocsp");
#endif
    }
  }

  return PR_HANDLED(cmd);
}

/* usage: TLSVerifyServer on|NoReverseDNS|off */
MODRET set_tlsverifyserver(cmd_rec *cmd) {
  int setting = -1;
  config_rec *c = NULL;

  CHECK_ARGS(cmd, 1);
  CHECK_CONF(cmd, CONF_ROOT|CONF_VIRTUAL|CONF_GLOBAL);

  setting = get_boolean(cmd, 1);
  if (setting == -1) {
    if (strcasecmp(cmd->argv[1], "NoReverseDNS") != 0) {
      CONF_ERROR(cmd, "expected Boolean parameter");
    }
 
    setting = 2;
  }

  c = add_config_param(cmd->argv[0], 1, NULL);
  c->argv[0] = pcalloc(c->pool, sizeof(int));
  *((int *) c->argv[0]) = setting;

  return PR_HANDLED(cmd);
}

/* Event handlers
 */

#if defined(PR_SHARED_MODULE)
static void tls_mod_unload_ev(const void *event_data, void *user_data) {
  if (strcmp("mod_tls.c", (const char *) event_data) == 0) {
    /* Unregister ourselves from all events. */
    pr_event_unregister(&tls_module, NULL, NULL);

    pr_timer_remove(-1, &tls_module);
# if defined(TLS_USE_SESSION_TICKETS)
    scrub_ticket_keys();
# endif /* TLS_USE_SESSION_TICKETS */

# ifdef PR_USE_CTRLS
    /* Unregister any control actions. */
    pr_ctrls_unregister(&tls_module, "tls");

    destroy_pool(tls_act_pool);
    tls_act_pool = NULL;
# endif /* PR_USE_CTRLS */

    /* Cleanup the OpenSSL stuff. */
    tls_cleanup(0);

    /* Unregister our NetIO handler for the control channel. */
    pr_unregister_netio(PR_NETIO_STRM_CTRL);

    if (tls_ctrl_netio) {
      destroy_pool(tls_ctrl_netio->pool);
      tls_ctrl_netio = NULL;
    }

    if (tls_data_netio) {
      destroy_pool(tls_data_netio->pool);
      tls_data_netio = NULL;
    }

    close(tls_logfd);
    tls_logfd = -1;
  }
}
#endif /* PR_SHARED_MODULE */

static void tls_sess_reinit_ev(const void *event_data, void *user_data) {
  int res;

  /* If the client has already established a TLS session, then do nothing;
   * we cannot easily force a re-handshake using different credentials very
   * easily.  (Right?)
   */
  if (session.rfc2228_mech != NULL) {
    return;
  }

  /* A HOST command changed the main_server pointer; reinitialize ourselves. */

  pr_event_unregister(&tls_module, "core.exit", tls_exit_ev);
  pr_event_unregister(&tls_module, "core.session-reinit", tls_sess_reinit_ev);

  tls_reset_state();
  res = tls_sess_init();
  if (res < 0) {
    pr_session_disconnect(&tls_module, PR_SESS_DISCONNECT_SESSION_INIT_FAILED,
      NULL);
  }
}

/* Daemon PID */
extern pid_t mpid;

static void tls_shutdown_ev(const void *event_data, void *user_data) {
  if (mpid == getpid()) {
    tls_scrub_pkeys();
#if defined(TLS_USE_SESSION_TICKETS)
    scrub_ticket_keys();
#endif /* TLS_USE_SESSION_TICKETS */
  }

  /* Write out a new RandomSeed file, for use later. */
  if (tls_rand_file) {
    int res;

    res = RAND_write_file(tls_rand_file);
    if (res < 0) {
      pr_log_pri(PR_LOG_WARNING, MOD_TLS_VERSION
        ": error writing PRNG seed data to '%s': %s", tls_rand_file,
        tls_get_errors());

    } else {
      pr_log_debug(DEBUG2, MOD_TLS_VERSION
        ": wrote %d bytes of PRNG seed data to '%s'", res, tls_rand_file);
    }
  }

  if (ssl_ctx != NULL) {
    SSL_CTX_free(ssl_ctx);
    ssl_ctx = NULL;
  }

  RAND_cleanup();
}

static void tls_restart_ev(const void *event_data, void *user_data) {
#ifdef PR_USE_CTRLS
  register unsigned int i;
#endif /* PR_USE_CTRLS */

  tls_scrub_pkeys();

#ifdef PR_USE_CTRLS
  if (tls_act_pool) {
    destroy_pool(tls_act_pool);
    tls_act_pool = NULL;
  }

  tls_act_pool = make_sub_pool(permanent_pool);
  pr_pool_tag(tls_act_pool, "TLS Controls Pool");

  /* Re-create the controls ACLs. */
  for (i = 0; tls_acttab[i].act_action; i++) {
    tls_acttab[i].act_acl = palloc(tls_act_pool, sizeof(ctrls_acl_t));
    pr_ctrls_init_acl(tls_acttab[i].act_acl);
  }
#endif /* PR_USE_CTRLS */

  tls_closelog();
}

static void tls_exit_ev(const void *event_data, void *user_data) {

  if (ssl_ctx != NULL) {
    time_t now;

    /* Help out with the SSL session cache grooming by flushing any
     * expired sessions out right now.  The client is closing its
     * connection to us anyway, so some additional latency here shouldn't
     * be noticed.  Right?
     */
    now = time(NULL);
    SSL_CTX_flush_sessions(ssl_ctx, (long) now);
  }

  /* If diags are enabled, log some OpenSSL stats. */
  if (ssl_ctx != NULL && 
      (tls_opts & TLS_OPT_ENABLE_DIAGS)) {
    long res;

    res = SSL_CTX_sess_accept(ssl_ctx);
    tls_log("[stat]: SSL sessions attempted: %ld", res);

    res = SSL_CTX_sess_accept_good(ssl_ctx);
    tls_log("[stat]: SSL sessions established: %ld", res);

    res = SSL_CTX_sess_accept_renegotiate(ssl_ctx);
    tls_log("[stat]: SSL sessions renegotiated: %ld", res);

    res = SSL_CTX_sess_hits(ssl_ctx);
    tls_log("[stat]: SSL sessions resumed: %ld", res);

    res = SSL_CTX_sess_number(ssl_ctx);
    tls_log("[stat]: SSL sessions in cache: %ld", res);

    res = SSL_CTX_sess_cb_hits(ssl_ctx);
    tls_log("[stat]: SSL session cache hits: %ld", res);

    res = SSL_CTX_sess_misses(ssl_ctx);
    tls_log("[stat]: SSL session cache misses: %ld", res);

    res = SSL_CTX_sess_timeouts(ssl_ctx);
    tls_log("[stat]: SSL session cache timeouts: %ld", res);

    res = SSL_CTX_sess_cache_full(ssl_ctx);
    tls_log("[stat]: SSL session cache size exceeded: %ld", res);
  }

  /* OpenSSL cleanup */
  tls_cleanup(0);

  /* Done with the NetIO objects.  Note that we only really need to
   * destroy the data channel NetIO object; the control channel NetIO
   * object is allocated out of the permanent pool, in the daemon process,
   * and thus we have a read-only copy.
   */

  if (tls_ctrl_netio) {
    pr_unregister_netio(PR_NETIO_STRM_CTRL);
    destroy_pool(tls_ctrl_netio->pool);
    tls_ctrl_netio = NULL;
  }

  if (tls_data_netio) {
    pr_unregister_netio(PR_NETIO_STRM_DATA);
    destroy_pool(tls_data_netio->pool);
    tls_data_netio = NULL;
  }

  if (mpid != getpid()) {
    tls_scrub_pkeys();
  }

  tls_closelog();
  return;
}

static void tls_timeout_ev(const void *event_data, void *user_data) {

  if (session.c &&
      ctrl_ssl != NULL &&
      (tls_flags & TLS_SESS_ON_CTRL)) {
    /* Try to properly close the SSL session down on the control channel,
     * if there is one.
     */ 
    tls_end_sess(ctrl_ssl, session.c, 0);
    pr_table_remove(tls_ctrl_rd_nstrm->notes, TLS_NETIO_NOTE, NULL);
    pr_table_remove(tls_ctrl_wr_nstrm->notes, TLS_NETIO_NOTE, NULL);
    ctrl_ssl = NULL;
  }
}

static void tls_get_passphrases(void) {
  server_rec *s = NULL;
  char buf[256];

  for (s = (server_rec *) server_list->xas_list; s; s = s->next) {
    config_rec *rsa = NULL, *dsa = NULL, *ec = NULL, *pkcs12 = NULL;
    tls_pkey_t *k = NULL;
    int res;

    /* Find any TLS*CertificateKeyFile directives.  If they aren't present,
     * look for TLS*CertificateFile directives (when appropriate).
     */
    rsa = find_config(s->conf, CONF_PARAM, "TLSRSACertificateKeyFile", FALSE);
    if (rsa == NULL) {
      rsa = find_config(s->conf, CONF_PARAM, "TLSRSACertificateFile", FALSE);
    }

    dsa = find_config(s->conf, CONF_PARAM, "TLSDSACertificateKeyFile", FALSE);
    if (dsa == NULL) {
      dsa = find_config(s->conf, CONF_PARAM, "TLSDSACertificateFile", FALSE);
    }

    ec = find_config(s->conf, CONF_PARAM, "TLSECCertificateKeyFile", FALSE);
    if (ec == NULL) {
      ec = find_config(s->conf, CONF_PARAM, "TLSECCertificateFile", FALSE);
    }

    pkcs12 = find_config(s->conf, CONF_PARAM, "TLSPKCS12File", FALSE);

    if (rsa == NULL &&
        dsa == NULL &&
        ec == NULL &&
        pkcs12 == NULL) {
      continue;
    }

    k = pcalloc(s->pool, sizeof(tls_pkey_t));
    k->pkeysz = PEM_BUFSIZE;
    k->server = s;

    if (rsa) {
      res = snprintf(buf, sizeof(buf)-1, "RSA key for the %s#%d (%s) server: ",
        pr_netaddr_get_ipstr(s->addr), s->ServerPort, s->ServerName);
      buf[res] = '\0';
      buf[sizeof(buf)-1] = '\0';

      k->rsa_pkey = tls_get_page(PEM_BUFSIZE, &k->rsa_pkey_ptr);
      if (k->rsa_pkey == NULL) {
        pr_log_pri(PR_LOG_ALERT, MOD_TLS_VERSION ": Out of memory!");
        pr_session_disconnect(&tls_module, PR_SESS_DISCONNECT_NOMEM, NULL);
      }

      res = tls_get_passphrase(s, rsa->argv[0], buf, k->rsa_pkey, k->pkeysz-1,
        TLS_PASSPHRASE_FL_RSA_KEY);
      if (res < 0) {
        pr_log_debug(DEBUG0, MOD_TLS_VERSION
          ": error reading RSA passphrase: %s", tls_get_errors());

        pr_log_pri(PR_LOG_ERR, MOD_TLS_VERSION ": unable to use "
          "RSA certificate key in '%s', exiting", (char *) rsa->argv[0]);
        pr_session_disconnect(&tls_module, PR_SESS_DISCONNECT_BY_APPLICATION,
          NULL);
      }

      k->rsa_passlen = res;
    }

    if (dsa) {
      res = snprintf(buf, sizeof(buf)-1, "DSA key for the %s#%d (%s) server: ",
        pr_netaddr_get_ipstr(s->addr), s->ServerPort, s->ServerName);
      buf[res] = '\0';
      buf[sizeof(buf)-1] = '\0';

      k->dsa_pkey = tls_get_page(PEM_BUFSIZE, &k->dsa_pkey_ptr);
      if (k->dsa_pkey == NULL) {
        pr_log_pri(PR_LOG_ALERT, MOD_TLS_VERSION ": Out of memory!");
        pr_session_disconnect(&tls_module, PR_SESS_DISCONNECT_NOMEM, NULL);
      }

      res = tls_get_passphrase(s, dsa->argv[0], buf, k->dsa_pkey, k->pkeysz-1,
        TLS_PASSPHRASE_FL_DSA_KEY);
      if (res < 0) {
        pr_log_debug(DEBUG0, MOD_TLS_VERSION
          ": error reading DSA passphrase: %s", tls_get_errors());

        pr_log_pri(PR_LOG_ERR, MOD_TLS_VERSION ": unable to use "
          "DSA certificate key '%s', exiting", (char *) dsa->argv[0]);
        pr_session_disconnect(&tls_module, PR_SESS_DISCONNECT_BY_APPLICATION,
          NULL);
      }

      k->dsa_passlen = res;
    }

#ifdef PR_USE_OPENSSL_ECC
    if (ec != NULL) {
      res = snprintf(buf, sizeof(buf)-1, "EC key for the %s#%d (%s) server: ",
        pr_netaddr_get_ipstr(s->addr), s->ServerPort, s->ServerName);
      buf[res] = '\0';
      buf[sizeof(buf)-1] = '\0';

      k->ec_pkey = tls_get_page(PEM_BUFSIZE, &k->ec_pkey_ptr);
      if (k->ec_pkey == NULL) {
        pr_log_pri(PR_LOG_ALERT, MOD_TLS_VERSION ": Out of memory!");
        pr_session_disconnect(&tls_module, PR_SESS_DISCONNECT_NOMEM, NULL);
      }

      res = tls_get_passphrase(s, ec->argv[0], buf, k->ec_pkey, k->pkeysz-1,
        TLS_PASSPHRASE_FL_EC_KEY);
      if (res < 0) {
        pr_log_debug(DEBUG0, MOD_TLS_VERSION
          ": error reading EC passphrase: %s", tls_get_errors());

        pr_log_pri(PR_LOG_ERR, MOD_TLS_VERSION ": unable to use "
          "EC certificate key '%s', exiting", (char *) ec->argv[0]);
        pr_session_disconnect(&tls_module, PR_SESS_DISCONNECT_BY_APPLICATION,
          NULL);
      }

      k->ec_passlen = res;
    }
#endif /* PR_USE_OPENSSL_ECC */

    if (pkcs12) {
      res = snprintf(buf, sizeof(buf)-1,
        "PKCS12 password for the %s#%d (%s) server: ",
        pr_netaddr_get_ipstr(s->addr), s->ServerPort, s->ServerName);
      buf[res] = '\0';
      buf[sizeof(buf)-1] = '\0';

      k->pkcs12_passwd = tls_get_page(PEM_BUFSIZE, &k->pkcs12_passwd_ptr);
      if (k->pkcs12_passwd == NULL) {
        pr_log_pri(PR_LOG_ALERT, MOD_TLS_VERSION ": Out of memory!");
        pr_session_disconnect(&tls_module, PR_SESS_DISCONNECT_NOMEM, NULL);
      }

      res = tls_get_passphrase(s, pkcs12->argv[0], buf, k->pkcs12_passwd,
        k->pkeysz-1, TLS_PASSPHRASE_FL_PKCS12_PASSWD);
      if (res < 0) {
        pr_log_debug(DEBUG0, MOD_TLS_VERSION
          ": error reading PKCS12 password: %s", tls_get_errors());

        pr_log_pri(PR_LOG_ERR, MOD_TLS_VERSION ": unable to use "
          "PKCS12 certificate '%s', exiting", (char *) pkcs12->argv[0]);
        pr_session_disconnect(&tls_module, PR_SESS_DISCONNECT_BY_APPLICATION,
          NULL);
      }

      k->pkcs12_passlen = res;
    }

    k->next = tls_pkey_list;
    tls_pkey_list = k;
    tls_npkeys++;
  }
}

static void tls_postparse_ev(const void *event_data, void *user_data) {
  server_rec *s = NULL;

  /* Check for incompatible configurations.  For example, configuring:
   *
   *  TLSOptions AllowPerUser
   *  TLSRequired auth
   *
   * cannot be supported; the AllowPerUser means that the requirement of
   * SSL/TLS protection during authentication cannot be enforced.
   */

  for (s = (server_rec *) server_list->xas_list; s; s = s->next) {
    unsigned long *opts;
    config_rec *toplevel_c = NULL, *other_c = NULL;
    int toplevel_auth_requires_ssl = FALSE, other_auth_requires_ssl = TRUE;

    opts = get_param_ptr(s->conf, "TLSOptions", FALSE);
    if (opts == NULL) {
      continue;
    }

    /* The purpose of this check is to watch for configurations such as:
     *
     *  <IfModule mod_tls.c>
     *    ...
     *    TLSRequired on
     *    ...
     *    TLSOptions AllowPerUser
     *    ...
     *  </IfModule>
     *
     * This policy cannot be enforced; we cannot require use of SSL/TLS
     * (specifically at authentication time, when we do NOT know the user)
     * AND also allow per-user SSL/TLS requirements.  It's a chicken-and-egg
     * problem.
     *
     * However, we DO want to allow configurations like:
     *
     *  <IfModule mod_tls.c>
     *    ...
     *    TLSRequired on
     *    ...
     *    TLSOptions AllowPerUser
     *    ...
     *  </IfModule>
     *
     *  <Anonymous ...>
     *    ... 
     *    <IfModule mod_tls.c>
     *      TLSRequired off
     *    </IfModule>
     *  </Anonymous>
     *
     * Thus this check is a bit tricky.  We look first in this server_rec's
     * config list for a top-level TLSRequired setting.  If it is 'on' AND
     * if the AllowPerUser TLSOption is set, AND we find no other TLSRequired
     * configs deeper in the server_rec whose value is 'off', then log the
     * error and quit.  Otherwise, let things proceed.
     *
     * If the mod_ifsession module is present, skip this check as well; we
     * will not be able to suss out any TLSRequired settings which are
     * lurking in mod_ifsession's grasp until authentication time.
     *
     * I still regret adding support for the AllowPerUser TLSOption.  Users
     * just cannot seem to wrap their minds around the fact that the user
     * is not known at the time when the SSL/TLS session is done.  Sigh.
     */

    if (pr_module_exists("mod_ifsession.c")) {
      continue;
    }

    toplevel_c = find_config(s->conf, CONF_PARAM, "TLSRequired", FALSE);
    if (toplevel_c) {
      toplevel_auth_requires_ssl = *((int *) toplevel_c->argv[2]);
    }

    /* If this toplevel TLSRequired value is 'off', then we need check no
     * further.
     */
    if (!toplevel_auth_requires_ssl) {
      continue;
    }

    /* This time, we recurse deeper into the server_rec's configs.
     * We need only pay attention to settings we find in the CONF_DIR or
     * CONF_ANON config contexts.  And we need only look until we find such
     * a setting does not require SSL/TLS during authentication, for at that
     * point we know it is not a misconfiguration.
     */
    find_config_set_top(NULL);
    other_c = find_config(s->conf, CONF_PARAM, "TLSRequired", TRUE);
    while (other_c) {
      int auth_requires_ssl;

      pr_signals_handle();

      if (other_c->parent == NULL ||
          (other_c->parent->config_type != CONF_ANON &&
           other_c->parent->config_type != CONF_DIR)) {
        /* Not what we're looking for; continue on. */ 
        other_c = find_config_next(other_c, other_c->next, CONF_PARAM,
          "TLSRequired", TRUE);
        continue;
      }

      auth_requires_ssl = *((int *) other_c->argv[2]);
      if (!auth_requires_ssl) {
        other_auth_requires_ssl = FALSE;
        break;
      }

      other_c = find_config_next(other_c, other_c->next, CONF_PARAM,
        "TLSRequired", TRUE);
    }

    if ((*opts & TLS_OPT_ALLOW_PER_USER) &&
        toplevel_auth_requires_ssl == TRUE &&
        other_auth_requires_ssl == TRUE) {
      pr_log_pri(PR_LOG_NOTICE, MOD_TLS_VERSION ": Server %s: cannot enforce "
        "both 'TLSRequired auth' and 'TLSOptions AllowPerUser' at the "
        "same time", s->ServerName);
      pr_session_disconnect(&tls_module, PR_SESS_DISCONNECT_BAD_CONFIG, NULL);
    }
  }

  /* Initialize the OpenSSL context. */
  if (tls_init_ctx() < 0) {
    pr_log_pri(PR_LOG_NOTICE, MOD_TLS_VERSION
      ": error initialising OpenSSL context");
    pr_session_disconnect(&tls_module, PR_SESS_DISCONNECT_BY_APPLICATION, NULL);
  }

  /* We can only get the passphrases from certs once OpenSSL has been
   * initialized.
   */
  tls_get_passphrases();

  /* Install our control channel NetIO handlers.  This is done here
   * specifically because we need to cache a pointer to the nstrm that
   * is passed to the open callback().  Ideally we'd only install our
   * custom NetIO handlers if the appropriate AUTH command was given.
   * But by then, the open() callback will have already been called, and
   * we will not have a chance to get that nstrm pointer.
   */
  tls_netio_install_ctrl();
}

/* Initialization routines
 */

static int tls_init(void) {
  unsigned long openssl_version;

  /* Check that the OpenSSL headers used match the version of the
   * OpenSSL library used.
   *
   * For now, we only log if there is a difference.
   */
  openssl_version = SSLeay();

  if (openssl_version != OPENSSL_VERSION_NUMBER) {
    int unexpected_version_mismatch = TRUE;

    if (OPENSSL_VERSION_NUMBER >= 0x1000000fL) {
      /* OpenSSL versions after 1.0.0 try to maintain ABI compatibility.
       * So we will warn about header/library version mismatches only if
       * the library is older than the headers.
       */
      if (openssl_version >= OPENSSL_VERSION_NUMBER) {
        unexpected_version_mismatch = FALSE;
      }
    }

    if (unexpected_version_mismatch == TRUE) {
      pr_log_pri(PR_LOG_WARNING, MOD_TLS_VERSION
        ": compiled using OpenSSL version '%s' headers, but linked to "
        "OpenSSL version '%s' library", OPENSSL_VERSION_TEXT,
        SSLeay_version(SSLEAY_VERSION));
      tls_log("compiled using OpenSSL version '%s' headers, but linked to "
        "OpenSSL version '%s' library", OPENSSL_VERSION_TEXT,
        SSLeay_version(SSLEAY_VERSION));
    }
  }

  pr_log_debug(DEBUG2, MOD_TLS_VERSION ": using " OPENSSL_VERSION_TEXT);

#if defined(PR_SHARED_MODULE)
  pr_event_register(&tls_module, "core.module-unload", tls_mod_unload_ev, NULL);
#endif /* PR_SHARED_MODULE */
  pr_event_register(&tls_module, "core.postparse", tls_postparse_ev, NULL);
  pr_event_register(&tls_module, "core.restart", tls_restart_ev, NULL);
  pr_event_register(&tls_module, "core.shutdown", tls_shutdown_ev, NULL);

#if OPENSSL_VERSION_NUMBER < 0x10100000L
  OPENSSL_config(NULL);
#endif /* prior to OpenSSL-1.1.x */
  SSL_load_error_strings();
  SSL_library_init();

  /* It looks like calling OpenSSL_add_all_algorithms() is necessary for
   * handling some algorithms (e.g. PKCS12 files) which are NOT added by
   * just calling SSL_library_init().
   */
  ERR_load_crypto_strings();
  OpenSSL_add_all_algorithms();

#ifdef PR_USE_CTRLS
  if (pr_ctrls_register(&tls_module, "tls", "query/tune mod_tls settings",
      tls_handle_tls) < 0) {
    pr_log_pri(PR_LOG_NOTICE, MOD_TLS_VERSION
      ": error registering 'tls' control: %s", strerror(errno));

  } else {
    register unsigned int i;

    tls_act_pool = make_sub_pool(permanent_pool);
    pr_pool_tag(tls_act_pool, "TLS Controls Pool");

    for (i = 0; tls_acttab[i].act_action; i++) {
      tls_acttab[i].act_acl = palloc(tls_act_pool, sizeof(ctrls_acl_t));
      pr_ctrls_init_acl(tls_acttab[i].act_acl);
    }
  }
#endif /* PR_USE_CTRLS */

  return 0;
}

#if !defined(OPENSSL_NO_TLSEXT)
static int set_next_protocol(void) {
  register unsigned int i;
  const char *proto = TLS_DEFAULT_NEXT_PROTO;
  size_t encoded_protolen, proto_len;
  unsigned char *encoded_proto;
  struct tls_next_proto *next_proto;

  proto_len = strlen(proto);
  encoded_protolen = proto_len + 1;
  encoded_proto = palloc(session.pool, encoded_protolen);
  encoded_proto[0] = proto_len;
  for (i = 0; i < proto_len; i++) {
    encoded_proto[i+1] = proto[i];
  }

  next_proto = palloc(session.pool, sizeof(struct tls_next_proto));
  next_proto->proto = pstrdup(session.pool, proto);
  next_proto->encoded_proto = encoded_proto;
  next_proto->encoded_protolen = encoded_protolen;

# if defined(PR_USE_OPENSSL_NPN)
  SSL_CTX_set_next_protos_advertised_cb(ssl_ctx, tls_npn_advertised_cb,
    next_proto);
# endif /* NPN */

# if defined(PR_USE_OPENSSL_ALPN)
  SSL_CTX_set_alpn_select_cb(ssl_ctx, tls_alpn_select_cb, next_proto);
# endif /* ALPN */

  return 0;
}
#endif /* !OPENSSL_NO_TLSEXT */

static int tls_sess_init(void) {
  int res = 0;
  unsigned char *tmp = NULL;
  config_rec *c = NULL;

#if defined(TLS_USE_SESSION_TICKETS)
  lock_ticket_keys();
#endif /* TLS_USE_SESSION_TICKETS */

  pr_event_register(&tls_module, "core.session-reinit", tls_sess_reinit_ev,
    NULL);

  /* First, check to see whether mod_tls is even enabled. */
  tmp = get_param_ptr(main_server->conf, "TLSEngine", FALSE);
  if (tmp != NULL &&
      *tmp == TRUE) {
    tls_engine = TRUE;
  }

  if (tls_engine == FALSE) {
    /* If we have no ServerAlias vhosts at all, then it is OK to clean up
     * all of the TLS/OpenSSL-related code from this process.  Otherwise,
     * a client MIGHT send a HOST command for a TLS-enabled vhost; if we
     * were to always cleanup OpenSSL here, that HOST command would inevitably
     * lead to a problem.
     */

    res = pr_namebind_count(main_server);
    if (res == 0) {
      /* No need for this modules's control channel NetIO handlers
       * anymore.
       */
      pr_unregister_netio(PR_NETIO_STRM_CTRL);

      /* No need for all the OpenSSL stuff in this process space, either.
       */
      tls_cleanup(TLS_CLEANUP_FL_SESS_INIT);
      tls_scrub_pkeys();
    }

    return 0;
  }

  tls_cipher_suite = get_param_ptr(main_server->conf, "TLSCipherSuite",
    FALSE);
  if (tls_cipher_suite == NULL) {
    tls_cipher_suite = TLS_DEFAULT_CIPHER_SUITE;
  }

  tls_crl_file = get_param_ptr(main_server->conf, "TLSCARevocationFile", FALSE);
  tls_crl_path = get_param_ptr(main_server->conf, "TLSCARevocationPath", FALSE);

  c = find_config(main_server->conf, CONF_PARAM, "TLSDHParamFile", FALSE);
  while (c != NULL) {
    const char *path;
    FILE *fp;
    int xerrno;

    pr_signals_handle();

    path = c->argv[0];

    /* Load the DH params from the file. */
    PRIVS_ROOT
    fp = fopen(path, "r");
    xerrno = errno;
    PRIVS_RELINQUISH

    if (fp != NULL) {
      DH *dh;

      dh = PEM_read_DHparams(fp, NULL, NULL, NULL);
      if (dh != NULL) {
        if (tls_tmp_dhs == NULL) {
          tls_tmp_dhs = make_array(session.pool, 1, sizeof(DH *));
        }
      }

      while (dh != NULL) {
        pr_signals_handle();
        *((DH **) push_array(tls_tmp_dhs)) = dh;
        dh = PEM_read_DHparams(fp, NULL, NULL, NULL);
      }

      fclose(fp);

    } else {
      pr_log_debug(DEBUG3, MOD_TLS_VERSION
        ": unable to open TLSDHParamFile '%s': %s", path, strerror(xerrno));
    }

    c = find_config_next(c, c->next, CONF_PARAM, "TLSDHParamFile", FALSE);
  }

  tls_dsa_cert_file = get_param_ptr(main_server->conf, "TLSDSACertificateFile",
    FALSE);
  tls_dsa_key_file = get_param_ptr(main_server->conf,
    "TLSDSACertificateKeyFile", FALSE);

  tls_ec_cert_file = get_param_ptr(main_server->conf, "TLSECCertificateFile",
    FALSE);
  tls_ec_key_file = get_param_ptr(main_server->conf,
    "TLSECCertificateKeyFile", FALSE);

  tls_pkcs12_file = get_param_ptr(main_server->conf, "TLSPKCS12File", FALSE);

  tls_rsa_cert_file = get_param_ptr(main_server->conf, "TLSRSACertificateFile",
    FALSE);
  tls_rsa_key_file = get_param_ptr(main_server->conf,
    "TLSRSACertificateKeyFile", FALSE);

#if defined(PSK_MAX_PSK_LEN)
  c = find_config(main_server->conf, CONF_PARAM, "TLSPreSharedKey", FALSE);
  while (c != NULL) {
    register int i;
    char key_buf[PR_TUNABLE_BUFFER_SIZE], *identity, *path;
    int fd, key_len, valid_hex = TRUE, xerrno;
    struct stat st;
    BIGNUM *bn = NULL;

    pr_signals_handle();

    identity = c->argv[0];
    path = c->argv[1];

    /* Advance past the "hex:" format prefix. */
    path += 4;

    PRIVS_ROOT
    fd = open(path, O_RDONLY); 
    xerrno = errno;
    PRIVS_RELINQUISH

    if (fd < 0) {
      pr_log_debug(DEBUG2, MOD_TLS_VERSION
        ": error opening TLSPreSharedKey file '%s': %s", path,
        strerror(xerrno));
      c = find_config_next(c, c->next, CONF_PARAM, "TLSPreSharedKey", FALSE);
      continue;
    }

    if (fstat(fd, &st) < 0) {
      pr_log_debug(DEBUG2, MOD_TLS_VERSION
        ": error checking TLSPreSharedKey file '%s': %s", path,
        strerror(errno));
      (void) close(fd);
      c = find_config_next(c, c->next, CONF_PARAM, "TLSPreSharedKey", FALSE);
      continue;
    }

    /* Check on the permissions of the file; skip it if the permissions
     * are too permissive, e.g. file is world-read/writable.
     */
    if (st.st_mode & S_IROTH) {
      pr_log_debug(DEBUG2, MOD_TLS_VERSION
        ": unable to use TLSPreSharedKey file '%s': file is world-readable",
        path);
      (void) close(fd);
      c = find_config_next(c, c->next, CONF_PARAM, "TLSPreSharedKey", FALSE);
      continue;
    }

    if (st.st_mode & S_IWOTH) {
      pr_log_debug(DEBUG2, MOD_TLS_VERSION
        ": unable to use TLSPreSharedKey file '%s': file is world-writable",
        path);
      (void) close(fd);
      c = find_config_next(c, c->next, CONF_PARAM, "TLSPreSharedKey", FALSE);
      continue;
    }

    /* Read the entire key into memory. */
    key_len = read(fd, key_buf, sizeof(key_buf)-1);
    (void) close(fd);

    if (key_len < 0) {
      pr_log_debug(DEBUG2, MOD_TLS_VERSION
        ": error reading TLSPreSharedKey file '%s': %s", path,
        strerror(xerrno));
      c = find_config_next(c, c->next, CONF_PARAM, "TLSPreSharedKey", FALSE);
      continue;

    } else if (key_len == 0) {
      pr_log_debug(DEBUG2, MOD_TLS_VERSION
        ": read zero bytes from TLSPreSharedKey file '%s', ignoring", path);
      c = find_config_next(c, c->next, CONF_PARAM, "TLSPreSharedKey", FALSE);
      continue;

    } else if (key_len < TLS_MIN_PSK_LEN) {
      pr_log_debug(DEBUG2, MOD_TLS_VERSION
        ": read %d bytes from TLSPreSharedKey file '%s', need at least %d "
        "bytes of key data, ignoring", key_len, path, TLS_MIN_PSK_LEN);
      c = find_config_next(c, c->next, CONF_PARAM, "TLSPreSharedKey", FALSE);
      continue;
    }

    key_buf[key_len] = '\0';
    key_buf[sizeof(key_buf)-1] = '\0';

    /* Ignore any trailing newlines. */
    if (key_buf[key_len-1] == '\n') {
      key_buf[key_len-1] = '\0';
      key_len--;
    }

    if (key_buf[key_len-1] == '\r') {
      key_buf[key_len-1] = '\0';
      key_len--;
    }

    /* Ensure that it is all hex encoded data */
    for (i = 0; i < key_len; i++) {
      if (PR_ISXDIGIT((int) key_buf[i]) == 0) {
        valid_hex = FALSE;
        break;
      }
    }
 
    if (valid_hex == FALSE) {
      pr_log_debug(DEBUG2, MOD_TLS_VERSION
        ": unable to use '%s': not a hex number", key_buf);
      c = find_config_next(c, c->next, CONF_PARAM, "TLSPreSharedKey", FALSE);
      continue;
    }

    res = BN_hex2bn(&bn, key_buf);
    if (res == 0) {
      pr_log_debug(DEBUG2, MOD_TLS_VERSION
        ": failed to convert '%s' to BIGNUM: %s", key_buf,
        tls_get_errors());

      if (bn != NULL) {
        BN_free(bn);
      }

      c = find_config_next(c, c->next, CONF_PARAM, "TLSPreSharedKey", FALSE);
      continue;
    }

    if (tls_psks == NULL) {
      tls_psks = pr_table_nalloc(session.pool, 0, 2);
    }

    if (pr_table_add(tls_psks, identity, bn, sizeof(BIGNUM *)) < 0) {
      pr_log_debug(DEBUG0, MOD_TLS_VERSION
        ": error stashing key for identity '%s': %s", identity,
        strerror(errno));
      BN_free(bn);
    }

    c = find_config_next(c, c->next, CONF_PARAM, "TLSPreSharedKey", FALSE);
  }

  if (tls_psks != NULL &&
      pr_table_count(tls_psks) > 0) {
    pr_trace_msg(trace_channel, 9,
      "enabling support for PSK identities (%d)", pr_table_count(tls_psks));
    SSL_CTX_set_psk_server_callback(ssl_ctx, tls_lookup_psk);
  }
#endif /* PSK_MAX_PSK_LEN */

#if !defined(OPENSSL_NO_TLSEXT)
  c = find_config(main_server->conf, CONF_PARAM, "TLSNextProtocol", FALSE);
  if (c != NULL) {
    int use_next_protocol = TRUE;

    use_next_protocol = *((int *) c->argv[0]);
    if (use_next_protocol) {
      set_next_protocol();
    }

  } else {
    set_next_protocol();
  }

# if OPENSSL_VERSION_NUMBER >= 0x10002000L
  c = find_config(main_server->conf, CONF_PARAM, "TLSServerInfoFile", FALSE);
  if (c != NULL) {
    const char *path;

    path = c->argv[0];
    if (SSL_CTX_use_serverinfo_file(ssl_ctx, path) != 1) {
      tls_log("error setting server info using '%s': %s", path,
        tls_get_errors());
    }
  }
# endif /* OpenSSL-1.0.2 and later */
#endif /* !OPENSSL_NO_TLSEXT */

  c = find_config(main_server->conf, CONF_PARAM, "TLSOptions", FALSE);
  while (c != NULL) {
    unsigned long opts = 0;

    pr_signals_handle();

    opts = *((unsigned long *) c->argv[0]);
    tls_opts |= opts;

    c = find_config_next(c, c->next, CONF_PARAM, "TLSOptions", FALSE);
  }

#if OPENSSL_VERSION_NUMBER > 0x009080cfL
  /* The OpenSSL team realized that the flag added in 0.9.8l, the
   * SSL3_FLAGS_ALLOW_UNSAFE_LEGACY_RENEGOTIATION flag, was a bad idea.
   * So in later versions, it was changed to a context flag,
   * SSL_OP_ALLOW_UNSAFE_LEGACY_RENEGOTIATION.
   */
  if (tls_opts & TLS_OPT_ALLOW_CLIENT_RENEGOTIATIONS) {
    int ssl_opts;

    ssl_opts = SSL_CTX_get_options(ssl_ctx);
    ssl_opts |= SSL_OP_ALLOW_UNSAFE_LEGACY_RENEGOTIATION;
    SSL_CTX_set_options(ssl_ctx, ssl_opts);
  }
#endif

#if !defined(OPENSSL_NO_TLSEXT) && defined(TLSEXT_MAXLEN_host_name)
  SSL_CTX_set_tlsext_servername_callback(ssl_ctx, tls_sni_cb);
  SSL_CTX_set_tlsext_servername_arg(ssl_ctx, NULL);
#endif /* !OPENSSL_NO_TLSEXT */

#if defined(PR_USE_OPENSSL_OCSP)
  c = find_config(main_server->conf, CONF_PARAM, "TLSStaplingOptions", FALSE);
  while (c != NULL) {
    unsigned long opts = 0;

    pr_signals_handle();

    opts = *((unsigned long *) c->argv[0]);
    tls_stapling_opts |= opts;

    c = find_config_next(c, c->next, CONF_PARAM, "TLSStaplingOptions", FALSE);
  }

  c = find_config(main_server->conf, CONF_PARAM, "TLSStaplingResponder", FALSE);
  if (c != NULL) {
    tls_stapling_responder = c->argv[0];
  }

  c = find_config(main_server->conf, CONF_PARAM, "TLSStaplingTimeout", FALSE);
  if (c != NULL) {
    tls_stapling_timeout = *((unsigned int *) c->argv[0]);
  }

  SSL_CTX_set_tlsext_status_cb(ssl_ctx, tls_ocsp_cb);
  SSL_CTX_set_tlsext_status_arg(ssl_ctx, NULL);
#endif /* PR_USE_OPENSSL_OCSP */

#if defined(TLS_USE_SESSION_TICKETS)
  c = find_config(main_server->conf, CONF_PARAM, "TLSSessionTickets", FALSE);
  if (c != NULL) {
    int session_tickets;

    session_tickets = *((int *) c->argv[0]);

# ifdef SSL_OP_NO_TICKET
    if (session_tickets == TRUE) {
      if (SSL_CTX_set_tlsext_ticket_key_cb(ssl_ctx, tls_ticket_key_cb) == 0) {
        pr_log_pri(PR_LOG_WARNING, MOD_TLS_VERSION
          ": mod_tls compiled with Session Ticket support, but linked to "
          "an OpenSSL library without tlsext support, therefore Session "
          "Tickets are not available");
      }

    } else {
      /* Disable session tickets. */
      SSL_CTX_set_options(ssl_ctx, SSL_OP_NO_TICKET);
    }
# endif

  } else {
    /* Disable session tickets. */
# ifdef SSL_OP_NO_TICKET
    SSL_CTX_set_options(ssl_ctx, SSL_OP_NO_TICKET);
# endif
  }
#endif /* TLS_USE_SESSION_TICKETS */

#ifdef PR_USE_OPENSSL_ECC
# if defined(SSL_CTX_set_ecdh_auto)
  if (tls_opts & TLS_OPT_NO_AUTO_ECDH) {
    SSL_CTX_set_ecdh_auto(ssl_ctx, 0);
  }
# endif

  c = find_config(main_server->conf, CONF_PARAM, "TLSECDHCurve", FALSE);
  if (c != NULL) {
    const EC_KEY *ec_key;

    ec_key = c->argv[0];

    SSL_CTX_set_options(ssl_ctx, SSL_OP_SINGLE_ECDH_USE);
    SSL_CTX_set_tmp_ecdh(ssl_ctx, ec_key);
  } else {
# if OPENSSL_VERSION_NUMBER < 0x10100000L
    SSL_CTX_set_tmp_ecdh_callback(ssl_ctx, tls_ecdh_cb);
# endif /* Before OpenSSL-1.1.x */
  }
#endif /* PR_USE_OPENSSL_ECC */

  c = find_config(main_server->conf, CONF_PARAM, "TLSVerifyClient", FALSE);
  if (c != NULL) {
    unsigned char verify_client;

    verify_client = *((unsigned char *) c->argv[0]);
    switch (verify_client) {
      case 0:
        break;

      case 1:
        tls_flags |= TLS_SESS_VERIFY_CLIENT_REQUIRED;
        break;

      case 2:
        tls_flags |= TLS_SESS_VERIFY_CLIENT_OPTIONAL;
        break;

      default:
        break;
    }
  }

  c = find_config(main_server->conf, CONF_PARAM, "TLSVerifyServer", FALSE);
  if (c != NULL) {
    int setting;

    setting = *((int *) c->argv[0]);
    switch (setting) {
      case 2:
        tls_flags |= TLS_SESS_VERIFY_SERVER_NO_DNS;
        break;

      case 1:
        tls_flags |= TLS_SESS_VERIFY_SERVER;
        break;
    }

  } else {
    tls_flags |= TLS_SESS_VERIFY_SERVER;
  }

  /* If TLSVerifyClient/Server is on, look up the verification depth. */
  if (tls_flags & (TLS_SESS_VERIFY_CLIENT_REQUIRED|TLS_SESS_VERIFY_SERVER|TLS_SESS_VERIFY_SERVER_NO_DNS)) {
    int *depth = NULL;

    depth = get_param_ptr(main_server->conf, "TLSVerifyDepth", FALSE);
    if (depth != NULL) {
      tls_verify_depth = *depth;
    }
  }

  c = find_config(main_server->conf, CONF_PARAM, "TLSRequired", FALSE);
  if (c != NULL) {
    tls_required_on_ctrl = *((int *) c->argv[0]);
    tls_required_on_data = *((int *) c->argv[1]);
    tls_required_on_auth = *((int *) c->argv[2]);
  }

#if defined(PR_USE_OPENSSL_OCSP)
  /* If a TLSStaplingCache has been configured, then TLSStapling should
   * be enabled by default.
   */
  if (tls_ocsp_cache != NULL) {
    tls_stapling = TRUE;
  }

  c = find_config(main_server->conf, CONF_PARAM, "TLSStapling", FALSE);
  if (c != NULL) {
    tls_stapling = *((int *) c->argv[0]);
  }
#endif /* PR_USE_OPENSSL_OCSP */

  c = find_config(main_server->conf, CONF_PARAM, "TLSTimeoutHandshake", FALSE);
  if (c != NULL) {
    tls_handshake_timeout = *((unsigned int *) c->argv[0]);
  }

  /* Open the TLSLog, if configured */
  res = tls_openlog();
  if (res < 0) {
    if (res == -1) {
      pr_log_pri(PR_LOG_NOTICE, MOD_TLS_VERSION
        ": notice: unable to open TLSLog: %s", strerror(errno));

    } else if (res == PR_LOG_WRITABLE_DIR) {
      pr_log_pri(PR_LOG_WARNING, MOD_TLS_VERSION
        ": notice: unable to open TLSLog: parent directory is world-writable");

    } else if (res == PR_LOG_SYMLINK) {
      pr_log_pri(PR_LOG_WARNING, MOD_TLS_VERSION
        ": notice: unable to open TLSLog: cannot log to a symbolic link");
    }
  }

  /* If UseReverseDNS is set to off, disable TLS_OPT_VERIFY_CERT_FQDN. */
  if (!ServerUseReverseDNS &&
      ((tls_opts & TLS_OPT_VERIFY_CERT_FQDN) ||
       (tls_opts & TLS_OPT_VERIFY_CERT_CN))) {

    if (tls_opts & TLS_OPT_VERIFY_CERT_FQDN) {
      tls_opts &= ~TLS_OPT_VERIFY_CERT_FQDN;
      tls_log("%s", "reverse DNS off, disabling TLSOption dNSNameRequired");
    }

    if (tls_opts & TLS_OPT_VERIFY_CERT_CN) {
      tls_opts &= ~TLS_OPT_VERIFY_CERT_CN;
      tls_log("%s", "reverse DNS off, disabling TLSOption CommonNameRequired");
    }
  }

  /* We need to check for FIPS mode in the child process as well, in order
   * to re-seed the FIPS PRNG for this process ID.  Annoying, isn't it?
   */
  if (pr_define_exists("TLS_USE_FIPS") &&
      ServerType == SERVER_STANDALONE) {
#ifdef OPENSSL_FIPS
    if (!FIPS_mode()) {
      /* Make sure OpenSSL is set to use the default RNG, as per an email
       * discussion on the OpenSSL developer list:
       *
       *  "The internal FIPS logic uses the default RNG to see the FIPS RNG
       *   as part of the self test process..."
       */
      RAND_set_rand_method(NULL);

      if (!FIPS_mode_set(1)) {
        const char *errstr;

        errstr = tls_get_errors();

        tls_log("unable to use FIPS mode: %s", errstr);
        pr_log_pri(PR_LOG_ERR, MOD_TLS_VERSION ": unable to use FIPS mode: %s",
          errstr);

        errno = EPERM;
        return -1;

      } else {
        tls_log("FIPS mode enabled");
        pr_log_pri(PR_LOG_NOTICE, MOD_TLS_VERSION ": FIPS mode enabled");
      }

    } else {
      tls_log("FIPS mode already enabled");
    }
#else
    pr_log_pri(PR_LOG_WARNING, MOD_TLS_VERSION ": FIPS mode requested, but " OPENSSL_VERSION_TEXT " not built with FIPS support");
#endif /* OPENSSL_FIPS */
  }

  /* Update the session ID context to use.  This is important; it ensures
   * that the session IDs for this particular vhost will differ from those
   * for another vhost.  An external SSL session cache will possibly
   * cache sessions from all vhosts together, and we need to keep them
   * separate.
   */
  SSL_CTX_set_session_id_context(ssl_ctx,
    (unsigned char *) &(main_server->sid), sizeof(main_server->sid));

  /* Install our data channel NetIO handlers. */
  tls_netio_install_data();

  pr_event_register(&tls_module, "core.exit", tls_exit_ev, NULL);

  /* There are several timeouts which can cause the client to be disconnected;
   * register a listener for them which can politely/cleanly shut the SSL/TLS
   * session down before the connection is closed.
   */
  pr_event_register(&tls_module, "core.timeout-idle", tls_timeout_ev, NULL);
  pr_event_register(&tls_module, "core.timeout-login", tls_timeout_ev, NULL);
  pr_event_register(&tls_module, "core.timeout-no-transfer", tls_timeout_ev,
    NULL);
  pr_event_register(&tls_module, "core.timeout-session", tls_timeout_ev, NULL);
  pr_event_register(&tls_module, "core.timeout-stalled", tls_timeout_ev, NULL);

  /* Check to see if a passphrase has been entered for this server. */
  tls_pkey = tls_lookup_pkey();
  if (tls_pkey != NULL) {
    SSL_CTX_set_default_passwd_cb(ssl_ctx, tls_pkey_cb);
    SSL_CTX_set_default_passwd_cb_userdata(ssl_ctx, (void *) tls_pkey);
  }

  /* We always install an info callback, in order to watch for
   * client-initiated session renegotiations (Bug#3324).  If EnableDiags
   * is enabled, that info callback will also log the OpenSSL diagnostic
   * information.
   */
  SSL_CTX_set_info_callback(ssl_ctx, tls_info_cb);

#if OPENSSL_VERSION_NUMBER > 0x000907000L
  /* Install a callback for logging OpenSSL message information,
   * if requested.
   */
  if (tls_opts & TLS_OPT_ENABLE_DIAGS) {
    tls_log("%s",
      "TLSOption EnableDiags enabled, setting diagnostics callback");
    SSL_CTX_set_msg_callback(ssl_ctx, tls_msg_cb);
  }
#endif

#if OPENSSL_VERSION_NUMBER > 0x000907000L
  /* Handle any requested crypto accelerators/drivers. */
  c = find_config(main_server->conf, CONF_PARAM, "TLSCryptoDevice", FALSE);
  if (c) {
    tls_crypto_device = (const char *) c->argv[0];

    if (strncasecmp(tls_crypto_device, "ALL", 4) == 0) {
      /* Load all ENGINE implementations bundled with OpenSSL. */
      ENGINE_load_builtin_engines();
      ENGINE_register_all_complete();
#if OPENSSL_VERSION_NUMBER < 0x10100000L
      OPENSSL_config(NULL);
#endif /* prior to OpenSSL-1.1.x */

      tls_log("%s", "enabled all builtin crypto devices");

    } else {
      ENGINE *e;

      /* Load all ENGINE implementations bundled with OpenSSL. */
      ENGINE_load_builtin_engines();
#if OPENSSL_VERSION_NUMBER < 0x10100000L
      OPENSSL_config(NULL);
#endif /* prior to OpenSSL-1.1.x */

      e = ENGINE_by_id(tls_crypto_device);
      if (e) {
        if (ENGINE_init(e)) {
          if (ENGINE_set_default(e, ENGINE_METHOD_ALL)) {
            ENGINE_finish(e);
            ENGINE_free(e);

            tls_log("using TLSCryptoDevice '%s'", tls_crypto_device);

          } else {
            /* The requested driver could not be used as the default for
             * some odd reason.
             */
            tls_log("unable to register TLSCryptoDevice '%s' as the "
              "default: %s", tls_crypto_device, tls_get_errors());

            ENGINE_finish(e);
            ENGINE_free(e);
            e = NULL;
            tls_crypto_device = NULL;
          }

        } else {
          /* The requested driver could not be initialized. */
          tls_log("unable to initialize TLSCryptoDevice '%s': %s",
            tls_crypto_device, tls_get_errors());

          ENGINE_free(e);
          e = NULL;
          tls_crypto_device = NULL;
        }

      } else {
        /* The requested driver is not available. */
        tls_log("TLSCryptoDevice '%s' is not available", tls_crypto_device);
        tls_crypto_device = NULL;
      }
    }
  }
#endif

  /* Initialize the OpenSSL context for this server's configuration. */
  res = tls_init_server();
  if (res < 0) {
    /* NOTE: should we fail session init if TLS server init fails? */
    tls_log("%s", "error initializing OpenSSL context for this session");
  }

  /* Add the additional features implemented by this module into the
   * list, to be displayed in response to a FEAT command.
   */
  pr_feat_add("AUTH TLS");
  pr_feat_add("CCC");
  pr_feat_add("PBSZ");
  pr_feat_add("PROT");
  pr_feat_add("SSCN");

  /* Add the commands handled by this module to the HELP list. */
  pr_help_add(C_AUTH, _("<sp> base64-data"), TRUE);
  pr_help_add(C_PBSZ, _("<sp> protection buffer size"), TRUE);
  pr_help_add(C_PROT, _("<sp> protection code"), TRUE);

  if (tls_opts & TLS_OPT_USE_IMPLICIT_SSL) {
    uint64_t start_ms;

    tls_log("%s", "TLSOption UseImplicitSSL in effect, starting SSL/TLS "
      "handshake");

    if (pr_trace_get_level(timing_channel) > 0) {
      pr_gettimeofday_millis(&start_ms);
    }

    if (tls_accept(session.c, FALSE) < 0) {
      tls_log("%s", "implicit SSL/TLS negotiation failed on control channel");

      errno = EACCES;
      return -1;
    }

    tls_flags |= TLS_SESS_ON_CTRL;

    if (tls_required_on_data != -1) {
      tls_flags |= TLS_SESS_NEED_DATA_PROT;
    }

    if (pr_trace_get_level(timing_channel) >= 4) {
      unsigned long elapsed_ms;
      uint64_t finish_ms;

      pr_gettimeofday_millis(&finish_ms);

      elapsed_ms = (unsigned long) (finish_ms - session.connect_time_ms);
      pr_trace_msg(timing_channel, 4,
        "Time before TLS ctrl handshake: %lu ms", elapsed_ms);

      elapsed_ms = (unsigned long) (finish_ms - start_ms);
      pr_trace_msg(timing_channel, 4,
        "TLS ctrl handshake duration: %lu ms", elapsed_ms);
    }

    pr_session_set_protocol("ftps");
    session.rfc2228_mech = "TLS";
  }

  return 0;
}

#ifdef PR_USE_CTRLS
static ctrls_acttab_t tls_acttab[] = {
  { "clear", NULL, NULL, NULL },
  { "info", NULL, NULL, NULL },
  { "remove", NULL, NULL, NULL },
  { "sesscache", NULL, NULL, NULL },
 
  { NULL, NULL, NULL, NULL }
};

#endif /* PR_USE_CTRLS */

/* Module API tables
 */

static conftable tls_conftab[] = {
  { "TLSCACertificateFile",	set_tlscacertfile,	NULL },
  { "TLSCACertificatePath",	set_tlscacertpath,	NULL },
  { "TLSCARevocationFile",      set_tlscacrlfile,       NULL }, 
  { "TLSCARevocationPath",      set_tlscacrlpath,       NULL }, 
  { "TLSCertificateChainFile",	set_tlscertchain,	NULL },
  { "TLSCipherSuite",		set_tlsciphersuite,	NULL },
  { "TLSControlsACLs",		set_tlsctrlsacls,	NULL },
  { "TLSCryptoDevice",		set_tlscryptodevice,	NULL },
  { "TLSDHParamFile",		set_tlsdhparamfile,	NULL },
  { "TLSDSACertificateFile",	set_tlsdsacertfile,	NULL },
  { "TLSDSACertificateKeyFile",	set_tlsdsakeyfile,	NULL },
  { "TLSECCertificateFile",	set_tlseccertfile,	NULL },
  { "TLSECCertificateKeyFile",	set_tlseckeyfile,	NULL },
  { "TLSECDHCurve",		set_tlsecdhcurve,	NULL },
  { "TLSEngine",		set_tlsengine,		NULL },
  { "TLSLog",			set_tlslog,		NULL },
  { "TLSMasqueradeAddress",	set_tlsmasqaddr,	NULL },
  { "TLSNextProtocol",		set_tlsnextprotocol,	NULL },
  { "TLSOptions",		set_tlsoptions,		NULL },
  { "TLSPassPhraseProvider",	set_tlspassphraseprovider, NULL },
  { "TLSPKCS12File", 		set_tlspkcs12file,	NULL },
  { "TLSPreSharedKey",		set_tlspresharedkey,	NULL },
  { "TLSProtocol",		set_tlsprotocol,	NULL },
  { "TLSRandomSeed",		set_tlsrandseed,	NULL },
  { "TLSRenegotiate",		set_tlsrenegotiate,	NULL },
  { "TLSRequired",		set_tlsrequired,	NULL },
  { "TLSRSACertificateFile",	set_tlsrsacertfile,	NULL },
  { "TLSRSACertificateKeyFile",	set_tlsrsakeyfile,	NULL },
  { "TLSServerCipherPreference",set_tlsservercipherpreference, NULL },
  { "TLSServerInfoFile",	set_tlsserverinfofile,	NULL },
  { "TLSSessionCache",		set_tlssessioncache,	NULL },
  { "TLSSessionTicketKeys",	set_tlssessionticketkeys, NULL },
  { "TLSSessionTickets",	set_tlssessiontickets,	NULL },
  { "TLSStapling",		set_tlsstapling,	NULL },
  { "TLSStaplingCache",		set_tlsstaplingcache,	NULL },
  { "TLSStaplingOptions",	set_tlsstaplingoptions,	NULL },
  { "TLSStaplingResponder",	set_tlsstaplingresponder, NULL },
  { "TLSStaplingTimeout",	set_tlsstaplingtimeout,	NULL },
  { "TLSTimeoutHandshake",	set_tlstimeouthandshake,NULL },
  { "TLSUserName",		set_tlsusername,	NULL },
  { "TLSVerifyClient",		set_tlsverifyclient,	NULL },
  { "TLSVerifyDepth",		set_tlsverifydepth,	NULL },
  { "TLSVerifyOrder",		set_tlsverifyorder,	NULL },
  { "TLSVerifyServer",		set_tlsverifyserver,	NULL },
  { NULL , NULL, NULL}
};

static cmdtable tls_cmdtab[] = {
  { PRE_CMD,	C_ANY,	G_NONE,	tls_any,	FALSE,	FALSE },
  { CMD,	C_AUTH,	G_NONE,	tls_auth,	FALSE,	FALSE,	CL_SEC },
  { CMD,	C_CCC,	G_NONE,	tls_ccc,	TRUE,	FALSE,	CL_SEC },
  { CMD,	C_PBSZ,	G_NONE,	tls_pbsz,	FALSE,	FALSE,	CL_SEC },
  { CMD,	C_PROT,	G_NONE,	tls_prot,	FALSE,	FALSE,	CL_SEC },
  { CMD,	"SSCN",	G_NONE,	tls_sscn,	TRUE,	FALSE,	CL_SEC },
  { POST_CMD,	C_PASS,	G_NONE,	tls_post_pass,	FALSE,	FALSE },
  { 0,	NULL }
};

static authtable tls_authtab[] = {
  { 0, "auth",			tls_authenticate	},
  { 0, "check",			tls_auth_check		},
  { 0, "requires_pass",		tls_authenticate	},
  { 0, NULL }
};

module tls_module = {

  /* Always NULL */
  NULL, NULL,

  /* Module API version */
  0x20,

  /* Module name */
  "tls",

  /* Module configuration handler table */
  tls_conftab,

  /* Module command handler table */
  tls_cmdtab,

  /* Module authentication handler table */
  tls_authtab,

  /* Module initialization */
  tls_init,

  /* Session initialization */
  tls_sess_init,

  /* Module version */
  MOD_TLS_VERSION
};
<|MERGE_RESOLUTION|>--- conflicted
+++ resolved
@@ -7718,32 +7718,19 @@
     /* Process the SSL session-related environ variable. */
     ssl_session = SSL_get_session(ssl);
     if (ssl_session) {
-<<<<<<< HEAD
-      register unsigned int i = 0;
-      char buf[SSL_MAX_SSL_SESSION_ID_LENGTH*2+1];
-      const unsigned char *sess_id;
-      unsigned int sess_id_len;
-
-      /* Have to obtain a stringified session ID the hard way. */
-      memset(buf, '\0', sizeof(buf));
+      const unsigned char *sess_data;
+      unsigned int sess_datalen;
+      char *sess_id;
 
 #if OPENSSL_VERSION_NUMBER >= 0x10100000L
-      sess_id = SSL_SESSION_get_id(ssl_session, &sess_id_len);
+      sess_data = SSL_SESSION_get_id(ssl_session, &sess_datalen);
 #else
-      sess_id_len = ssl_session->session_id_length;
-      sess_id = ssl_session->session_id;
+      sess_datalen = ssl_session->session_id_length;
+      sess_data = ssl_session->session_id;
 #endif /* OpenSSL-1.1.x and later */
 
-      for (i = 0; i < sess_id_len; i++) {
-        snprintf(&(buf[i*2]), sizeof(buf) - (i*2) - 1, "%02X", sess_id[i]);
-      }
-      buf[sizeof(buf)-1] = '\0';
-=======
-      char *sess_id;
-
-      sess_id = pr_str_bin2hex(p, ssl_session->session_id,
-        ssl_session->session_id_length, PR_STR_FL_HEX_USE_UC);
->>>>>>> 81bd23a8
+      sess_id = pr_str_bin2hex(p, sess_data, sess_datalen,
+        PR_STR_FL_HEX_USE_UC);
 
       k = pstrdup(p, "TLS_SESSION_ID");
       pr_env_set(p, k, sess_id);
