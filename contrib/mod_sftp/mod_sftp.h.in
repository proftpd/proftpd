--- conflicted
+++ resolved
@@ -43,15 +43,9 @@
 # define MIN(x, y) (((x) < (y)) ? (x) : (y))
 #endif
 
-<<<<<<< HEAD
-/* Define if you have the <sodium.h> header.  */
-#undef HAVE_SODIUM_H
-
 /* Define if you have the <sys/xattr.h> header.  */
 #undef HAVE_SYS_XATTR_H
 
-=======
->>>>>>> 74cf2a6e
 /* Define if you have the <zlib.h> header.  */
 #undef HAVE_ZLIB_H
 
