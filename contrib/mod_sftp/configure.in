dnl ProFTPD - mod_sftp
dnl Copyright (c) 2012-2016 TJ Saunders <tj@castaglia.org>
dnl
dnl This program is free software; you can redistribute it and/or modify
dnl it under the terms of the GNU General Public License as published by
dnl the Free Software Foundation; either version 2 of the License, or
dnl (at your option) any later version.
dnl
dnl This program is distributed in the hope that it will be useful,
dnl but WITHOUT ANY WARRANTY; without even the implied warranty of
dnl MERCHANTABILITY or FITNESS FOR A PARTICULAR PURPOSE.  See the
dnl GNU General Public License for more details.
dnl
dnl You should have received a copy of the GNU General Public License
dnl along with this program; if not, write to the Free Software
dnl Foundation, Inc., 51 Franklin Street, Suite 500, Boston, MA 02110-1335, USA.
dnl
dnl Process this file with autoconf to produce a configure script.

AC_INIT(./mod_sftp.c)

AC_CANONICAL_SYSTEM

ostype=`echo $build_os | sed 's/\..*$//g' | sed 's/-.*//g' | tr abcdefghijklmnopqrstuvwxyz ABCDEFGHIJKLMNOPQRSTUVWXYZ`

AC_PROG_CC
AC_PROG_CPP
AC_AIX
AC_ISC_POSIX
AC_MINIX

dnl Need to support/handle the --with-includes and --with-libraries options
AC_ARG_WITH(includes,
  [AC_HELP_STRING(
    [--with-includes=LIST],
    [add additional include paths to proftpd. LIST is a colon-separated list of include paths to add e.g. --with-includes=/some/mysql/include:/my/include])
  ],
  [ ac_addl_includes=`echo "$withval" | sed -e 's/:/ /g'` ;
    for ainclude in $ac_addl_includes; do
      if test x"$ac_build_addl_includes" = x ; then
        ac_build_addl_includes="-I$ainclude"
      else
        ac_build_addl_includes="-I$ainclude $ac_build_addl_includes"
      fi
    done
    CPPFLAGS="$CPPFLAGS $ac_build_addl_includes"
  ])

AC_ARG_WITH(libraries,
  [AC_HELP_STRING(
    [--with-libraries=LIST],
    [add additional library paths to proftpd. LIST is a colon-separated list of include paths to add e.g. --with-libraries=/some/mysql/libdir:/my/libs])
  ],
  [ ac_addl_libdirs=`echo "$withval" | sed -e 's/:/ /g'` ;
    for alibdir in $ac_addl_libdirs; do
      if test x"$ac_build_addl_libdirs" = x ; then
        ac_build_addl_libdirs="-L$alibdir"
      else
        ac_build_addl_libdirs="-L$alibdir $ac_build_addl_libdirs"
      fi
    done
    LDFLAGS="$LDFLAGS $ac_build_addl_libdirs"
  ])

AC_HEADER_STDC
<<<<<<< HEAD
AC_CHECK_HEADERS(stdlib.h unistd.h limits.h fcntl.h sys/xattr.h)
AC_CHECK_HEADER(sodium.h,
  [AC_DEFINE(HAVE_SODIUM_H, 1, [Define if sodium.h is present.])
   MODULE_LIBS="$MODULE_LIBS -lsodium"
  ])
=======
AC_CHECK_HEADERS(stdlib.h unistd.h limits.h fcntl.h)
>>>>>>> 74cf2a6e
AC_CHECK_HEADER(zlib.h,
  [AC_DEFINE(HAVE_ZLIB_H, 1, [Define if zlib.h is present.])
   MODULE_LIBS="$MODULE_LIBS -lz"
  ])

AC_MSG_CHECKING([for lgetxattr])
AC_TRY_COMPILE(
  [
    #include <sys/types.h>
    #ifdef HAVE_SYS_XATTR_H
    # include <sys/xattr.h>
    #endif
  ],
  [
    ssize_t res;
    const char *path = NULL, name = NULL;
    void *val = NULL;
    size_t sz;
    res = lgetxattr(path, name, val, sz);
  ],
  [
    AC_MSG_RESULT(yes)
    AC_DEFINE(HAVE_LGETXATTR, 1, [Define if you have lgetxattr])
  ],
  [
    AC_MSG_RESULT(no)
  ]
)

AC_MSG_CHECKING([for llistxattr])
AC_TRY_COMPILE(
  [
    #include <sys/types.h>
    #ifdef HAVE_SYS_XATTR_H
    # include <sys/xattr.h>
    #endif
  ],
  [
    ssize_t res;
    const char *path = NULL;
    char *names = NUL;
    size_t namessz = 0;
    res = llistxattr(path, names, namessz);
  ],
  [
    AC_MSG_RESULT(yes)
    AC_DEFINE(HAVE_LLISTXATTR, 1, [Define if you have llistxattr])
  ],
  [
    AC_MSG_RESULT(no)
  ]
)

AC_MSG_CHECKING([for lremovexattr])
AC_TRY_COMPILE(
  [
    #include <sys/types.h>
    #ifdef HAVE_SYS_XATTR_H
    # include <sys/xattr.h>
    #endif
  ],
  [
    ssize_t res;
    const char *path = NULL, name = NULL;
    res = lremovexattr(path, name);
  ],
  [
    AC_MSG_RESULT(yes)
    AC_DEFINE(HAVE_LREMOVEXATTR, 1, [Define if you have lremovexattr])
  ],
  [
    AC_MSG_RESULT(no)
  ]
)

AC_MSG_CHECKING([for lsetxattr])
AC_TRY_COMPILE(
  [
    #include <sys/types.h>
    #ifdef HAVE_SYS_XATTR_H
    # include <sys/xattr.h>
    #endif
  ],
  [
    int res, flags = 0;
    const char *path = NULL, name = NULL;
    const void *val = NULL;
    res = lsetxattr(path, name, val, flags);
  ],
  [
    AC_MSG_RESULT(yes)
    AC_DEFINE(HAVE_LSETXATTR, 1, [Define if you have lsetxattr])
  ],
  [
    AC_MSG_RESULT(no)
  ]
)

dnl Check for a crippled OpenSSL library (e.g. Solaris 10).  More details
dnl can be found in:
dnl
dnl   http://fixunix.com/ssh/73273-openssh-solaris-10-amd64.html
dnl   http://marc.info/?l=openssh-unix-dev&m=113245772008292&w=2
dnl   http://opensolaris.org/os/project/crypto/Documentation/sunwcry/
dnl
dnl So for those users stuck using the Solaris 10 whose OpenSSL does
dnl not provide support for AES ciphers longer than 128 bits, we need to
dnl check and disable those symbols.  Otherwise mod_sftp fails to build due
dnl to linker errors.

AC_MSG_CHECKING([whether linking with OpenSSL functions requires -ldl])
saved_libs="$LIBS"

dnl Splice out -lsupp, since that library hasn't been built yet
LIBS=`echo "$LIBS" | sed -e 's/-lsupp//g'`;
LIBS="-lcrypto -ldl $LIBS"

AC_TRY_LINK(
  [
    #include <openssl/evp.h>
  ], [
    SSLeay_add_all_algorithms();
  ], [
    AC_MSG_RESULT(yes)
    LIBS="$saved_libs -ldl"
  ], [
    AC_MSG_RESULT(no)
    LIBS="$saved_libs"
  ]
)

AC_MSG_CHECKING([whether linking with OpenSSL functions requires -lz])
saved_libs="$LIBS"

dnl Splice out -lsupp, since that library hasn't been built yet
LIBS=`echo "$LIBS" | sed -e 's/-lsupp//g'`;
LIBS="-lcrypto -lz $LIBS"

AC_TRY_LINK(
  [
    #include <openssl/evp.h>
    #include <openssl/bio.h>
    #include <openssl/comp.h>
  ], [
    BIO *bio;
    SSLeay_add_all_algorithms();
    bio = BIO_new(BIO_f_zlib());
  ], [
    AC_MSG_RESULT(yes)
    LIBS="$saved_libs -lz"
  ], [
    AC_MSG_RESULT(no)
    LIBS="$saved_libs"
  ]
)

dnl Splice out -lsupp, since that library hasn't been built yet
LIBS=`echo "$LIBS" | sed -e 's/-lsupp//g'`;
LIBS="-lcrypto -lz $LIBS"

AC_MSG_CHECKING([whether OpenSSL has crippled AES support])
AC_TRY_LINK(
  [ #ifdef HAVE_STRING_H
    # include <string.h>
    #endif
    #include <openssl/evp.h>
  ],
  [
    EVP_CIPHER *c;
    c = EVP_aes_192_cbc();
    c = EVP_aes_256_cbc();
  ],
  [
    AC_MSG_RESULT(no)
    LIBS="$saved_libs"
  ],
  [
    AC_MSG_RESULT(yes)
    AC_DEFINE(HAVE_AES_CRIPPLED_OPENSSL, 1, [OpenSSL is missing AES192 and AES256 support])
    LIBS="$saved_libs"
  ]
)

dnl Splice out -lsupp, since that library hasn't been built yet
LIBS=`echo "$LIBS" | sed -e 's/-lsupp//g'`;
LIBS="-lcrypto -lz $LIBS"

AC_MSG_CHECKING([whether OpenSSL supports SHA256])
AC_TRY_LINK(
  [
    #include <openssl/evp.h>
  ],
  [
    EVP_MD *md;
    md = EVP_sha256();
  ],
  [
    AC_MSG_RESULT(yes)
    AC_DEFINE(HAVE_SHA256_OPENSSL, 1, [OpenSSL supports SHA224/SHA256])
    LIBS="$saved_libs"
  ],
  [
    AC_MSG_RESULT(no)
    LIBS="$saved_libs"
  ]
)

dnl Splice out -lsupp, since that library hasn't been built yet
LIBS=`echo "$LIBS" | sed -e 's/-lsupp//g'`;
LIBS="-lcrypto -lz $LIBS"

AC_MSG_CHECKING([whether OpenSSL supports SHA512])
AC_TRY_LINK(
  [
    #include <openssl/evp.h>
  ],
  [
    EVP_MD *md;
    md = EVP_sha512();
  ],
  [
    AC_MSG_RESULT(yes)
    AC_DEFINE(HAVE_SHA512_OPENSSL, 1, [OpenSSL supports SHA384/SHA512])
    LIBS="$saved_libs"
  ],
  [
    AC_MSG_RESULT(no)
    LIBS="$saved_libs"
  ]
)

LIBS="$saved_libs"

INCLUDES="$ac_build_addl_includes"
LIBDIRS="$ac_build_addl_libdirs"

AC_SUBST(INCLUDES)
AC_SUBST(LDFLAGS)
AC_SUBST(LIBDIRS)
AC_SUBST(MODULE_LIBS)

AC_CONFIG_HEADER(mod_sftp.h)
AC_OUTPUT(Makefile)<|MERGE_RESOLUTION|>--- conflicted
+++ resolved
@@ -63,15 +63,7 @@
   ])
 
 AC_HEADER_STDC
-<<<<<<< HEAD
 AC_CHECK_HEADERS(stdlib.h unistd.h limits.h fcntl.h sys/xattr.h)
-AC_CHECK_HEADER(sodium.h,
-  [AC_DEFINE(HAVE_SODIUM_H, 1, [Define if sodium.h is present.])
-   MODULE_LIBS="$MODULE_LIBS -lsodium"
-  ])
-=======
-AC_CHECK_HEADERS(stdlib.h unistd.h limits.h fcntl.h)
->>>>>>> 74cf2a6e
 AC_CHECK_HEADER(zlib.h,
   [AC_DEFINE(HAVE_ZLIB_H, 1, [Define if zlib.h is present.])
    MODULE_LIBS="$MODULE_LIBS -lz"
