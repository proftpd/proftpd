--- conflicted
+++ resolved
@@ -81,19 +81,10 @@
     test_class => [qw(forking mod_tls)],
   },
 
-<<<<<<< HEAD
-  # XXX Implicit FTPS sets rfc2228_mech; HOST after connect of implicit FTPS
-  # should be rejected with a 503 Bad sequence of commands.
-
   # Various config situations
 
   # 2-vhost config, 2 vhost (same addr, different DNS) config,
-=======
-  # Various config situations
-
-  # 2-vhost config, 2 vhost (same addr, different DNS) config,
-
->>>>>>> f6fdfbc9
+
   host_config_limit_denied => {
     order => ++$order,
     test_class => [qw(forking)],
@@ -117,11 +108,8 @@
     PidFile => $setup->{pid_file},
     ScoreboardFile => $setup->{scoreboard_file},
     SystemLog => $setup->{log_file},
-<<<<<<< HEAD
-=======
     TraceLog => $setup->{log_file},
     Trace => 'DEFAULT:20',
->>>>>>> f6fdfbc9
 
     AuthUserFile => $setup->{auth_user_file},
     AuthGroupFile => $setup->{auth_group_file},
