/*
 * ProFTPD - FTP server daemon
 * Copyright (c) 1997, 1998 Public Flood Software
<<<<<<< HEAD
 * Copyright (c) 2003-2014 The ProFTPD Project team
=======
 * Copyright (c) 2003-2015 The ProFTPD Project team
>>>>>>> 2bde9ba8
 *
 * This program is free software; you can redistribute it and/or modify
 * it under the terms of the GNU General Public License as published by
 * the Free Software Foundation; either version 2 of the License, or
 * (at your option) any later version.
 *
 * This program is distributed in the hope that it will be useful,
 * but WITHOUT ANY WARRANTY; without even the implied warranty of
 * MERCHANTABILITY or FITNESS FOR A PARTICULAR PURPOSE.  See the
 * GNU General Public License for more details.
 *
 * You should have received a copy of the GNU General Public License
 * along with this program; if not, write to the Free Software
 * Foundation, Inc., 51 Franklin Street, Suite 500, Boston, MA 02110-1335, USA.
 *
 * As a special exemption, the copyright holders give permission to link
 * this program with OpenSSL and distribute the resulting executable without
 * including the source code for OpenSSL in the source distribution.
 */

/* Use POSIX "capabilities" in modern operating systems (currently, only
 * Linux is supported) to severely limit the process's access. After user
 * authentication, this module _completely_ gives up root privileges, except
 * for the bare minimum functionality that is required. VERY highly
 * recommended for security-consious admins. See README.capabilities for more
 * information.
 *
 * -- DO NOT MODIFY THE TWO LINES BELOW --
 * $Libraries: -L$(top_srcdir)/lib/libcap -lcap$
 * $Directories: $(top_srcdir)/lib/libcap$
 */

#include <stdio.h>
#include <stdlib.h>

#ifdef LINUX
# ifdef __powerpc__
#  define _LINUX_BYTEORDER_GENERIC_H
# endif

# ifdef HAVE_LINUX_CAPABILITY_H
#  include <linux/capability.h>
# endif /* HAVE_LINUX_CAPABILITY_H */
# include "../lib/libcap/include/sys/capability.h"

/* What are these for? */
# undef WNOHANG
# undef WUNTRACED
#endif /* LINUX */

#include "conf.h"
#include "privs.h"

#ifdef HAVE_SYS_PRCTL_H
# include <sys/prctl.h>
#endif

#define MOD_CAP_VERSION		"mod_cap/1.1"

static cap_t capabilities = 0;
static unsigned char have_capabilities = FALSE;
static unsigned char use_capabilities = TRUE;

#define CAP_USE_CHOWN		0x0001
#define CAP_USE_DAC_OVERRIDE	0x0002
#define CAP_USE_DAC_READ_SEARCH	0x0004
#define CAP_USE_SETUID		0x0008
#define CAP_USE_AUDIT_WRITE	0x0010
#define CAP_USE_FOWNER		0x0020
#define CAP_USE_FSETID		0x0040

/* CAP_CHOWN and CAP_SETUID are enabled by default. */
static unsigned int cap_flags = (CAP_USE_CHOWN|CAP_USE_SETUID);

module cap_module;

/* Necessary prototypes */
static int cap_sess_init(void);

/* log current capabilities */
static void lp_debug(void) {
  char *res;
  ssize_t len;
  cap_t caps;

  caps = cap_get_proc();
  if (caps == NULL) {
    pr_log_pri(PR_LOG_ERR, MOD_CAP_VERSION ": cap_get_proc failed: %s",
      strerror(errno));
    return;
  }

  res = cap_to_text(caps, &len);
  if (res == NULL) {
    pr_log_pri(PR_LOG_ERR, MOD_CAP_VERSION ": cap_to_text failed: %s",
      strerror(errno));

    if (cap_free(caps) < 0) {
      pr_log_pri(PR_LOG_NOTICE, MOD_CAP_VERSION
        ": error freeing cap at line %d: %s", __LINE__ - 2, strerror(errno));
    }

    return;
  }

  pr_log_debug(DEBUG1, MOD_CAP_VERSION ": capabilities '%s'", res);
  cap_free(res);

  if (cap_free(caps) < 0) {
    pr_log_pri(PR_LOG_NOTICE, MOD_CAP_VERSION
      ": error freeing cap at line %d: %s", __LINE__ - 2, strerror(errno));
  }
}

/* create a new capability structure */
static int lp_init_cap(void) {

  capabilities = cap_init();
  if (capabilities == NULL) {
    pr_log_pri(PR_LOG_ERR, MOD_CAP_VERSION ": initializing cap failed: %s",
      strerror(errno));
    return -1;
  }

  have_capabilities = TRUE;
  return 0;
}

/* free the capability structure */
static void lp_free_cap(void) {
  if (have_capabilities) {
    if (cap_free(capabilities) < 0) {
      pr_log_pri(PR_LOG_NOTICE, MOD_CAP_VERSION
        ": error freeing cap at line %d: %s", __LINE__ - 2, strerror(errno));
    }
  }
}

/* add a capability to a given set */
static int lp_add_cap(cap_value_t cap, cap_flag_t set) {
  if (cap_set_flag(capabilities, set, 1, &cap, CAP_SET) == -1) {
    pr_log_pri(PR_LOG_ERR, MOD_CAP_VERSION ": cap_set_flag failed: %s",
      strerror(errno));
    return -1;
  }

  return 0;
}

/* send the capabilities to the kernel */
static int lp_set_cap(void) {
  if (cap_set_proc(capabilities) == -1) {
    pr_log_pri(PR_LOG_ERR, MOD_CAP_VERSION ": cap_set_proc failed: %s",
      strerror(errno));
    return -1;
  }
 
  return 0;
}

/* Configuration handlers
 */

/* usage: CapabilitiesRootRevoke on|off */
MODRET set_caprootrevoke(cmd_rec *cmd) {
  int b = -1;
  config_rec *c = NULL;

  CHECK_ARGS(cmd, 1);
  CHECK_CONF(cmd, CONF_ROOT|CONF_VIRTUAL|CONF_GLOBAL);

  b = get_boolean(cmd, 1);
  if (b == -1) {
    CONF_ERROR(cmd, "expected Boolean parameter");
  }

  c = add_config_param(cmd->argv[0], 1, NULL);
  c->argv[0] = pcalloc(c->pool, sizeof(int));
  *((int *) c->argv[0]) = b;

  return PR_HANDLED(cmd);
}

MODRET set_caps(cmd_rec *cmd) {
  unsigned int flags = 0;
  config_rec *c = NULL;
  register unsigned int i = 0;

  if (cmd->argc - 1 < 1)
    CONF_ERROR(cmd, "need at least one parameter");

  CHECK_CONF(cmd, CONF_ROOT|CONF_VIRTUAL|CONF_GLOBAL);

  /* CAP_CHOWN and CAP_SETUID are enabled by default. */
  flags |= (CAP_USE_CHOWN|CAP_USE_SETUID);

  for (i = 1; i < cmd->argc; i++) {
    char *cp = cmd->argv[i];
    cp++;

    if (*cmd->argv[i] != '+' && *cmd->argv[i] != '-')
      CONF_ERROR(cmd, pstrcat(cmd->tmp_pool, ": bad option: '",
        cmd->argv[i], "'", NULL));

    if (strcasecmp(cp, "CAP_CHOWN") == 0) {
      if (*cmd->argv[i] == '-')
        flags &= ~CAP_USE_CHOWN;

    } else if (strcasecmp(cp, "CAP_DAC_OVERRIDE") == 0) {
      if (*cmd->argv[i] == '+')
        flags |= CAP_USE_DAC_OVERRIDE;

    } else if (strcasecmp(cp, "CAP_DAC_READ_SEARCH") == 0) {
      if (*cmd->argv[i] == '+')
        flags |= CAP_USE_DAC_READ_SEARCH;

    } else if (strcasecmp(cp, "CAP_FOWNER") == 0) {
      if (*cmd->argv[i] == '+')
        flags |= CAP_USE_FOWNER;

    } else if (strcasecmp(cp, "CAP_FSETID") == 0) {
      if (*cmd->argv[i] == '+')
        flags |= CAP_USE_FSETID;

    } else if (strcasecmp(cp, "CAP_SETUID") == 0) {
      if (*cmd->argv[i] == '-')
        flags &= ~CAP_USE_SETUID;

    } else {
      CONF_ERROR(cmd, pstrcat(cmd->tmp_pool, "unknown capability: '",
        cp, "'", NULL));
    }
  }

  c = add_config_param(cmd->argv[0], 1, NULL);
  c->argv[0] = pcalloc(c->pool, sizeof(unsigned int));
  *((unsigned int *) c->argv[0]) = flags;

  /* Make sure to set this flag, so that mod_ifsession handles these
   * config_recs properly.
   */
  c->flags |= CF_MULTI;

  return PR_HANDLED(cmd);
}

MODRET set_capengine(cmd_rec *cmd) {
  int bool = -1;
  config_rec *c = NULL;

  CHECK_ARGS(cmd, 1);
  CHECK_CONF(cmd, CONF_ROOT|CONF_VIRTUAL|CONF_GLOBAL);

  bool = get_boolean(cmd, 1);
  if (bool == -1)
    CONF_ERROR(cmd, "expecting Boolean parameter");

  c = add_config_param(cmd->argv[0], 1, NULL);
  c->argv[0] = pcalloc(c->pool, sizeof(unsigned char));
  *((unsigned char *) c->argv[0]) = bool;

  return PR_HANDLED(cmd);
}

/* Command handlers
 */

/* The POST_CMD handler for "PASS" is only called after PASS has
 * successfully completed, which means authentication is successful,
 * so we can "tweak" our root access down to almost nothing.
 */
MODRET cap_post_pass(cmd_rec *cmd) {
  int cap_root_revoke = TRUE, res;
  config_rec *c;
  uid_t dst_uid = PR_ROOT_UID;

  if (!use_capabilities)
    return PR_DECLINED(cmd);

  /* Check for which specific capabilities to include/exclude. */
  c = find_config(main_server->conf, CONF_PARAM, "CapabilitiesSet", FALSE);
  if (c != NULL) {
    cap_flags = *((unsigned int *) c->argv[0]);

    if (!(cap_flags & CAP_USE_CHOWN)) {
      pr_log_debug(DEBUG3, MOD_CAP_VERSION
        ": removing CAP_CHOWN capability");
    }

    if (cap_flags & CAP_USE_DAC_OVERRIDE) {
      pr_log_debug(DEBUG3, MOD_CAP_VERSION
        ": adding CAP_DAC_OVERRIDE capability"); 
    }

    if (cap_flags & CAP_USE_DAC_READ_SEARCH) {
      pr_log_debug(DEBUG3, MOD_CAP_VERSION
        ": adding CAP_DAC_READ_SEARCH capability");
    }

    if (cap_flags & CAP_USE_FOWNER) {
      pr_log_debug(DEBUG3, MOD_CAP_VERSION
        ": adding CAP_FOWNER capability");
    }

    if (cap_flags & CAP_USE_FSETID) {
      pr_log_debug(DEBUG3, MOD_CAP_VERSION
        ": adding CAP_FSETID capability");
    }

    if (!(cap_flags & CAP_USE_SETUID)) {
      pr_log_debug(DEBUG3, MOD_CAP_VERSION
        ": removing CAP_SETUID capability");
    }
  }

  pr_signals_block();

#ifndef PR_DEVEL_COREDUMP
  /* glibc2.1 is BROKEN, seteuid() no longer lets one set euid to uid,
   * so we can't use PRIVS_ROOT/PRIVS_RELINQUISH. setreuid() is the
   * workaround.
   */
  if (setreuid(session.uid, PR_ROOT_UID) < 0) {
    int xerrno = errno;
    const char *proto;

    pr_signals_unblock();

    proto = pr_session_get_protocol(0);

    /* If this is for an SSH2 connection, don't log the error if it is
     * an EPERM.
     */
    if (strncmp(proto, "ssh2", 5) != 0 ||
        xerrno != EPERM) {
      pr_log_pri(PR_LOG_ERR, MOD_CAP_VERSION ": setreuid(%s, %s) failed: %s",
        pr_uid2str(cmd->tmp_pool, session.uid),
        pr_uid2str(cmd->tmp_pool, PR_ROOT_UID),
        strerror(xerrno));
    }

    return PR_DECLINED(cmd);
  }
#endif /* PR_DEVEL_COREDUMP */

  /* The only capability we need is CAP_NET_BIND_SERVICE (bind
   * ports < 1024).  Everything else can be discarded.  We set this
   * in CAP_PERMITTED set only, as when we switch away from root
   * we lose CAP_EFFECTIVE anyhow, and must reset it.
   */

  res = lp_init_cap();
  if (res != -1) {
    res = lp_add_cap(CAP_NET_BIND_SERVICE, CAP_PERMITTED);
  }

  /* Add the CAP_CHOWN capability, unless explicitly configured not to. */
  if (res != -1 &&
      (cap_flags & CAP_USE_CHOWN)) {
    res = lp_add_cap(CAP_CHOWN, CAP_PERMITTED);
  }

  if (res != -1 &&
      (cap_flags & CAP_USE_DAC_OVERRIDE)) {
    res = lp_add_cap(CAP_DAC_OVERRIDE, CAP_PERMITTED);
  }

  if (res != -1 &&
      (cap_flags & CAP_USE_DAC_READ_SEARCH)) {
    res = lp_add_cap(CAP_DAC_READ_SEARCH, CAP_PERMITTED);
  }

  if (res != -1 &&
      (cap_flags & CAP_USE_SETUID)) {
    res = lp_add_cap(CAP_SETUID, CAP_PERMITTED);
    if (res != -1) {
      res = lp_add_cap(CAP_SETGID, CAP_PERMITTED);
    }
  }

#ifdef CAP_AUDIT_WRITE
  if (res != -1 &&
      (cap_flags & CAP_USE_AUDIT_WRITE)) {
    res = lp_add_cap(CAP_AUDIT_WRITE, CAP_PERMITTED);
  }
#endif

  if (res != -1 &&
      (cap_flags & CAP_USE_FOWNER)) {
    res = lp_add_cap(CAP_FOWNER, CAP_PERMITTED);
  }

#ifdef CAP_FSETID
  if (res != -1 &&
      (cap_flags & CAP_USE_FSETID)) {
    res = lp_add_cap(CAP_FSETID, CAP_PERMITTED);
  }
#endif

  if (res != -1)
    res = lp_set_cap();

#ifdef PR_SET_KEEPCAPS
  /* Make sure that when we switch our IDs, we still keep the capabilities
   * we've set.
   */
  if (prctl(PR_SET_KEEPCAPS, 1) < 0) {
    pr_log_pri(PR_LOG_ERR,
      MOD_CAP_VERSION ": prctl(PR_SET_KEEPCAPS) failed: %s", strerror(errno));
  }
#endif /* PR_SET_KEEPCAPS */

  /* Unless the config requests it, drop root privs completely. */
  c = find_config(main_server->conf, CONF_PARAM, "CapabilitiesRootRevoke",
    FALSE);
  if (c != NULL) {
    cap_root_revoke = *((int *) c->argv[0]);
  }

  if (cap_root_revoke == TRUE) {
    dst_uid = session.uid;

  } else {
    pr_log_debug(DEBUG4, MOD_CAP_VERSION
      ": CapabilitiesRootRevoke off, not dropping root privs");
  }

  if (setreuid(dst_uid, session.uid) == -1) {
    pr_log_pri(PR_LOG_ERR, MOD_CAP_VERSION ": setreuid(%s, %s) failed: %s",
      pr_uid2str(cmd->tmp_pool, dst_uid),
      pr_uid2str(cmd->tmp_pool, session.uid),
      strerror(errno));
    lp_free_cap();
    pr_signals_unblock();
    pr_session_disconnect(&cap_module, PR_SESS_DISCONNECT_BY_APPLICATION, NULL);
  }
  pr_signals_unblock();

  pr_log_debug(DEBUG9, MOD_CAP_VERSION
    ": uid = %s, euid = %s, gid = %s, egid = %s",
    pr_uid2str(cmd->tmp_pool, getuid()),
    pr_uid2str(cmd->tmp_pool, geteuid()),
    pr_gid2str(cmd->tmp_pool, getgid()),
    pr_gid2str(cmd->tmp_pool, getegid()));

  /* Now our only capabilities consist of CAP_NET_BIND_SERVICE (and other
   * configured caps), however in order to actually be able to bind to
   * low-numbered ports, we need the capability to be in the effective set.
   */

  if (res != -1) {
    res = lp_add_cap(CAP_NET_BIND_SERVICE, CAP_EFFECTIVE);
  }

  /* Add the CAP_CHOWN capability, unless explicitly configured not to. */
  if (res != -1 &&
      (cap_flags & CAP_USE_CHOWN)) {
    res = lp_add_cap(CAP_CHOWN, CAP_EFFECTIVE);
  }

  if (res != -1 &&
      (cap_flags & CAP_USE_DAC_OVERRIDE)) {
    res = lp_add_cap(CAP_DAC_OVERRIDE, CAP_EFFECTIVE);
  }

  if (res != -1 &&
      (cap_flags & CAP_USE_DAC_READ_SEARCH)) {
    res = lp_add_cap(CAP_DAC_READ_SEARCH, CAP_EFFECTIVE);
  }

  if (res != -1
      && (cap_flags & CAP_USE_SETUID)) {
    res = lp_add_cap(CAP_SETUID, CAP_EFFECTIVE);
    if (res != -1) {
      res = lp_add_cap(CAP_SETGID, CAP_EFFECTIVE);
    }
  }

#ifdef CAP_AUDIT_WRITE
  if (res != -1 &&
      (cap_flags & CAP_USE_AUDIT_WRITE)) {
    res = lp_add_cap(CAP_AUDIT_WRITE, CAP_EFFECTIVE);
  }
#endif

  if (res != -1 &&
      (cap_flags & CAP_USE_FOWNER)) {
    res = lp_add_cap(CAP_FOWNER, CAP_EFFECTIVE);
  }

#ifdef CAP_FSETID
  if (res != -1 &&
      (cap_flags & CAP_USE_FSETID)) {
    res = lp_add_cap(CAP_FSETID, CAP_EFFECTIVE);
  }
#endif

  if (res != -1)
    res = lp_set_cap();

  lp_free_cap();

  if (res != -1) {
    /* That's it!  Disable all further id switching */
    session.disable_id_switching = TRUE;
    lp_debug();

  } else {
    pr_log_pri(PR_LOG_WARNING, MOD_CAP_VERSION ": attempt to configure "
      "capabilities failed, reverting to normal operation");
  }

  return PR_DECLINED(cmd);
}

/* Event listeners
 */

static void cap_sess_reinit_ev(const void *event_data, void *user_data) {
  int res;

  /* A HOST command changed the main_server pointer, reinitialize ourselves. */

  pr_event_unregister(&cap_module, "core.session-reinit", cap_sess_reinit_ev);

  have_capabilities = FALSE;
  use_capabilities = TRUE;
  cap_flags = 0;

  res = cap_sess_init();
  if (res < 0) {
    pr_session_disconnect(&cap_module,
      PR_SESS_DISCONNECT_SESSION_INIT_FAILED, NULL);
  }
}

/* Initialization routines
 */

static int cap_sess_init(void) {
  pr_event_register(&cap_module, "core.session-reinit", cap_sess_reinit_ev,
    NULL);

  /* Check to see if the lowering of capabilities has been disabled in the
   * configuration file.
   */
  if (use_capabilities) {
    unsigned char *cap_engine;

    cap_engine = get_param_ptr(main_server->conf, "CapabilitiesEngine", FALSE);
    if (cap_engine &&
        *cap_engine == FALSE) {
      pr_log_debug(DEBUG3, MOD_CAP_VERSION
        ": lowering of capabilities disabled");
      use_capabilities = FALSE;
    }
  }

  if (use_capabilities) {
    int use_setuid = FALSE;

    /* We need to check for things which want to revoke root privs altogether:
     * mod_exec, mod_sftp, and the RootRevoke directive.  Revoking root privs
     * completely requires the SETUID/SETGID capabilities.
     */

    if (use_setuid == FALSE &&
        pr_module_exists("mod_sftp.c")) {
      config_rec *c;

      c = find_config(main_server->conf, CONF_PARAM, "SFTPEngine", FALSE);
      if (c &&
          *((int *) c->argv[0]) == TRUE) {
        use_setuid = TRUE;
      }
    }

    if (use_setuid == FALSE &&
        pr_module_exists("mod_exec.c")) {
      config_rec *c;

      c = find_config(main_server->conf, CONF_PARAM, "ExecEngine", FALSE);
      if (c &&
          *((unsigned char *) c->argv[0]) == TRUE) {
        use_setuid = TRUE;
      }
    }

    if (use_setuid == FALSE) {
      config_rec *c;

      c = find_config(main_server->conf, CONF_PARAM, "RootRevoke", FALSE);
      if (c &&
          *((unsigned char *) c->argv[0]) == TRUE) {
        use_setuid = TRUE;
      }
    }

    if (use_setuid) {
      cap_flags |= CAP_USE_SETUID;
      pr_log_debug(DEBUG3, MOD_CAP_VERSION
        ": adding CAP_SETUID and CAP_SETGID capabilities");
    }

#ifdef CAP_AUDIT_WRITE
    if (pr_module_exists("mod_auth_pam.c")) {
      cap_flags |= CAP_USE_AUDIT_WRITE;
      pr_log_debug(DEBUG3, MOD_CAP_VERSION
        ": adding CAP_AUDIT_WRITE capability");
    }
#endif
  }

  return 0;
}

static int cap_module_init(void) {
  cap_t res;

  /* Attempt to determine if we are running on a kernel that supports
   * capabilities. This allows binary distributions to include the module
   * even if it may not work.
   */
  res = cap_get_proc();
  if (res == NULL &&
      errno == ENOSYS) {
    pr_log_debug(DEBUG2, MOD_CAP_VERSION
      ": kernel does not support capabilities, disabling module");
    use_capabilities = FALSE;
  }

  if (res != 0 &&
      cap_free(res) < 0) {
    pr_log_pri(PR_LOG_NOTICE, MOD_CAP_VERSION
      ": error freeing cap at line %d: %s", __LINE__ - 2, strerror(errno));
  }

  return 0;
}


/* Module API tables
 */

static conftable cap_conftab[] = {
  { "CapabilitiesEngine",	set_capengine,		NULL },
  { "CapabilitiesRootRevoke",	set_caprootrevoke,	NULL },
  { "CapabilitiesSet",		set_caps,		NULL },
  { NULL, NULL, NULL }
};

static cmdtable cap_cmdtab[] = {
  { POST_CMD,	C_PASS,	G_NONE,	cap_post_pass,	FALSE, FALSE },
  { 0, NULL }
};

module cap_module = {
  NULL, NULL,

  /* Module API version */
  0x20,

  /* Module name */
  "cap",

  /* Module configuration handler table */
  cap_conftab,

  /* Module command handler table */
  cap_cmdtab,

  /* Module authentication handler table */
  NULL,

  /* Module initialization */
  cap_module_init,

  /* Session initialization */
  cap_sess_init,

  /* Module version */
  MOD_CAP_VERSION
};<|MERGE_RESOLUTION|>--- conflicted
+++ resolved
@@ -1,11 +1,7 @@
 /*
  * ProFTPD - FTP server daemon
  * Copyright (c) 1997, 1998 Public Flood Software
-<<<<<<< HEAD
- * Copyright (c) 2003-2014 The ProFTPD Project team
-=======
  * Copyright (c) 2003-2015 The ProFTPD Project team
->>>>>>> 2bde9ba8
  *
  * This program is free software; you can redistribute it and/or modify
  * it under the terms of the GNU General Public License as published by
