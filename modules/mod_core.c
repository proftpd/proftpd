--- conflicted
+++ resolved
@@ -4406,21 +4406,12 @@
     int xerrno = EACCES;
 
     pr_response_add_err(R_504, "%s: %s", cmd->argv[1], strerror(xerrno));
-<<<<<<< HEAD
 
     pr_cmd_set_errno(cmd, xerrno);
     errno = xerrno;
     return PR_ERROR(cmd);
   }
 
-=======
-
-    pr_cmd_set_errno(cmd, xerrno);
-    errno = xerrno;
-    return PR_ERROR(cmd);
-  }
-
->>>>>>> f6fdfbc9
   /* Should there be a limit on the number of HOST commands that a client
    * can send?
    *
@@ -4669,7 +4660,6 @@
    *   mod_xfer
    *
    * Modules that MIGHT need post_host handlers:
-<<<<<<< HEAD
    *   mod_ratio
    *   mod_snmp
    *
@@ -4684,34 +4674,11 @@
    *   mod_wrap
    *   mod_wrap2 et al
    *
-=======
-   *   mod_ldap
-   *   mod_load
-   *   mod_quotatab et al
-   *   mod_radius
-   *   mod_ratio
-   *   mod_rewrite
-   *   mod_sftp
-   *   mod_sftp_pam
-   *   mod_sftp_sql
-   *   mod_shaper
-   *   mod_snmp
-   *   mod_sql et al
-   *   mod_sql_passwd
-   *   mod_tls_memcache
-   *   mod_tls_shmcache
-   *   mod_wrap
-   *   mod_wrap2 et al
-   *
-   * Modules that NEED a post_host handler:
-   *
->>>>>>> f6fdfbc9
    * Modules that do NOT need a post_host handler:
    *   mod_ctrls_admin
    *   mod_dynmasq
    *   mod_ifversion
    *   mod_ifsession
-<<<<<<< HEAD
    *   mod_load
    *   mod_readme
    *   mod_sftp (HOST command is FTP only)
@@ -4720,14 +4687,6 @@
    *   mod_tls_memcache
    *   mod_tls_shmcache
    *   mod_unique_id
-=======
-   *   mod_readme
-   *   mod_unique_id
-   *
-   * What if these module resets were implemented as event handlers, reacting
-   * to a 'session-reinit' event (akin to a module-unload event), rather than
-   * as POST_CMD HOST handlers?
->>>>>>> f6fdfbc9
    */
 
   /* XXX Will this function need to use pr_response_add(), rather than
