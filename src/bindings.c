/*
 * ProFTPD - FTP server daemon
 * Copyright (c) 2001-2015 The ProFTPD Project team
 *
 * This program is free software; you can redistribute it and/or modify
 * it under the terms of the GNU General Public License as published by
 * the Free Software Foundation; either version 2 of the License, or
 * (at your option) any later version.
 *
 * This program is distributed in the hope that it will be useful,
 * but WITHOUT ANY WARRANTY; without even the implied warranty of
 * MERCHANTABILITY or FITNESS FOR A PARTICULAR PURPOSE.  See the
 * GNU General Public License for more details.
 *
 * You should have received a copy of the GNU General Public License
 * along with this program; if not, write to the Free Software
 * Foundation, Inc., 51 Franklin Street, Suite 500, Boston, MA 02110-1335, USA.
 *
 * As a special exemption, The ProFTPD Project team and other respective
 * copyright holders give permission to link this program with OpenSSL, and
 * distribute the resulting executable, without including the source code for
 * OpenSSL in the source distribution.
 */

/* Routines to work with ProFTPD bindings. */

#include "conf.h"

/* From src/dirtree.c */
extern xaset_t *server_list;
extern server_rec *main_server;

static pr_ipbind_t *ipbind_table[PR_BINDINGS_TABLE_SIZE];
static pool *binding_pool = NULL;
static pr_ipbind_t *ipbind_default_server = NULL,
                   *ipbind_localhost_server = NULL;

static const char *trace_channel = "binding";

/* Server cleanup callback function */
static void server_cleanup_cb(void *conn) {
  *((conn_t **) conn) = NULL;
}

/* The hashing function for the hash table of bindings.  This algorithm
 * is stolen from Apache's http_vhost.c
 */
static unsigned int ipbind_hash_addr(pr_netaddr_t *addr) {
  size_t offset;
  unsigned int key;

  offset = pr_netaddr_get_inaddr_len(addr);

  /* The key is the last four bytes of the IP address.
   * For IPv4, this is the entire address, as always.
   * For IPv6, this is usually part of the MAC address.
   */
  key = *(unsigned *) ((char *) pr_netaddr_get_inaddr(addr) + offset - 4);

  key ^= (key >> 16);
  return ((key >> 8) ^ key) % PR_BINDINGS_TABLE_SIZE;
}

static pool *listening_conn_pool = NULL;
static xaset_t *listening_conn_list = NULL;
struct listener_rec {
  struct listener_rec *next, *prev;

  pool *pool;
  pr_netaddr_t *addr;
  unsigned int port;
  conn_t *conn;
  int claimed;
};

conn_t *pr_ipbind_get_listening_conn(server_rec *server, pr_netaddr_t *addr,
    unsigned int port) {
  conn_t *l;
  pool *p;
  struct listener_rec *lr;

  if (listening_conn_list) {
    for (lr = (struct listener_rec *) listening_conn_list->xas_list; lr;
        lr = lr->next) {
      int use_elt = FALSE;

      pr_signals_handle();

      if (addr != NULL &&
          lr->addr != NULL) {
        const char *lr_ipstr = NULL;

        lr_ipstr = pr_netaddr_get_ipstr(lr->addr);

        /* Note: lr_ipstr should never be null.  If it is, it means that
         * the lr->addr object never had its IP address resolved/stashed,
         * and in attempting to do, getnameinfo(3) failed for some reason.
         *
         * The IP address on which it's listening, if not available via
         * lr->addr, should thus be available via lr->conn->local_addr.
         */

        if (lr_ipstr == NULL &&
            lr->conn != NULL) {
          lr_ipstr = pr_netaddr_get_ipstr(lr->conn->local_addr);
        }

        if (lr_ipstr != NULL) {
          if (strcmp(pr_netaddr_get_ipstr(addr), lr_ipstr) == 0 &&
              port == lr->port) {
            use_elt = TRUE;
          }
        }

      } else if (addr == NULL &&
                 port == lr->port) {
        use_elt = TRUE;
      }

      if (use_elt) { 
        lr->claimed = TRUE;
        return lr->conn;
      }
    }
  }

  if (listening_conn_pool == NULL) {
    listening_conn_pool = make_sub_pool(permanent_pool);
    pr_pool_tag(listening_conn_pool, "Listening Connection Pool");

    listening_conn_list = xaset_create(listening_conn_pool, NULL);
  }

  p = make_sub_pool(listening_conn_pool); 
  pr_pool_tag(p, "Listening conn subpool");

  l = pr_inet_create_conn(p, -1, addr, port, FALSE);
  if (l == NULL) {
    return NULL;
  }

  /* Inform any interested listeners that this socket was opened. */
  pr_inet_generate_socket_event("core.ctrl-listen", server, l->local_addr,
    l->listen_fd);

  lr = pcalloc(p, sizeof(struct listener_rec));
  lr->pool = p;
  lr->conn = l;
  lr->addr = pr_netaddr_dup(p, addr);
  if (lr->addr == NULL &&
      errno != EINVAL) {
    return NULL;
  }
  lr->port = port;
  lr->claimed = TRUE;

  xaset_insert(listening_conn_list, (xasetmember_t *) lr);
  return l;
}

/* Slight (clever?) optimization: the loop in server_loop() always
 * calls pr_ipbind_listen(), selects, then pr_ipbind_accept_conn().  Now,
 * rather than having both pr_ipbind_listen() and pr_ipbind_accept_conn()
 * scan the entire ipbind table looking for matches, what if pr_ipbind_listen
 * kept track of which listeners (connt_s) it used, so that
 * pr_ipbind_accept_conn() need merely check those listeners, rather than
 * scanning the entire table itself?
 */

static array_header *listener_list = NULL;

conn_t *pr_ipbind_accept_conn(fd_set *readfds, int *listenfd) {
  conn_t **listeners = listener_list->elts;
  register unsigned int i = 0;

  if (readfds == NULL ||
      listenfd == NULL) {
    errno = EINVAL;
    return NULL;
  }

  for (i = 0; i < listener_list->nelts; i++) {
    conn_t *listener = listeners[i];

    pr_signals_handle();
    if (FD_ISSET(listener->listen_fd, readfds) &&
        listener->mode == CM_LISTEN) {
      int fd = pr_inet_accept_nowait(listener->pool, listener);

      if (fd == -1) {
        int xerrno = errno;

        /* Handle errors gracefully.  If we're here, then
         * ipbind->ib_server->listen contains either error information, or
         * we just got caught in a blocking condition.
         */
        if (listener->mode == CM_ERROR) {

          /* Ignore ECONNABORTED, as they tend to be health checks/probes by
           * e.g. load balancers and other naive TCP clients.
           */
          if (listener->xerrno != ECONNABORTED) {
            pr_log_pri(PR_LOG_ERR, "error: unable to accept an incoming "
              "connection: %s", strerror(listener->xerrno));
          }

          listener->xerrno = 0;
          listener->mode = CM_LISTEN;

          errno = xerrno;
          return NULL;
        }
      }

      *listenfd = fd;
      return listener;
    }
  }

  errno = ENOENT;
  return NULL;
}

int pr_ipbind_add_binds(server_rec *serv) {
  int res = 0;
  config_rec *c = NULL;
  conn_t *listen_conn = NULL;
  pr_netaddr_t *addr = NULL;

  if (!serv)
    return -1;

  c = find_config(serv->conf, CONF_PARAM, "_bind_", FALSE);
  while (c) {
    listen_conn = NULL;

    pr_signals_handle();

    addr = pr_netaddr_get_addr(serv->pool, c->argv[0], NULL);
    if (addr == NULL) {
      pr_log_pri(PR_LOG_WARNING,
       "notice: unable to determine IP address of '%s'", (char *) c->argv[0]);
      c = find_config_next(c, c->next, CONF_PARAM, "_bind_", FALSE);
      continue;
    }

    /* If the SocketBindTight directive is in effect, create a separate
     * listen socket for this address, and add it to the binding list.
     */
    if (SocketBindTight &&
        serv->ServerPort) {
      listen_conn = pr_ipbind_get_listening_conn(serv, addr, serv->ServerPort);
      if (listen_conn == NULL) {
        return -1;
      }

      PR_CREATE_IPBIND(serv, addr, serv->ServerPort);
      PR_OPEN_IPBIND(addr, serv->ServerPort, listen_conn, FALSE, FALSE, TRUE);

    } else {

      PR_CREATE_IPBIND(serv, addr, serv->ServerPort);
      PR_OPEN_IPBIND(addr, serv->ServerPort, serv->listen, FALSE, FALSE, TRUE);
    }

    c = find_config_next(c, c->next, CONF_PARAM, "_bind_", FALSE);
  }

  return 0;
}

int pr_ipbind_close(pr_netaddr_t *addr, unsigned int port,
    unsigned char close_namebinds) {
  register unsigned int i = 0;

  if (addr) {
    pr_ipbind_t *ipbind = NULL;
    unsigned char have_ipbind = FALSE;

    i = ipbind_hash_addr(addr);

    if (ipbind_table[i] == NULL) {
      pr_log_pri(PR_LOG_NOTICE, "notice: no ipbind found for %s:%d",
        pr_netaddr_get_ipstr(addr), port);
      errno = ENOENT;
      return -1;
    }

    for (ipbind = ipbind_table[i]; ipbind; ipbind = ipbind->ib_next) {
      if (pr_netaddr_cmp(ipbind->ib_addr, addr) == 0 &&
          (!ipbind->ib_port || ipbind->ib_port == port)) {
        have_ipbind = TRUE;
        break;
      }
    }

    if (!have_ipbind) {
      pr_log_pri(PR_LOG_NOTICE, "notice: no ipbind found for %s:%d",
        pr_netaddr_get_ipstr(addr), port);
      errno = ENOENT;
      return -1;
    }

    /* If already closed, exit now. */
    if (!ipbind->ib_isactive) {
      errno = EPERM;
      return -1;
    }

    /* Close the ipbinding's listen connection, if present.  The trick
     * here is determining whether this binding's listen member is
     * _the_ listening socket for the master daemon, or whether it's
     * been created for SocketBindTight, and can be closed.
     *
     * Actually, it's not that hard.  It's only _the_ listening socket
     * for the master daemon in inetd mode, in which case virtual servers
     * can't be shutdown via ftpdctl, anyway.
     */
    if (SocketBindTight && ipbind->ib_listener != NULL) {
      pr_inet_close(ipbind->ib_server->pool, ipbind->ib_listener);
      ipbind->ib_listener = ipbind->ib_server->listen = NULL;
    }

    /* Mark this ipbind as inactive.  For SocketBindTight sockets, the
     * closing of the listening connection will suffice, from the clients'
     * point of view.  However, this covers the non-SocketBindTight case,
     * and will prevent this binding from returning its server_rec pointer
     * on future lookup requests via pr_ipbind_get_server().
     */
    ipbind->ib_isactive = FALSE;

    if (close_namebinds && ipbind->ib_namebinds) {
      register unsigned int j = 0;
      pr_namebind_t **namebinds = NULL;

      namebinds = (pr_namebind_t **) ipbind->ib_namebinds->elts;
      for (j = 0; j < ipbind->ib_namebinds->nelts; j++) {
        pr_namebind_t *nb = namebinds[j];

        if (pr_namebind_close(nb->nb_name, nb->nb_server->addr) < 0) {
          pr_trace_msg(trace_channel, 7,
            "notice: error closing namebind '%s' for address %s: %s",
            nb->nb_name, pr_netaddr_get_ipstr(nb->nb_server->addr),
            strerror(errno));
        }
      }
    }

  } else {
    /* A NULL addr has a special meaning: close _all_ ipbinds in the list. */
    for (i = 0; i < PR_BINDINGS_TABLE_SIZE; i++) {
      pr_ipbind_t *ipbind = NULL;
      for (ipbind = ipbind_table[i]; ipbind; ipbind = ipbind->ib_next) {

        if (SocketBindTight && ipbind->ib_listener != NULL) {
          pr_inet_close(main_server->pool, ipbind->ib_listener);
          ipbind->ib_listener = ipbind->ib_server->listen = NULL;
        }

        /* Note: do not need to check if this ipbind was previously closed,
         * for the NULL addr is a request to shut down all ipbinds,
         * regardless of their current state.
         */
        ipbind->ib_isactive = FALSE;

        if (close_namebinds && ipbind->ib_namebinds) {
          register unsigned int j = 0;
          pr_namebind_t **namebinds = NULL;

          namebinds = (pr_namebind_t **) ipbind->ib_namebinds->elts;
          for (j = 0; j < ipbind->ib_namebinds->nelts; j++) {
            pr_namebind_t *nb = namebinds[j];

            if (pr_namebind_close(nb->nb_name, nb->nb_server->addr) < 0) {
              pr_trace_msg(trace_channel, 7,
                "notice: error closing namebind '%s' for address %s: %s",
                nb->nb_name, pr_netaddr_get_ipstr(nb->nb_server->addr),
               strerror(errno));
            }
          }
        }
      }
    }
  }

  return 0;
}

/* Need a way to close all listening fds in a child process. */
int pr_ipbind_close_listeners(void) {
  conn_t **listeners;
  register unsigned int i = 0;

  if (!listener_list ||
      listener_list->nelts == 0)
    return 0;

  listeners = listener_list->elts;
  for (i = 0; i < listener_list->nelts; i++) {
    conn_t *listener = listeners[i];

    pr_signals_handle();

    if (listener->listen_fd != -1) {
      close(listener->listen_fd);
      listener->listen_fd = -1;
    }
  }

  return 0;
}

int pr_ipbind_create(server_rec *server, pr_netaddr_t *addr,
    unsigned int port) {
  pr_ipbind_t *ipbind = NULL;
  register unsigned int i = 0;

  if (server == NULL||
      addr == NULL) {
    errno = EINVAL;
    return -1;
  }

  i = ipbind_hash_addr(addr);

  /* Make sure the address is not already in use */
  for (ipbind = ipbind_table[i]; ipbind; ipbind = ipbind->ib_next) {
    if (pr_netaddr_cmp(ipbind->ib_addr, addr) == 0 &&
        ipbind->ib_port == port) {

      /* An ipbind already exists for this IP address */
      pr_log_pri(PR_LOG_WARNING, "notice: '%s' (%s:%u) already bound to '%s'",
        server->ServerName, pr_netaddr_get_ipstr(addr), port,
        ipbind->ib_server->ServerName);

      errno = EADDRINUSE;
      return -1;
    }
  }

  if (!binding_pool) {
    binding_pool = make_sub_pool(permanent_pool);
    pr_pool_tag(binding_pool, "Bindings Pool");
  }

  ipbind = pcalloc(server->pool, sizeof(pr_ipbind_t));
  ipbind->ib_server = server;
  ipbind->ib_addr = addr;
  ipbind->ib_port = port;
  ipbind->ib_namebinds = NULL;
  ipbind->ib_isdefault = FALSE;
  ipbind->ib_islocalhost = FALSE;
  ipbind->ib_isactive = FALSE;

  pr_trace_msg(trace_channel, 8, "created IP binding for %s#%u, server %p",
    pr_netaddr_get_ipstr(ipbind->ib_addr), ipbind->ib_port, ipbind->ib_server);

  /* Add the ipbind to the table. */
  if (ipbind_table[i]) {
    ipbind->ib_next = ipbind_table[i];
  }

  ipbind_table[i] = ipbind;
  return 0;
}

pr_ipbind_t *pr_ipbind_find(pr_netaddr_t *addr, unsigned int port,
    unsigned char skip_inactive) {
  register unsigned int i;
  pr_ipbind_t *ipbind = NULL;

  if (addr == NULL) {
    errno = EINVAL;
    return NULL;
  }

  i = ipbind_hash_addr(addr);

  for (ipbind = ipbind_table[i]; ipbind; ipbind = ipbind->ib_next) {
    pr_signals_handle();

    if (skip_inactive &&
        !ipbind->ib_isactive) {
      continue;
    }

    if (pr_netaddr_cmp(ipbind->ib_addr, addr) == 0) {
      if (ipbind->ib_port == 0 ||
          port == 0 ||
          ipbind->ib_port == port) {
        return ipbind;
      }
    }
  }

  errno = ENOENT;
  return NULL;
}

pr_ipbind_t *pr_ipbind_get(pr_ipbind_t *prev) {
  static unsigned int i = 0;

  if (prev) {

    /* If there's another ipbind in this chain, simply return that. */
    if (prev->ib_next) {
      return prev->ib_next;
    }

    /* If the increment is at the maximum size, return NULL (no more chains
     * to be examined).
     */
    if (i == PR_BINDINGS_TABLE_SIZE) {
      errno = ENOENT;
      return NULL;
    }

    /* Increment the index. At this point, we know that the given pointer is
     * the last in the chain, and that there are more chains in the table
     * to be examined.
     */
    i++;

  } else {
    /* Reset the index if prev is NULL. */
    i = 0;
  }

  /* Search for the next non-empty chain in the table. */
  for (; i < PR_BINDINGS_TABLE_SIZE; i++) {
    if (ipbind_table[i]) {
      return ipbind_table[i];
    }
  }

  errno = ENOENT;
  return NULL;
}

server_rec *pr_ipbind_get_server(pr_netaddr_t *addr, unsigned int port) {
  pr_ipbind_t *ipbind = NULL;
  pr_netaddr_t wildcard_addr;
  int addr_family;

  /* If we've got a binding configured for this exact address, return it
   * straightaway.
   */
  ipbind = pr_ipbind_find(addr, port, TRUE);
  if (ipbind != NULL)
    return ipbind->ib_server;

  /* Look for a vhost bound to the wildcard address (i.e. INADDR_ANY).
   *
   * This allows for "<VirtualHost 0.0.0.0>" configurations, where the
   * IP address to which the client might connect is not known at
   * configuration time.  (Usually happens when the same config file
   * is deployed to multiple machines.)
   */

  addr_family = pr_netaddr_get_family(addr);

  pr_netaddr_clear(&wildcard_addr);
  pr_netaddr_set_family(&wildcard_addr, addr_family);
  pr_netaddr_set_sockaddr_any(&wildcard_addr);

  ipbind = pr_ipbind_find(&wildcard_addr, port, TRUE);
  if (ipbind != NULL) {
    pr_log_debug(DEBUG7, "no matching vhost found for %s#%u, using "
      "'%s' listening on wildcard address", pr_netaddr_get_ipstr(addr), port,
      ipbind->ib_server->ServerName);
    return ipbind->ib_server;

  } else {
#ifdef PR_USE_IPV6
    if (addr_family == AF_INET6 &&
        pr_netaddr_use_ipv6()) {

      /* The pr_ipbind_find() probably returned NULL because there aren't
       * any <VirtualHost> sections configured explicitly for the wildcard
       * IPv6 address of "::", just the IPv4 wildcard "0.0.0.0" address.
       *
       * So try the pr_ipbind_find() again, this time using the IPv4 wildcard.
       */
      pr_netaddr_clear(&wildcard_addr);
      pr_netaddr_set_family(&wildcard_addr, AF_INET);
      pr_netaddr_set_sockaddr_any(&wildcard_addr);

      ipbind = pr_ipbind_find(&wildcard_addr, port, TRUE);
      if (ipbind != NULL) {
        pr_log_debug(DEBUG7, "no matching vhost found for %s#%u, using "
          "'%s' listening on wildcard address", pr_netaddr_get_ipstr(addr),
          port, ipbind->ib_server->ServerName);
        return ipbind->ib_server;
      }
    }
#endif /* PR_USE_IPV6 */
  }

  /* Use the default server, if set. */
  if (ipbind_default_server &&
      ipbind_default_server->ib_isactive) {
    pr_log_debug(DEBUG7, "no matching vhost found for %s#%u, using "
      "DefaultServer '%s'", pr_netaddr_get_ipstr(addr), port,
      ipbind_default_server->ib_server->ServerName);
    return ipbind_default_server->ib_server;
  }

  /* Not found in binding list, and no DefaultServer, so see if it's the
   * loopback address
   */
  if (ipbind_localhost_server &&
      pr_netaddr_is_loopback(addr)) {
    return ipbind_localhost_server->ib_server;
  }

  return NULL;
}

int pr_ipbind_listen(fd_set *readfds) {
  int listen_flags = PR_INET_LISTEN_FL_FATAL_ON_ERROR, maxfd = 0;
  register unsigned int i = 0;

  /* sanity check */
  if (!readfds)
    return -1;

  FD_ZERO(readfds);

  if (!binding_pool) {
    binding_pool = make_sub_pool(permanent_pool);
    pr_pool_tag(binding_pool, "Bindings Pool");
  }

  /* Reset the listener list. */
  if (!listener_list) {
    listener_list = make_array(binding_pool, 1, sizeof(conn_t *));

  } else {
    /* Nasty hack to "clear" the list by making it think it has no
     * elements.
     */
    listener_list->nelts = 0;
  }

  /* Slower than the hash lookup, but...we have to check each and every
   * ipbind in the table.
   */
  for (i = 0; i < PR_BINDINGS_TABLE_SIZE; i++) {
    pr_ipbind_t *ipbind = NULL;

    for (ipbind = ipbind_table[i]; ipbind; ipbind = ipbind->ib_next) {

      /* Skip inactive bindings, but only if SocketBindTight is in effect. */
      if (SocketBindTight &&
          !ipbind->ib_isactive)
        continue;

      if (ipbind->ib_listener) {

        if (ipbind->ib_listener->mode == CM_NONE) {
          pr_inet_listen(ipbind->ib_listener->pool, ipbind->ib_listener,
            tcpBackLog, listen_flags);
        }

        if (ipbind->ib_listener->mode == CM_ACCEPT) {
          if (pr_inet_resetlisten(ipbind->ib_listener->pool,
              ipbind->ib_listener) < 0) {
            pr_trace_msg(trace_channel, 3,
              "error resetting %s#%u for listening: %s",
              pr_netaddr_get_ipstr(ipbind->ib_addr), ipbind->ib_port,
              strerror(errno));
          }
        }

        if (ipbind->ib_listener->mode == CM_LISTEN) {
          FD_SET(ipbind->ib_listener->listen_fd, readfds);
          if (ipbind->ib_listener->listen_fd > maxfd)
            maxfd = ipbind->ib_listener->listen_fd;

          /* Add this to the listener list as well. */
          *((conn_t **) push_array(listener_list)) = ipbind->ib_listener;
        }
      }
    }
  }

  return maxfd;
}

int pr_ipbind_open(pr_netaddr_t *addr, unsigned int port, conn_t *listen_conn,
    unsigned char isdefault, unsigned char islocalhost,
    unsigned char open_namebinds) {
  int res = 0;
  pr_ipbind_t *ipbind = NULL;

  if (addr == NULL) {
    errno = EINVAL;
    return -1;
  }

  /* Find the binding for this server/address */
  ipbind = pr_ipbind_find(addr, port, FALSE);
  if (ipbind == NULL) {
    errno = ENOENT;
    return -1;
  }

  if (listen_conn)
    listen_conn->next = NULL;

  ipbind->ib_listener = ipbind->ib_server->listen = listen_conn;
  ipbind->ib_listener = listen_conn;
  ipbind->ib_isdefault = isdefault;
  ipbind->ib_islocalhost = islocalhost;

  /* Stash a pointer to this ipbind, since it is designated as the
   * default server (via the DefaultServer directive), for use in the
   * lookup functions.
   *
   * Stash pointers to this ipbind for use in the lookup functions if:
   *
   * - It's the default server (specified via the DefaultServer directive)
   * - It handles connections to the loopback interface
   */
  if (isdefault)
    ipbind_default_server = ipbind;

  if (islocalhost)
    ipbind_localhost_server = ipbind;

  /* If requested, look for any namebinds for this ipbind, and open them. */
  if (open_namebinds &&
      ipbind->ib_namebinds) {
    register unsigned int i = 0;
    pr_namebind_t **namebinds = NULL;

    /* NOTE: in the future, these namebinds may need to be stored/
     * manipulated in hash tables themselves, but, for now, linked lists
     * should suffice.
     */
    namebinds = (pr_namebind_t **) ipbind->ib_namebinds->elts;
    for (i = 0; i < ipbind->ib_namebinds->nelts; i++) {
      pr_namebind_t *nb = namebinds[i];

      res = pr_namebind_open(nb->nb_name, nb->nb_server->addr);
      if (res < 0) {
        pr_trace_msg(trace_channel, 2,
          "notice: unable to open namebind '%s': %s", nb->nb_name,
          strerror(errno));
      }
    }
  }

  /* Mark this binding as now being active. */
  ipbind->ib_isactive = TRUE;

  return 0;
}

int pr_namebind_close(const char *name, pr_netaddr_t *addr) {
  pr_namebind_t *namebind = NULL;

  if (name == NULL||
      addr == NULL) {
    errno = EINVAL;
    return -1;
  }

  namebind = pr_namebind_find(name, addr, FALSE);
  if (namebind == NULL) {
    errno = ENOENT;
    return -1;
  }

  namebind->nb_isactive = FALSE;
  return 0;
}

int pr_namebind_create(server_rec *server, const char *name,
    pr_netaddr_t *addr) {
  pr_ipbind_t *ipbind = NULL;
  pr_namebind_t *namebind = NULL, **namebinds = NULL;
  unsigned int port;

  if (server == NULL ||
      name == NULL) {
    errno = EINVAL;
    return -1;
  }

  /* First, find the ipbind to hold this namebind.  Note that namebinds are,
   * by definition, name-specific; the port number (for lookup) is not as
   * important.
   */
  port = 0;
  ipbind = pr_ipbind_find(addr, port, FALSE);

  if (ipbind == NULL) {
    pr_netaddr_t wildcard_addr;
    int addr_family;

    /* If not found, look for the wildcard address. */

    addr_family = pr_netaddr_get_family(addr);
    pr_netaddr_clear(&wildcard_addr);
    pr_netaddr_set_family(&wildcard_addr, addr_family);
    pr_netaddr_set_sockaddr_any(&wildcard_addr);

    ipbind = pr_ipbind_find(&wildcard_addr, port, FALSE);
#ifdef PR_USE_IPV6
    if (ipbind == FALSE &&
        addr_family == AF_INET6 &&
        pr_netaddr_use_ipv6()) {

      /* No IPv6 wildcard address found; try the IPv4 wildcard address. */
      pr_netaddr_clear(&wildcard_addr);
      pr_netaddr_set_family(&wildcard_addr, AF_INET);
      pr_netaddr_set_sockaddr_any(&wildcard_addr);

      ipbind = pr_ipbind_find(&wildcard_addr, port, FALSE);
    }
#endif /* PR_USE_IPV6 */
  }

  if (ipbind == NULL) {
    errno = ENOENT;
    return -1;
  }

  /* Make sure we can add this namebind. */
  if (!ipbind->ib_namebinds) {
    ipbind->ib_namebinds = make_array(binding_pool, 0, sizeof(pr_namebind_t *));

  } else {
    register unsigned int i = 0;
    namebinds = (pr_namebind_t **) ipbind->ib_namebinds->elts;

    /* See if there is already a namebind for the given name. */
    for (i = 0; i < ipbind->ib_namebinds->nelts; i++) {
      namebind = namebinds[i];
      if (namebind != NULL &&
          namebind->nb_name != NULL) {

        /* DNS names are case-insensitive, hence the case-insensitive check
         * here.
         *
         * XXX Ideally, we should check whether any existing namebinds which
         * are globs will match the newly added namebind as well.
         */

        if (strcasecmp(namebind->nb_name, name) == 0) {
          errno = EEXIST;
          return -1;
        }
      }
    }
  }

  namebind = (pr_namebind_t *) pcalloc(server->pool, sizeof(pr_namebind_t));
  namebind->nb_name = name;
  namebind->nb_server = server;
  namebind->nb_isactive = FALSE;

  if (pr_str_is_fnmatch(name) == TRUE) {
    namebind->nb_iswildcard = TRUE;
  }

  pr_trace_msg(trace_channel, 8,
    "created named binding '%s' for %s#%u, server %p", name,
    pr_netaddr_get_ipstr(server->addr), server->ServerPort, server->ServerName);

  /* The given server should already have the following populated:
   *
   *  server->ServerName
   *  server->ServerAddress
   *  server->ServerFQDN
   */

  /* These TCP socket tweaks will not apply to the control connection (it will
   * already have been established by the time this named vhost is used),
   * but WILL apply to any data connections established to this named vhost.
   */

#if 0
  namebind->nb_server->tcp_mss_len = (server->tcp_mss_len ?
    server->tcp_mss_len : main_server->tcp_mss_len);
  namebind->nb_server->tcp_rcvbuf_len = (server->tcp_rcvbuf_len ?
    server->tcp_rcvbuf_len : main_server->tcp_rcvbuf_len);
  namebind->nb_server->tcp_rcvbuf_override = (server->tcp_rcvbuf_override ?
    TRUE : main_server->tcp_rcvbuf_override);
  namebind->nb_server->tcp_sndbuf_len = (server->tcp_sndbuf_len ?
    server->tcp_sndbuf_len : main_server->tcp_sndbuf_len);
  namebind->nb_server->tcp_sndbuf_override = (server->tcp_sndbuf_override ?
    TRUE : main_server->tcp_sndbuf_override);

  /* XXX Shouldn't need these; the ipbind container handles all of the
   * connection (listener, port, addr) stuff.
   */

  namebind->nb_server->addr = (server->addr ? server->addr :
    main_server->addr);
  namebind->nb_server->ServerPort = (server->ServerPort ? server->ServerPort :
    main_server->ServerPort);
  namebind->nb_listener = (server->listen ? server->listen :
    main_server->listen);
#endif

  *((pr_namebind_t **) push_array(ipbind->ib_namebinds)) = namebind;
  return 0;
}

pr_namebind_t *pr_namebind_find(const char *name, pr_netaddr_t *addr,
    unsigned char skip_inactive) {
  pr_ipbind_t *ipbind = NULL;
  pr_namebind_t *namebind = NULL;
  unsigned int port;

  if (name == NULL ||
      addr == NULL) {
    errno = EINVAL;
    return NULL;
  }

  port = 0;

  /* First, find an active ipbind for the given address. */
  ipbind = pr_ipbind_find(addr, port, skip_inactive);
  if (ipbind == NULL) {
    pr_netaddr_t wildcard_addr;
    int addr_family;

    /* If not found, look for the wildcard address. */

    addr_family = pr_netaddr_get_family(addr);
    pr_netaddr_clear(&wildcard_addr);
    pr_netaddr_set_family(&wildcard_addr, addr_family);
    pr_netaddr_set_sockaddr_any(&wildcard_addr);

    ipbind = pr_ipbind_find(&wildcard_addr, port, FALSE);
#ifdef PR_USE_IPV6
    if (ipbind == FALSE &&
        addr_family == AF_INET6 &&
        pr_netaddr_use_ipv6()) {

      /* No IPv6 wildcard address found; try the IPv4 wildcard address. */
      pr_netaddr_clear(&wildcard_addr);
      pr_netaddr_set_family(&wildcard_addr, AF_INET);
      pr_netaddr_set_sockaddr_any(&wildcard_addr);

      ipbind = pr_ipbind_find(&wildcard_addr, port, FALSE);
    }
#endif /* PR_USE_IPV6 */
  }

  if (ipbind == NULL) {
    errno = ENOENT;
    return NULL;
  }

  if (!ipbind->ib_namebinds) {
    return NULL;

  } else {
    register unsigned int i = 0;
    pr_namebind_t **namebinds = (pr_namebind_t **) ipbind->ib_namebinds->elts;

    for (i = 0; i < ipbind->ib_namebinds->nelts; i++) {
      namebind = namebinds[i];

      /* Skip inactive namebinds */
      if (skip_inactive == TRUE &&
          namebind != NULL &&
          namebind->nb_isactive == FALSE) {
        continue;
      }

      /* At present, this looks for an exactly matching name.  In the future,
       * we may want to have something like Apache's matching scheme, which
       * looks for the most specific domain to the most general.  Note that
       * that scheme, however, is specific to DNS; should any other naming
       * scheme be desired, that sort of matching will be unnecessary.
       */
      if (namebind != NULL &&
          namebind->nb_name != NULL) {

        if (namebind->nb_iswildcard == FALSE) {
          if (strcasecmp(namebind->nb_name, name) == 0) {
            return namebind;
          }

        } else {
          int match_flags = PR_FNM_NOESCAPE|PR_FNM_CASEFOLD;

          if (pr_fnmatch(namebind->nb_name, name, match_flags) == 0) {
            pr_trace_msg(trace_channel, 9,
              "matched name '%s' against pattern '%s'", name,
              namebind->nb_name);
            return namebind;
          }

          pr_trace_msg(trace_channel, 9,
            "failed to match name '%s' against pattern '%s'", name,
            namebind->nb_name);
        }
      }
    }
  }

  return NULL;
}

server_rec *pr_namebind_get_server(const char *name, pr_netaddr_t *addr) {
  pr_namebind_t *namebind = NULL;

  /* Basically, just a wrapper around pr_namebind_find() */
  namebind = pr_namebind_find(name, addr, TRUE);
  if (namebind == NULL) {
    return NULL;
  }

  return namebind->nb_server;
}

unsigned int pr_namebind_count(server_rec *srv) {
  unsigned int count = 0;
  pr_ipbind_t *ipbind = NULL;

<<<<<<< HEAD
  ipbind = pr_ipbind_find(srv->addr, srv->ServerPort, FALSE); 
  if (ipbind != NULL) {
=======
  if (srv == NULL) {
    return 0;
  }

  ipbind = pr_ipbind_find(srv->addr, srv->ServerPort, FALSE); 
  if (ipbind != NULL &&
      ipbind->ib_namebinds != NULL) {
>>>>>>> f6fdfbc9
    count = ipbind->ib_namebinds->nelts; 
  }

  return count;
}

int pr_namebind_open(const char *name, pr_netaddr_t *addr) {
  pr_namebind_t *namebind = NULL;

  if (name == NULL ||
      addr == NULL) {
    errno = EINVAL;
    return -1;
  }

  namebind = pr_namebind_find(name, addr, FALSE);
  if (namebind == NULL) {
    errno = ENOENT;
    return -1;
  }

  namebind->nb_isactive = TRUE;
  return 0;
}

void free_bindings(void) {
  if (binding_pool) {
    destroy_pool(binding_pool);
    binding_pool = NULL;
    listener_list = NULL;
  }

  memset(ipbind_table, 0, sizeof(ipbind_table));

  /* Mark all listening conns as "unclaimed"; any that remaining unclaimed
   * after init_bindings() can be closed.
   */
  if (listening_conn_list) {
    struct listener_rec *lr;

    for (lr = (struct listener_rec *) listening_conn_list->xas_list; lr; lr = lr->next) {
      lr->claimed = FALSE;
    }
  }
}

static int init_inetd_bindings(void) {
  int res = 0;
  server_rec *serv = NULL;
  unsigned char *default_server = NULL, is_default = FALSE;

  /* We explicitly do NOT use the get_listening_conn() function here, since
   * inetd-run daemons will not a) handle restarts, and thus b) will not have
   * already-open connections to choose from.
   */

  main_server->listen = pr_inet_create_conn(main_server->pool, STDIN_FILENO,
    NULL, INPORT_ANY, FALSE);
  if (main_server->listen == NULL) {
    return -1;
  }

  /* Note: Since we are being called via inetd/xinetd, any socket options
   * which may be attempted by listeners for this event may not work.
   */
  pr_inet_generate_socket_event("core.ctrl-listen", main_server,
    main_server->addr, main_server->listen->listen_fd);

  /* Fill in all the important connection information. */
  if (pr_inet_get_conn_info(main_server->listen, STDIN_FILENO) == -1) {
    int xerrno = errno;

    pr_log_pri(PR_LOG_WARNING, "fatal: unable to get connection info: %s",
      strerror(xerrno));

    if (xerrno == ENOTSOCK) {
      pr_log_pri(PR_LOG_ERR, "(Running from command line? "
        "Use `ServerType standalone' in config file!)");
    }

    exit(1);
  }

  default_server = get_param_ptr(main_server->conf, "DefaultServer", FALSE);
  if (default_server != NULL &&
      *default_server == TRUE) {
    is_default = TRUE;
  }

  PR_CREATE_IPBIND(main_server, main_server->addr, main_server->ServerPort);
  PR_OPEN_IPBIND(main_server->addr, main_server->ServerPort,
    main_server->listen, is_default, TRUE, TRUE);
  PR_ADD_IPBINDS(main_server);

  /* Now attach the faked connection to all virtual servers. */
  for (serv = main_server->next; serv; serv = serv->next) {

    /* Because this server is sharing the connection with the
     * main server, we need a cleanup handler to remove
     * the server's reference when the original connection's
     * pool is destroyed.
     */

    serv->listen = main_server->listen;
    register_cleanup(serv->listen->pool, &serv->listen, server_cleanup_cb,
      server_cleanup_cb);

    is_default = FALSE;
    default_server = get_param_ptr(serv->conf, "DefaultServer", FALSE);
    if (default_server != NULL &&
        *default_server == TRUE) {
      is_default = TRUE;
    }

    PR_CREATE_IPBIND(serv, serv->addr, serv->ServerPort);
    PR_OPEN_IPBIND(serv->addr, serv->ServerPort, serv->listen, is_default,
      FALSE, TRUE);
    PR_ADD_IPBINDS(serv);
  }

  return 0;
}

static int init_standalone_bindings(void) {
  int res = 0;
  server_rec *serv = NULL;
  unsigned char *default_server = NULL, is_default = FALSE;

  /* If a port is set to zero, the address/port is not bound to a socket
   * at all.
   */
  if (main_server->ServerPort) {

    /* If SocketBindTight is off, then pr_inet_create_conn() will
     * create and bind to a wildcard socket.  However, should it be an
     * IPv4 or an IPv6 wildcard socket?
     */
    if (!SocketBindTight) {
#ifdef PR_USE_IPV6
      if (pr_netaddr_use_ipv6()) {
        pr_inet_set_default_family(NULL, AF_INET6);

      } else {
        int default_family;

        default_family = pr_netaddr_get_family(main_server->addr);
        pr_inet_set_default_family(NULL, default_family);
      }
#else
      pr_inet_set_default_family(NULL,
        pr_netaddr_get_family(main_server->addr));
#endif /* PR_USE_IPV6 */
    }

    main_server->listen = pr_ipbind_get_listening_conn(main_server,
      (SocketBindTight ? main_server->addr : NULL), main_server->ServerPort);
    if (main_server->listen == NULL) {
      return -1;
    }

  } else {
    main_server->listen = NULL;
  }

  default_server = get_param_ptr(main_server->conf, "DefaultServer", FALSE);
  if (default_server != NULL &&
      *default_server == TRUE) {
    is_default = TRUE;
  }

  if (main_server->ServerPort ||
      is_default) {
    PR_CREATE_IPBIND(main_server, main_server->addr, main_server->ServerPort);
    PR_OPEN_IPBIND(main_server->addr, main_server->ServerPort,
      main_server->listen, is_default, TRUE, TRUE);
    PR_ADD_IPBINDS(main_server);
  }

  for (serv = main_server->next; serv; serv = serv->next) {
    config_rec *c;
    int is_namebind = FALSE;

    /* See if this server is a namebind, to be part of an existing ipbind. */
    c = find_config(serv->conf, CONF_PARAM, "ServerAlias", FALSE);
    while (c != NULL) {
      pr_signals_handle();

      res = pr_namebind_create(serv, c->argv[0], serv->addr);
      if (res == 0) {
        is_namebind = TRUE;

        res = pr_namebind_open(c->argv[0], serv->addr);
        if (res < 0) {
          pr_trace_msg(trace_channel, 2,
            "notice: unable to open namebind '%s': %s", (char *) c->argv[0],
            strerror(errno));
        }

      } else {
        pr_trace_msg(trace_channel, 3,
          "unable to create namebind for '%s' to %s#%u: %s",
          (char *) c->argv[0], pr_netaddr_get_ipstr(serv->addr),
          serv->ServerPort, strerror(errno));
      }

      c = find_config_next(c, c->next, CONF_PARAM, "ServerAlias", FALSE);
    }

    if (is_namebind == TRUE) {
      continue;
    }

    if (serv->ServerPort != main_server->ServerPort ||
        SocketBindTight ||
        !main_server->listen) {
      is_default = FALSE;

      default_server = get_param_ptr(serv->conf, "DefaultServer", FALSE);
      if (default_server != NULL &&
          *default_server == TRUE) {
        is_default = TRUE;
      }

      if (serv->ServerPort) {
        if (!SocketBindTight) {
#ifdef PR_USE_IPV6
          if (pr_netaddr_use_ipv6()) {
            pr_inet_set_default_family(NULL, AF_INET6);

          } else {
            pr_inet_set_default_family(NULL, pr_netaddr_get_family(serv->addr));
          }
#else
          pr_inet_set_default_family(NULL, pr_netaddr_get_family(serv->addr));
#endif /* PR_USE_IPV6 */
        }

        serv->listen = pr_ipbind_get_listening_conn(serv,
          (SocketBindTight ? serv->addr : NULL), serv->ServerPort);
        if (serv->listen == NULL) {
          return -1;
        }

        PR_CREATE_IPBIND(serv, serv->addr, serv->ServerPort);
        PR_OPEN_IPBIND(serv->addr, serv->ServerPort, serv->listen, is_default,
          FALSE, TRUE);
        PR_ADD_IPBINDS(serv);

      } else if (is_default) {
        serv->listen = NULL;

        PR_CREATE_IPBIND(serv, serv->addr, serv->ServerPort);
        PR_OPEN_IPBIND(serv->addr, serv->ServerPort, serv->listen, is_default,
          FALSE, TRUE);
        PR_ADD_IPBINDS(serv);

      } else {
        serv->listen = NULL;
      }

    } else {
      /* Because this server is sharing the connection with the main server,
       * we need a cleanup handler to remove the server's reference when the
       * original connection's pool is destroyed.
       */

      is_default = FALSE;
      default_server = get_param_ptr(serv->conf, "DefaultServer", FALSE);
      if (default_server != NULL &&
          *default_server == TRUE) {
        is_default = TRUE;
      }

      serv->listen = main_server->listen;
      register_cleanup(serv->listen->pool, &serv->listen, server_cleanup_cb,
        server_cleanup_cb);

      PR_CREATE_IPBIND(serv, serv->addr, serv->ServerPort);
      PR_OPEN_IPBIND(serv->addr, serv->ServerPort, NULL, is_default, FALSE,
        TRUE);
      PR_ADD_IPBINDS(serv);
    }
  }

  /* Any "unclaimed" listening conns can be removed and closed. */
  if (listening_conn_list) {
    struct listener_rec *lr, *lrn;

    for (lr = (struct listener_rec *) listening_conn_list->xas_list; lr; lr = lrn) {
      lrn = lr->next;

      if (!lr->claimed) {
        xaset_remove(listening_conn_list, (xasetmember_t *) lr);
        destroy_pool(lr->pool);
      }
    }
  }

  return 0;
}

void init_bindings(void) {
  int res = 0;

#ifdef PR_USE_IPV6
  int sock;

  /* Check to see whether we can actually create an IPv6 socket. */
  sock = socket(AF_INET6, SOCK_STREAM, IPPROTO_TCP);
  if (sock < 0) {
    pr_netaddr_disable_ipv6();

  } else {
    (void) close(sock);
  }
#endif /* PR_USE_IPV6 */

  if (ServerType == SERVER_INETD) {
    res = init_inetd_bindings();

  } else if (ServerType == SERVER_STANDALONE) {
    res = init_standalone_bindings();
  }

  if (res < 0) {
    pr_log_pri(PR_LOG_ERR, "%s",
      "Unable to start proftpd; check logs for more details");
    exit(1);
  }
}
<|MERGE_RESOLUTION|>--- conflicted
+++ resolved
@@ -1025,10 +1025,6 @@
   unsigned int count = 0;
   pr_ipbind_t *ipbind = NULL;
 
-<<<<<<< HEAD
-  ipbind = pr_ipbind_find(srv->addr, srv->ServerPort, FALSE); 
-  if (ipbind != NULL) {
-=======
   if (srv == NULL) {
     return 0;
   }
@@ -1036,7 +1032,6 @@
   ipbind = pr_ipbind_find(srv->addr, srv->ServerPort, FALSE); 
   if (ipbind != NULL &&
       ipbind->ib_namebinds != NULL) {
->>>>>>> f6fdfbc9
     count = ipbind->ib_namebinds->nelts; 
   }
 
