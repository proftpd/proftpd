dnl ProFTPD - FTP server daemon
dnl Copyright (c) 1997, 1998 Public Flood Software
dnl Copyright (c) 1999, 2000 MacGyver aka Habeeb J. Dihu <macgyver@tos.net>
dnl Copyright (c) 2001-2014 The ProFTPD Project team
dnl
dnl This program is free software; you can redistribute it and/or modify
dnl it under the terms of the GNU General Public License as published by
dnl the Free Software Foundation; either version 2 of the License, or
dnl (at your option) any later version.
dnl
dnl This program is distributed in the hope that it will be useful,
dnl but WITHOUT ANY WARRANTY; without even the implied warranty of
dnl MERCHANTABILITY or FITNESS FOR A PARTICULAR PURPOSE.  See the
dnl GNU General Public License for more details.
dnl
dnl You should have received a copy of the GNU General Public License
dnl along with this program; if not, write to the Free Software
dnl Foundation, Inc., 51 Franklin Street, Suite 500, Boston, MA 02110-1335, USA.
dnl
dnl Process this file with autoconf to produce a configure script.

AC_INIT(include/conf.h)

ac_core_modules="mod_core.o mod_xfer.o mod_rlimit.o mod_auth_unix.o mod_auth_file.o mod_auth.o mod_ls.o mod_log.o mod_site.o mod_delay.o mod_facts.o"
ac_build_core_modules="modules/mod_core.o modules/mod_xfer.o modules/mod_rlimit.o modules/mod_auth_unix.o modules/mod_auth_file.o modules/mod_auth.o modules/mod_ls.o modules/mod_log.o modules/mod_site.o modules/mod_delay.o modules/mod_facts.o"

dnl Get the OS type
AC_CONFIG_AUX_DIR(./)
AC_CANONICAL_SYSTEM

ostype=`echo $build_os | sed 's/\..*$//g' | sed 's/-.*//g' | tr abcdefghijklmnopqrstuvwxyz ABCDEFGHIJKLMNOPQRSTUVWXYZ`
osrel=`echo $build_os | sed 's/-.*//g' | tr abcdefghijklmnopqrstuvwxyz ABCDEFGHIJKLMNOPQRSTUVWXYZ | tr '.' '_'`

OSTYPE="-D$ostype"
OSREL="-D$osrel"
platform="\"$ostype ($osrel)\""

if test "$OSTYPE" = "$OSREL" ; then
  OSTYPE=""
  platform="\"$ostype\""
fi

AC_DEFINE_UNQUOTED(PR_BUILD_OPTS, "`echo "$ac_configure_args"`")
AC_DEFINE_UNQUOTED(PR_PLATFORM, $platform)
AC_SUBST(OSREL)
AC_SUBST(OSTYPE)

dnl MacOS X requires -traditional-cpp; autodetecting it isn't impossible
dnl AFAIK, since assuming the need for -traditional-cpp breaks the build
dnl on other OSes. -jwm, 30 Jan 2001
if test "$OSTYPE" = "-DRHAPSODY5"; then
  CFLAGS="$CFLAGS -traditional-cpp -D__OT__"
fi

dnl This needs to happen here, prior to the creation of the libtool script,
dnl so that that script uses the correct shell-isms
AC_SUBST(CONFIG_SHELL)

dnl AC_PROG_LIBTOOL relies on the top_builddir variable
top_builddir=.
LT_INIT([dlopen])

dnl If LT_INIT provides an empty value for CONFIG_SHELL for some reason (it
dnl happens on my Mac OSX 10.5 machine, for example), have a fallback.
if test x"$CONFIG_SHELL" = x; then
  CONFIG_SHELL="$SHELL"
fi

dnl Checks for programs.
AC_PROG_CC
AC_PROG_CXX
AC_PROG_MAKE_SET
AC_PROG_INSTALL
AC_PROG_LIBTOOL

dnl This test must come as early as possible after the compiler
dnl configuration tests, because the choice of the file model can (in
dnl principle) affect whether functions and headers are available,
dnl whether they work, etc.
AC_SYS_LARGEFILE  

# The native HP-UX 10 compiler needs -Ae to enable Extended ANSI compliance
# (-Ae is the default in the native compiler under HP-UX 11).
if test $ac_cv_prog_gcc = no -a "$OSTYPE" = "-DHPUX10"; then
  CFLAGS="$CFLAGS -Ae"
fi

LDFLAGS="-L\$(top_srcdir)/lib $LDFLAGS"

# Record the current CPPFLAGS, LDFLAGS, and LIBS here
ac_orig_cppflags="$CPPFLAGS"
ac_orig_ldflags="$LDFLAGS"
ac_orig_libs="$LIBS"

if test $ac_cv_prog_gcc = yes; then
  if test x"$CFLAGS" = "x-g -O2"; then
    fullCFLAGS="-O2"
  else
    fullCFLAGS="$CFLAGS"
  fi

  dnl Compilation tests

  dnl test for -malign-jumps=2 -malign-loops=2 -malign-functions=2
  if echo $ac_cv_build_cpu | egrep "^i[[34567]]86$" > /dev/null 2>&1; then
    AC_MSG_CHECKING([whether the C compiler accepts -malign-jumps -malign-loops -malign-functions])
    CFLAGS="-malign-jumps=2 -malign-loops=2 -malign-functions=2"
    AC_TRY_COMPILE(,,
      AC_MSG_RESULT(yes); fullCFLAGS="$fullCFLAGS $CFLAGS",
      AC_MSG_RESULT(no))
  fi

  dnl test for -Wall
  AC_MSG_CHECKING([whether the C compiler accepts -Wall])
  CFLAGS="-Wall"
  AC_TRY_COMPILE(,,
    AC_MSG_RESULT(yes); fullCFLAGS="$fullCFLAGS $CFLAGS",
    AC_MSG_RESULT(no))

  CFLAGS="$fullCFLAGS"
fi

dnl We substitute these in the man page templates.
if test x$exec_prefix = xNONE ; then
  exec_prefix=$prefix
fi

if test x$prefix = xNONE ; then
  prefix=/usr/local
  bindir=/usr/local/bin
  datadir=/usr/local/share
  libexecdir=/usr/local/libexec
  sbindir=/usr/local/sbin
fi

BINDIR=`eval echo $bindir`
AC_SUBST(BINDIR)
DATADIR=`eval echo $datadir`
AC_SUBST(DATADIR)
INCLUDEDIR=`eval echo $includedir`
AC_SUBST(INCLUDEDIR)
LIBEXECDIR=`eval echo $libexecdir`
AC_SUBST(LIBEXECDIR)
LOCALSTATEDIR=`eval echo $localstatedir`
AC_SUBST(LOCALSTATEDIR)
PREFIX=`eval echo $prefix`
AC_SUBST(PREFIX)
SBINDIR=`eval echo $sbindir`
AC_SUBST(SBINDIR)
SYSCONFDIR=`eval echo $sysconfdir`
AC_SUBST(SYSCONFDIR)

LIB_DEPS="\"\""

AC_ARG_VAR(LIBS, [linker flags, e.g. -l<lib>.{a,so} if you have nonstandard libraries to link])

dnl configure command line options...

dnl --with options.

dnl ProFTPD comes bundled with GNU's implementation of getopt, to be used
dnl in case the host system doesn't have getopt.  However, this causes
dnl problems for certain builds of proftpd, e.g. ProFTPD and MySQL (which
dnl itself similarly bundles a getopt implementation).  Thus, we need to
dnl support/handle --without-getopt, to disable use of ProFTPD's getopt.
dnl I don't know if MySQL supports any similar option.
LIB_OBJS="pr_fnmatch.o sstrncpy.o strsep.o vsnprintf.o glibc-glob.o glibc-hstrerror.o glibc-mkstemp.o pr-syslog.o pwgrent.o tpl.o"

AC_ARG_WITH(getopt,
  [AC_HELP_STRING(
      [--without-getopt],
      [prevent proftpd from using its bundled getopt implementation.  This is done automatically if the host supports getopt, but may need to be explicitly used when combining proftpd with other applications, such as MySQL])
  ],
  [
    if test "$withval" != "no" ; then
      AC_CHECK_FUNCS(getopt,
        [AC_CHECK_HEADERS(getopt.h)
         AC_CHECK_FUNCS(getopt_long)
         AC_DEFINE(PR_USE_SYSTEM_GETOPT, 1,
           [Define if using system getopt support])],
        [LIB_OBJS="$LIB_OBJS getopt.o getopt1.o"]
      )
    fi
  ],
  [
    AC_CHECK_FUNCS(getopt,
      [AC_CHECK_HEADERS(getopt.h)
       AC_CHECK_FUNCS(getopt_long)
       AC_DEFINE(PR_USE_SYSTEM_GETOPT, 1,
         [Define if using system getopt support])],
      [LIB_OBJS="$LIB_OBJS getopt.o getopt1.o"]
    )
  ])

dnl Lastlog support
AC_ARG_WITH(lastlog,
  [AC_HELP_STRING(
    [--with-lastlog=PATH],
    [specify lastlog location (Default: /var/adm/lastlog)],
  )],
  [
    if test "x$withval" = "xno" ; then
      # nothing to do
      foo=bar

    elif test -n "$withval" ; then
      AC_DEFINE(PR_USE_LASTLOG, 1, [Define if enabling lastlog support.])
      AC_CHECK_HEADERS(lastlog.h paths.h)

      if test "x${withval}" != "xyes" ; then
        pr_lastlog_path="$withval"

      else
        dnl Try to determine the correct lastlog location (be it file or
        dnl directory) automagically.
        AC_MSG_CHECKING([for LASTLOG_FILE])
        AC_TRY_COMPILE([
            #include <sys/types.h>
            #include <utmp.h>
            #ifdef HAVE_LASTLOG_H
            #  include <lastlog.h>
            #endif
            #ifdef HAVE_PATHS_H
            #  include <paths.h>
            #endif
            #ifdef HAVE_LOGIN_H
            # include <login.h>
            #endif
          ],
          [
            char *lastlog = LASTLOG_FILE;
          ],
          [
            AC_MSG_RESULT(yes)
          ],
          [
            AC_MSG_RESULT(no)
            AC_MSG_CHECKING([for _PATH_LASTLOG])
            AC_TRY_COMPILE([
                #include <sys/types.h>
                #include <utmp.h>
                #ifdef HAVE_LASTLOG_H
                #  include <lastlog.h>
                #endif
                #ifdef HAVE_PATHS_H
                #  include <paths.h>
                #endif
              ],
              [
                char *lastlog = _PATH_LASTLOG;
              ],
              [
                AC_MSG_RESULT(yes)
              ],
              [
                AC_MSG_RESULT(no)
                found_lastlog_path=no
              ])
          ])

         if test -z "$pr_lastlog_path" ; then
           if test x"$found_lastlog_path" = x"no" ; then
             for f in /var/log/lastlog /var/adm/lastlog /usr/adm/lastlog /etc/security/lastlog ; do
               AC_MSG_CHECKING([for $f])
               if (test -d "$f" || test -f "$f") ; then
                 pr_lastlog_path=$f
                 AC_MSG_RESULT(yes)

               else
                 AC_MSG_RESULT(no)
               fi
             done

             if test -z "$pr_lastlog_path" ; then
               AC_MSG_WARN([** Cannot find lastlog **])
             fi
          fi
        fi
      fi

      if test -n "$pr_lastlog_path" ; then
        AC_DEFINE_UNQUOTED(PR_LASTLOG_PATH, "`eval echo "$pr_lastlog_path"`")
      fi
    fi
  ])

dnl Modules...'nuff said.
AC_ARG_WITH(includes,
  [AC_HELP_STRING(
    [--with-includes=LIST],
    [add additional include paths to proftpd. LIST is a colon-separated list of include paths to add e.g. --with-includes=/some/mysql/include:/my/include])
  ],
  [
    if test x"$withval" != x; then
      if test x"$withval" = xyes; then
        AC_MSG_ERROR([--with-includes parameter missing required colon-separated list of include paths])
      fi

      if test x"$withval" != xno; then
        ac_addl_includes=`echo "$withval" | sed -e 's/:/ /g'` ;
        for ainclude in $ac_addl_includes; do
          if test x"$ac_build_addl_includes" = x ; then
            ac_build_addl_includes="-I$ainclude"
          else
            ac_build_addl_includes="-I$ainclude $ac_build_addl_includes"
          fi
        done
        CPPFLAGS="$CPPFLAGS $ac_build_addl_includes"
      fi
    fi
  ])

AC_ARG_WITH(libraries,
  [AC_HELP_STRING(
    [--with-libraries=LIST],
    [add additional library paths to proftpd. LIST is a colon-separated list of library paths to add e.g. --with-libraries=/some/mysql/libdir:/my/libs])
  ],
  [
    if test x"$withval" != x; then
      if test x"$withval" = xyes; then
        AC_MSG_ERROR([--with-libraries parameter missing required colon-separated list of library paths])
      fi

      if test x"$withval" != xno; then
        ac_addl_libdirs=`echo "$withval" | sed -e 's/:/ /g'` ;
        for alibdir in $ac_addl_libdirs; do
          if test x"$ac_build_addl_libdirs" = x ; then
            ac_build_addl_libdirs="-L$alibdir"
          else
            ac_build_addl_libdirs="-L$alibdir $ac_build_addl_libdirs"
          fi
        done 
        LDFLAGS="$LDFLAGS $ac_build_addl_libdirs"
      fi
    fi
  ])

dnl This variable is used to impose a certain ordering between mod_ifsession
dnl and mod_cap, per Bug#3576
ifsession_requested="false"
AC_ARG_WITH(modules,
  [AC_HELP_STRING(
    [--with-modules=LIST],
    [add additional modules to proftpd. LIST is a colon-separated list of modules to add e.g. --with-modules=mod_readme:mod_ifsession])
  ],
  [
    if test x"$withval" != x; then
      if test x"$withval" = xyes; then
        AC_MSG_ERROR([--with-modules parameter missing required colon-separated list of modules])
      fi

      if test x"$withval" != xno; then
        modules_list=`echo "$withval" | sed -e 's/:/ /g'`;

        for amodule in $modules_list; do
          if test x"$amodule" = xmod_dso ; then
            AC_MSG_ERROR([use --enable-dso instead of --with-modules=mod_dso for DSO support])
          fi

          if test x"$amodule" = xmod_ifsession ; then
            ifsession_requested="true"
          fi

          if test x"$amodule" = xmod_lang ; then
            AC_MSG_ERROR([use --enable-nls instead of --with-modules=mod_lang for NLS/UTF8 support])
          fi

          if test x"$amodule" = xmod_memcache ; then
            AC_MSG_ERROR([use --enable-memcache instead of --with-modules=mod_memcache for Memcache support])
          fi
        done

        # Trim off any leading/trailing colons, and collapse double-colons
        # into single colons; these are common typos.
        ac_static_modules=`echo "$withval" | sed 's/::/:/g' | sed 's/^://' | sed 's/:$//' | sed -e 's/:/.o /g'`.o ;

        for amodule in $ac_static_modules; do
          ac_build_static_modules="modules/$amodule $ac_build_static_modules"
        done

        dnl Make sure that mod_ifsession, if present in the list, appears at
        dnl the end.
        if test x"$ifsession_requested" = xtrue; then
          ac_static_modules=`echo "$ac_static_modules" | sed -e 's/mod_ifsession\.o//g'`
          ac_static_modules="$ac_static_modules mod_ifsession.o"

          ac_build_static_modules=`echo "$ac_build_static_modules" | sed -e 's/modules\/mod_ifsession\.o//g'`
          ac_build_static_modules="$ac_build_static_modules modules/mod_ifsession.o";
        fi
      fi
    fi
  ])

dnl Memcache
if test x"$enable_memcache" = xyes; then
  # Yes, we DO want mod_memcache AFTER the other modules in the static
  # module list. Otherwise, the module load ordering will be such that
  # memcache support will not work as expected
  ac_static_modules="$ac_static_modules mod_memcache.o"
  ac_build_static_modules="$ac_build_static_modules modules/mod_memcache.o"
fi

dnl List of modules which are not allowed to be built as DSOs
ac_unshareable_modules="mod_auth mod_rlimit mod_auth_unix mod_core mod_dso mod_ls mod_xfer mod_log mod_site mod_cap mod_ctrls"

AC_ARG_WITH(shared,
  [AC_HELP_STRING(
    [--with-shared=LIST],
    [build DSO modules for proftpd. LIST is a colon-separated list of modules to build as DSOs e.g. --with-shared=mod_rewrite:mod_ifsession])
  ],
  [
    if test x"$withval" != x; then
      if test x"$withval" = xyes; then
        AC_MSG_ERROR([--with-shared parameter missing required colon-separated list of modules])
      fi

      if test x"$withval" != xno; then
        # Trim off any leading/trailing colons, and collapse double-colons
        # into single colons; these are common typos.
        shared_modules=`echo "$withval" | sed 's/::/:/g'| sed 's/^://' | sed 's/:$//' | sed -e 's/:/ /g'`;
        ac_shared_modules=`echo "$withval" | sed 's/::/:/g'| sed 's/^://' | sed 's/:$//' | sed -e 's/:/.la /g'`.la;

        # First double-check that the given list does not contain any
        # unshareable modules
        for amodule in $pr_shared_modules; do
          for smodule in $ac_unshareable_modules; do
            if test x"$amodule" = x"$smodule"; then
              AC_MSG_ERROR([cannot build $amodule as a shared module])
            fi
          done
        done

<<<<<<< HEAD
        # Append .la to every module name
        ac_shared_modules=""
        for amodule in $shared_modules; do
            ac_shared_modules+=" $amodule.la"
        done

=======
>>>>>>> 72830aa4
        for amodule in $ac_shared_modules; do
          ac_build_shared_modules="modules/$amodule $ac_build_shared_modules"
        done
      fi
    fi
  ])

dnl Configuration location of mysql_config
my_config="mysql_config"
AC_ARG_WITH(mysql-config,
  [AC_HELP_STRING(
    [--with-mysql-config=PATH],
    [configure location of the MySQL mysql_config script (default=mysql_config)])
  ],
  [
    if test x"$withval" != x; then
      my_config=`echo "$withval"`

      if test -z "$my_config"; then
        my_config="no"

      elif test x"$my_config" = xno; then
        # do nothing
        foo=bar

      elif test x"$my_config" = xyes; then
        # Use the default
        my_config="mysql_config"

      elif test -x "$my_config"; then
        # do nothing
        foo=bar

      else
        AC_MSG_ERROR([mysql_config path $my_config is not executable])
      fi

    else
      my_config="no"
    fi
  ])

dnl Configuration location of openssl cmdline
openssl_cmdline="openssl"
AC_ARG_WITH(openssl-cmdline,
  [AC_HELP_STRING(
    [--with-openssl-cmdline=PATH],
    [configure location of the openssl(1) command-line tool (default=openssl)])
  ],
  [
    if test x"$withval" != x; then
      openssl_cmdline=`echo "$withval"`

      if test -z "$openssl_cmdline"; then
        openssl_cmdline="no"

      elif test x"$openssl_cmdline" = xno; then
        # do nothing
        foo=bar

      elif test x"$openssl_cmdline" = xyes; then
        # Use the default
        openssl_cmdline="openssl"

      elif test -x "$openssl_cmdline"; then
        # do nothing
        foo=bar

      else
        AC_MSG_ERROR([openssl path $openssl_cmdline is not executable])
      fi

    else
      openssl_cmdline="no"
    fi
  ])


dnl Configuration location of pg_config
pg_config="pg_config"
AC_ARG_WITH(postgres-config,
  [AC_HELP_STRING(
    [--with-postgres-config=PATH],
    [configure location of the Postgres pg_config script (default=pg_config)])
  ],
  [
    if test x"$withval" != x; then
      pg_config=`echo "$withval"`

      if test -z "$pg_config"; then
        pg_config="no"

      elif test x"$pg_config" = xno; then
        # do nothing
        foo=bar

      elif test x"$pg_config" = xyes; then
        # Use the default
        pg_config="pg_config"

      elif test -x "$pg_config"; then
        # do nothing
        foo=bar

      else
        AC_MSG_ERROR([pg_config path $pg_config is not executable])
      fi

    else
      pg_config="no"
    fi
  ])

dnl Configurable location of the pkgconfig file
pkgconfigdir=NONE
AC_ARG_WITH(pkgconfig,
  [AC_HELP_STRING(
    [--with-pkgconfig=PATH],
    [configure directory that will contain the proftpd.pc pkgconfig file (default=lib/pkgconfig)])
  ],
  [
    if test x"$withval" != x; then
      if test x"$withval" = xyes; then
        AC_MSG_ERROR([--with-pkgconfig parameter missing required directory path])
      fi

      if test x"$withval" != xno; then
        pkgconfigdir=`echo "$withval"`
      fi
    fi
  ])

dnl --enable/--disable options.

AC_ARG_ENABLE(auth-file,
  [AC_HELP_STRING(
    [--disable-auth-file],
    [omit mod_auth_file from core modules])
  ],
  [
    if test "$enableval" = "no"; then
      ac_core_modules=`echo "$ac_core_modules" | sed -e 's/mod_auth_file\.o//'`
      ac_build_core_modules=`echo "$ac_build_core_modules" | sed -e 's/modules\/mod_auth_file\.o//'`
    fi
  ])
 
dnl Auto-detection of shadow passwords.
AC_ARG_ENABLE(autoshadow,
  [AC_HELP_STRING(
    [--enable-autoshadow],
    [enable run-time auto-detection of shadowed passwords (requires shadow)])
  ],
  [
    dnl AIX does not have shadow file/library support.  Try to prevent a
    dnl bad build if the admin, configuring on an AIX box, uses this option.
    if test "$enableval" = "yes" && test "$OSTYPE" = "-DAIX4"; then
      AC_MSG_WARN(AIX does not support traditional shadowed passwords)
      enableval="no"
    fi

    if test "$enableval" != "no" ; then
      AC_DEFINE(PR_USE_SHADOW, 1, [Define if using /etc/shadow files.])
      AC_DEFINE(PR_USE_AUTO_SHADOW, 1,
      [Define if auto-detection of shadow passwords is wanted.])
      force_shadow="yes"
    fi ])

dnl PAM support.
AC_ARG_ENABLE(auth-pam,
  [AC_HELP_STRING(
    [--enable-auth-pam],
    [enable PAM support (default=yes)])
  ],
  [
    if test "$enableval" = "no"; then
      if test `echo $ac_static_modules | grep -c mod_auth_pam` != "0"; then
        AC_MSG_ERROR([You cannot run configure with --disable-auth-pam and include mod_auth_pam in --with-modules at the same time])
      fi

      if test `echo $ac_shared_modules | grep -c mod_auth_pam` != "0"; then
        AC_MSG_ERROR([You cannot run configure with --disable-auth-pam and include mod_auth_pam in --with-shared at the same time])
      fi
    fi
  ])

dnl Optional workaround for broken getaddrinfo on some systems (e.g. HP-UX 11.x)
AC_ARG_ENABLE(builtin-getaddrinfo,
  [AC_HELP_STRING(
    [--enable-builtin-getaddrinfo],
    [force use of builtin getaddrinfo (default=no)])
  ],
  [
    if test x"$enableval" = xyes; then
      AC_DEFINE(PR_USE_GETADDRINFO, 1, [Define if using builtin getaddrinfo()])
    fi
  ])

dnl Since getaddrinfo() is broken on HP-UX 11.x, we automatically use the
dnl builtin version.
if test "$OSTYPE" = "-DHPUX11"; then
  AC_MSG_WARN([HP-UX 11 has broken getaddrinfo(), using builtin version])
  AC_DEFINE(PR_USE_GETADDRINFO, 1, [Define if using builtin getaddrinfo()])
fi

dnl Workaround for broken getnameinfo on some systems
AC_ARG_ENABLE(builtin-getnameinfo,
  [AC_HELP_STRING(
    [--enable-builtin-getnameinfo],
    [force use of builtin getnameinfo (default=no)])
  ],
  [
    if test x"$enableval" = xyes; then
      AC_DEFINE(PR_USE_GETNAMEINFO, 1, [Define if using builtin getnameinfo()])
    fi
  ])

dnl Capabilities support
AC_ARG_ENABLE(cap,
  [AC_HELP_STRING(
    [--enable-cap],
    [enable POSIX.1e capabilities (default=yes on Linux)])
  ])

dnl Controls support
AC_ARG_ENABLE(ctrls,
  [AC_HELP_STRING(
    [--enable-ctrls],
    [enable proftpd controls via ftpdctl (default=no)])
  ],
  [ if test x"$enableval" = xyes ; then
      AC_DEFINE(PR_USE_CTRLS, 1, [Define if using controls support.])
    fi
  ])

dnl POSIX ACL support
AC_ARG_ENABLE(facl,
  [AC_HELP_STRING(
    [--enable-facl],
    [enable support for POSIX ACLs])
  ])

dnl Curses/ncurses support
AC_ARG_ENABLE(curses,
  [AC_HELP_STRING(
    [--disable-curses],
    [disable use of curses (default=no)])
  ])

dnl DSO support
AC_ARG_ENABLE(dso,
  [AC_HELP_STRING(
    [--enable-dso],
    [add mod_dso to core modules])
  ],
  [
    if test x"$enableval" = x"yes"; then
      ac_core_modules="$ac_core_modules mod_dso.o"
      ac_build_core_modules="$ac_build_core_modules modules/mod_dso.o"

      MAIN_LDFLAGS="-L\$(top_srcdir)/lib/libltdl -dlopen self -export-dynamic"
      MAIN_LIBS="\$(LIBLTDL)"

      MODULE_LDFLAGS="-avoid-version -export-dynamic -module"

      INSTALL_DEPS="install-libltdl"
      LIB_DEPS="libltdl"
      MODULE_DEPS="libltdl"
      AC_DEFINE(PR_USE_DSO, 1, [Define if using DSO support.])

      dnl Run configure scripts in subdirectories
      LT_CONFIG_LTDL_DIR([lib/libltdl])
      LTDL_INIT([convenience])

      dnl Even though this macro is deprecated, we need to use it to
      dnl specifically tell ltdl that it is NOT to use any system directories,
      dnl and ONLY to use this bundled location.
      LTDL_CONVENIENCE([lib/libltdl])
    fi
  ])

dnl ident (RFC1413) support
AC_ARG_ENABLE(ident,
  [AC_HELP_STRING(
    [--disable-ident],
    [disable use of ident (RFC1413) lookups (default=no)])
  ])

dnl Memcache support
AC_ARG_ENABLE(memcache,
  [AC_HELP_STRING(
    [--enable-memcache],
    [enable support for memcache (default=no)])
  ],
  [ if test x"$enableval" = xyes ; then
      AC_DEFINE(PR_USE_MEMCACHE, 1, [Define if using Memcache support.])
    fi
  ])

dnl NLS support
ENABLE_NLS="\"\""
AC_ARG_ENABLE(nls,
  [AC_HELP_STRING(
    [--enable-nls],
    [enable Native Language Support (NLS) (default=no)])
  ],
  [ if test x"$enableval" = x"yes" ; then

      dnl The libintl library is only needed on non-GNU systems.  If it
      dnl is not installed, and the admin enables NLS support, then we
      dnl should abort.

      AC_CHECK_LIB(intl, bindtextdomain,
        [ac_build_addl_libs="-lintl $ac_build_addl_libs" UTILS_LIBS="-lintl"
         AC_DEFINE(HAVE_LIBINTL, 1, [Define if libintl is present.])
         AC_DEFINE(PR_USE_NLS, 1, [Define if using NLS support.])
         ENABLE_NLS="1"
        ],
        [AC_CHECK_LIB(c, bindtextdomain,
          [AC_DEFINE(PR_USE_NLS, 1, [Define if using NLS support.])
           ENABLE_NLS="1"
          ],
          [AC_MSG_ERROR([libintl support, required for NLS, not present -- aborting])]
        ])
      )

      dnl Similarly, the libiconv library is only needed on some non-GNU
      dnl systems.  Note that some systems redefine the iconv_open function
      dnl to something else (Bug#3682), e.g. libiconv_open.
      AC_CHECK_LIB(iconv, iconv_open,
        [LIBS="$LIBS -liconv"
         AC_DEFINE(HAVE_LIBICONV, 1, [Define if libiconv is present.])
         AC_DEFINE(PR_USE_NLS, 1, [Define if using NLS support.])
         ENABLE_NLS="1"
        ],
        [AC_CHECK_LIB(iconv, libiconv_open,
          [LIBS="$LIBS -liconv"
           AC_DEFINE(HAVE_LIBICONV, 1, [Define if libiconv is present.])
           AC_DEFINE(PR_USE_NLS, 1, [Define if using NLS support.])
           ENABLE_NLS="1"
          ],
          [AC_CHECK_LIB(c, iconv_open,
            [AC_DEFINE(PR_USE_NLS, 1, [Define if using NLS support.])
             ENABLE_NLS="1"
            ],
            [AC_MSG_ERROR([libiconv support, required for NLS, not present -- aborting])]
          ])
        ])
      )
    fi
  ])

AC_ARG_ENABLE(nonblocking-log-open,
  [AC_HELP_STRING(
    [--disable-nonblocking-log-open],
    [disable use of nonblocking open of log files (default=no)])
  ])

AC_ARG_ENABLE(ncurses,
  [AC_HELP_STRING(
    [--disable-ncurses],
    [disable use of ncurses (default=no)])
  ])

AC_ARG_ENABLE(pcre,
  [AC_HELP_STRING(
    [--enable-pcre],
    [enable use of PCRE for POSIX regular expressions rather than the system library (default=no)],
  )],
  [
    if test x"$enableval" = xyes ; then
      AC_DEFINE(PR_USE_PCRE, 1, [Define if using PCRE support.])
      ac_build_addl_libs="$ac_build_addl_libs -lpcreposix -lpcre"
    fi
  ])

dnl Workaround for broken setpassent on FreeBSD.
AC_ARG_ENABLE(force-setpassent,
  [AC_HELP_STRING(
    [--enable-force-setpassent],
    [force use of setpassent (default=no on FreeBSD)])
  ])

dnl IPv6 support.
AC_ARG_ENABLE(ipv6,
  [AC_HELP_STRING(
    [--disable-ipv6],
    [disable IPv6 support (default=no)])
  ])

dnl OpenSSL support
AC_ARG_ENABLE(openssl,
  [AC_HELP_STRING(
    [--enable-openssl],
    [enable OpenSSL support (default=no)])
  ],
  [ if test x"$enableval" = xyes ; then
      AC_DEFINE(PR_USE_OPENSSL, 1, [Define if using OpenSSL support.])
      ac_build_addl_libs="$ac_build_addl_libs -lssl -lcrypto"
    fi
  ])

dnl Sendfile support.
AC_ARG_ENABLE(sendfile,
  [AC_HELP_STRING(
    [--disable-sendfile],
    [disable sendfile support (default=no)])
  ])

dnl Check for enabled shadow password support.
AC_ARG_ENABLE(shadow,
  [AC_HELP_STRING(
    [--enable-shadow],
    [force compilation of shadowed password support])
  ],
  [
    dnl AIX does not have shadow file/library support.  Try to prevent a
    dnl bad build if the admin, configuring on an AIX box, uses this option.
    if test "$enableval" = "yes" && test "$OSTYPE" = "-DAIX4"; then
      AC_MSG_WARN([AIX does not support traditional shadowed passwords])
      enableval="no" 
    fi

    if test "$enableval" = "no" ; then
      use_shadow=""
      force_shadow="no"
    else
      AC_DEFINE(PR_USE_SHADOW, 1, [Define if using shadow password support.])
      force_shadow="yes"
    fi ])

dnl Enable support for Tru64's C2 SIA authentication
AC_ARG_ENABLE(sia,
  [AC_HELP_STRING(
    [--enable-sia],
    [enable SIA authentication support (Tru64)])
  ],
  [
    if test x"$enableval" = xyes ; then

      dnl Tru64's C2/SIA authentication requires these headers
      AC_CHECK_HEADERS(sia.h siad.h sys/security.h)

      AC_CHECK_LIB(security, set_auth_parameters)
      AC_CHECK_FUNCS(set_auth_parameters)

      AC_CHECK_LIB(sec, getprpwent)
      AC_CHECK_FUNCS(getprpwent)

      AC_DEFINE(PR_USE_SIA, 1, [Define if using Tru64 SIA support.])
    fi
  ])

dnl Test support
ENABLE_TESTS="\"\""
AC_ARG_ENABLE(tests,
  [AC_HELP_STRING(
    [--enable-tests],
    [enable unit tests (default=no)])
  ],
  [ if test x"$enableval" = x"yes" ; then
      AC_CHECK_HEADERS(check.h)

      AC_CHECK_LIB(check, tcase_create,
        [AC_DEFINE(HAVE_LIBCHECK, 1, [Define if libcheck is present.])
         ENABLE_TESTS="1"
         AC_DEFINE(PR_USE_TESTS, 1, [Define if testsuite support is enabled.])
        ],
        [
         AC_MSG_ERROR([libcheck support, required for tests, not present -- aborting])
        ]
      )
    fi
  ])

dnl Trace support.
AC_ARG_ENABLE(trace,
  [AC_HELP_STRING(
    [--disable-trace],
    [disable trace support (default=no)])
  ])

dnl Enable developer code
pr_devel_cflags="-g -O0 -Wcast-align -Wchar-subscripts -Winline -Wstrict-prototypes -Wmissing-declarations -Wnested-externs -Wpointer-arith -Wshadow -Wundef"
pr_devel_libs=""

AC_ARG_ENABLE(devel,
  [AC_HELP_STRING(
    [--enable-devel],
    [enable developer-only code (default=no)])
  ],
  [
    if test x"$enableval" != xno ; then
      devel="yes"

      dnl Check to see if specific developer flags were requested

      if test `echo $enableval | grep -c coredump` = "1" ; then
        pr_devel_cflags="-DPR_DEVEL_COREDUMP $pr_devel_cflags"
      fi

      if test `echo $enableval | grep -c nodaemon` = "1" ; then
        pr_devel_cflags="-DPR_DEVEL_NO_DAEMON $pr_devel_cflags"
      fi

      if test `echo $enableval | grep -c nofork` = "1" ; then
        pr_devel_cflags="-DPR_DEVEL_NO_FORK $pr_devel_cflags"
      fi

      if test `echo $enableval | grep -c profile` = "1" ; then
        pr_devel_cflags="-DPR_DEVEL_PROFILE -p -pg $pr_devel_cflags"
        pr_devel_libs="-pg $pr_devel_libs"
      fi

      if test `echo $enableval | grep -c stacktrace` = "1"; then
        pr_devel_cflags="-DPR_DEVEL_STACK_TRACE $pr_devel_cflags"

        # On FreeBSD, the libexecinfo port is needed for the backtrace(3)
        # function; we thus also need to check for the libexecinfo library
        AC_CHECK_LIB(execinfo, backtrace)

        # Some libcs need the execinfo.h header for their backtrace symbols,
        # and some (like Solaris) want ucontext.h.  Check for those headers
        # here.
        AC_CHECK_HEADERS(execinfo.h ucontext.h)

        # Make sure that we can find the backtrace(3) and backtrace_symbols(3)
        # functions
        AC_MSG_CHECKING([for backtrace])
        AC_TRY_LINK(
          [
            #include <stddef.h>
            #include <stdlib.h>
            #ifdef HAVE_EXECINFO_H
            # include <execinfo.h>
            #endif
            #ifdef HAVE_UCONTEXT_H
            # include <ucontext.h>
            #endif
          ],
          [
            void **syms = NULL;
            int res, nsyms = 0;
            res = backtrace(syms, nsyms);
          ],
          [
            AC_MSG_RESULT(yes)
            AC_DEFINE(HAVE_BACKTRACE, 1, [Define if you have backtrace])
          ],
          [
            AC_MSG_RESULT(no)
          ]
        )

        AC_MSG_CHECKING([for backtrace_symbols])
        AC_TRY_LINK(
          [
            #include <stddef.h>
            #include <stdlib.h>
            #ifdef HAVE_EXECINFO_H
            # include <execinfo.h>
            #endif
            #ifdef HAVE_UCONTEXT_H
            # include <ucontext.h>
            #endif
          ],
          [
            void **syms = NULL;
            int nsyms = 0;
            char **res;
            res = backtrace_symbols(syms, nsyms);
          ],
          [
            AC_MSG_RESULT(yes)
            AC_DEFINE(HAVE_BACKTRACE_SYMBOLS, 1, [Define if you have backtrace_symbols])
          ],
          [
            AC_MSG_RESULT(no)
          ]
        )

      fi

      if test `echo $enableval | grep -c timing` = "1"; then
        pr_devel_cflags="-DPR_DEVEL_TIMING $pr_devel_cflags"
      fi

    else
      devel="no"
    fi
  ])

dnl The "tunable" options, from include/options.h
AC_ARG_ENABLE(buffer-size,
  [AC_HELP_STRING(
    [--enable-buffer-size],
    [tune the the size (in bytes) of internal buffers (default=1024)])
  ],
  [
    if test "$enableval" = "yes" || test "$enableval" = "no" ; then
      AC_MSG_WARN(buffer size defaulting to 1024 bytes)
      AC_DEFINE_UNQUOTED(PR_TUNABLE_BUFFER_SIZE, 1024,
      [Default buffer size])
    else
      AC_DEFINE_UNQUOTED(PR_TUNABLE_BUFFER_SIZE, $enableval,
      [Default buffer size])
    fi
  ])

AC_ARG_ENABLE(pool-size,
  [AC_HELP_STRING(
    [--enable-pool-size],
    [tune the size (in bytes) of memory pools (default=512)])
  ],
  [
    if test "$enableval" = "yes" || test "$enableval" = "no" ; then
      AC_MSG_WARN(pool size defaulting to 512 bytes)
      AC_DEFINE_UNQUOTED(PR_TUNABLE_NEW_POOL_SIZE, 512,
      [Default pool size])
    else
      AC_DEFINE_UNQUOTED(PR_TUNABLE_NEW_POOL_SIZE, $enableval,
      [Default pool size])
    fi
  ])

AC_ARG_ENABLE(scoreboard-buffer-size,
  [AC_HELP_STRING(
    [--enable-scoreboard-buffer-size],
    [tune the the size (in bytes) of certain scoreboard buffers (default=80)])
  ],
  [
    if test "$enableval" = "yes" || test "$enableval" = "no" ; then
      AC_MSG_WARN(scoreboard buffer size defaulting to 80 bytes)
      AC_DEFINE_UNQUOTED(PR_TUNABLE_SCOREBOARD_BUFFER_SIZE, 80,
      [Default scoreboard buffer size])
    else
      AC_DEFINE_UNQUOTED(PR_TUNABLE_SCOREBOARD_BUFFER_SIZE, $enableval,
      [Default scoreboard buffer size])
    fi
  ])

AC_ARG_ENABLE(scoreboard-updates,
  [AC_HELP_STRING(
    [--enable-scoreboard-updates],
    [set how often (in loops) the mod_xfer module updates the scoreboard (default=10)])
  ],
  [
    if test x"$enableval" = xyes || test x"$enableval" = xno ; then
      AC_MSG_WARN(scoreboard updates defaulting to 10)
      AC_DEFINE_UNQUOTED(PR_TUNABLE_XFER_SCOREBOARD_UPDATES, 10)
    else
      AC_DEFINE_UNQUOTED(PR_TUNABLE_XFER_SCOREBOARD_UPDATES, $enableval)
    fi
  ])

keepsyms="no"
AC_ARG_ENABLE(strip,
  [AC_HELP_STRING(
    [--disable-strip],
    [do not strip debugging symbols from installed code (default=no)])
  ],
  [
    if test x"$enableval" = xno ; then
      keepsyms="yes"
    fi
  ]
)

AC_ARG_ENABLE(timeout-ident,
  [AC_HELP_STRING(
    [--enable-timeout-ident],
    [set the default timeout (in secs) for RFC931 connections (default=10)])
  ],
  [
    if test "$enableval" = "yes" || test "$enableval" = "no" ; then
      AC_MSG_WARN(ident timeout defaulting to 10 secs)
      AC_DEFINE_UNQUOTED(PR_TUNABLE_TIMEOUTIDENT, 10,
      [Default ident timeout])
    else
      AC_DEFINE_UNQUOTED(PR_TUNABLE_TIMEOUTIDENT, $enableval,
      [Default ident timeout])
    fi
  ])

AC_ARG_ENABLE(timeout-idle,
  [AC_HELP_STRING(
    [--enable-timeout-idle],
    [set the default timeout (in secs) for idle connections (default=600)])
  ],
  [
    if test "$enableval" = "yes" || test "$enableval" = "no" ; then
      AC_MSG_WARN(idle timeout defaulting to 600 secs)
      AC_DEFINE_UNQUOTED(PR_TUNABLE_TIMEOUTIDLE, 600,
      [Default idle timeout])
    else
      AC_DEFINE_UNQUOTED(PR_TUNABLE_TIMEOUTIDLE, $enableval,
      [Default idle timeout])
    fi
  ])

AC_ARG_ENABLE(timeout-linger,
  [AC_HELP_STRING(
    [--enable-timeout-linger],
    [set the default timeout (in secs) for lingering closes (default=30)])
  ],
  [
    if test "$enableval" = "yes" || test "$enableval" = "no" ; then
      AC_MSG_WARN(linger timeout defaulting to 30 secs)
      AC_DEFINE_UNQUOTED(PR_TUNABLE_TIMEOUTLINGER, 30,
      [Default linger timeout])
    else
      AC_DEFINE_UNQUOTED(PR_TUNABLE_TIMEOUTLINGER, $enableval,
      [Default linger timeout])
    fi
  ])

AC_ARG_ENABLE(timeout-login,
  [AC_HELP_STRING(
    [--enable-timeout-login],
    [set the default timeout (in secs) for logging in after connecting (default=300)])
  ],
  [
    if test "$enableval" = "yes" || test "$enableval" = "no" ; then
      AC_MSG_WARN(login timeout defaulting to 300 secs)
      AC_DEFINE_UNQUOTED(PR_TUNABLE_TIMEOUTLOGIN, 300,
      [Default login timeout])
    else
      AC_DEFINE_UNQUOTED(PR_TUNABLE_TIMEOUTLOGIN, $enableval,
      [Default login timeout])
    fi
  ])

AC_ARG_ENABLE(timeout-no-transfer,
  [AC_HELP_STRING(
    [--enable-timeout-no-transfer],
    [set the default timeout (in secs) for no data transferred (default=300)])
  ],
  [
    if test "$enableval" = "yes" || test "$enableval" = "no" ; then
      AC_MSG_WARN(no data transfer timeout defaulting to 300 secs)
      AC_DEFINE_UNQUOTED(PR_TUNABLE_TIMEOUTNOXFER, 300,
      [Default when no data transferred])
    else
      AC_DEFINE_UNQUOTED(PR_TUNABLE_TIMEOUTNOXFER, $enableval,
      [Default when no data transferred])
    fi
  ])

AC_ARG_ENABLE(timeout-stalled,
  [AC_HELP_STRING(
    [--enable-timeout-stalled],
    [set the default timeout (in secs) for stalled transfers (default=3600)])
  ],
  [
    if test "$enableval" = "yes" || test "$enableval" = "no" ; then
      AC_MSG_WARN(stalled timeout defaulting to 3600 secs)
      AC_DEFINE_UNQUOTED(PR_TUNABLE_TIMEOUTSTALLED, 3600,
      [Default stalled timeout])
    else
      AC_DEFINE_UNQUOTED(PR_TUNABLE_TIMEOUTSTALLED, $enableval,
      [Default stalled timeout])
    fi
  ])

AC_ARG_ENABLE(transfer-buffer-size,
  [AC_HELP_STRING(
    [--enable-transfer-buffer-size],
    [tune the the size (in bytes) of data transfer buffers (default=OS dependent)])
  ],
  [
    if test "$enableval" = "yes" || test "$enableval" = "no" ; then
      AC_MSG_WARN(transfer buffer size defaulting to regular buffer size)
      AC_DEFINE_UNQUOTED(PR_TUNABLE_XFER_BUFFER_SIZE, 8192,
      [Default buffer size])
    else
      AC_DEFINE_UNQUOTED(PR_TUNABLE_XFER_BUFFER_SIZE, $enableval,
      [Specified transfer buffer size])
    fi
  ])

dnl Checks for libraries.  Yes, this is the hard way, but it's necessary.
AC_CACHE_CHECK(for standalone crypt,pr_cv_lib_standalone_crypt,
  AC_TRY_LINK(,[crypt();],
  	pr_cv_lib_standalone_crypt="yes", pr_cv_lib_standalone_crypt="no" ))

if test "$pr_cv_lib_standalone_crypt" = "no"; then
  AC_CHECK_LIB(crypt, crypt)
fi

AC_CACHE_CHECK(for standalone gethostbyname,pr_cv_lib_standalone_gethost,
  AC_TRY_LINK(,[gethostbyname();],
  	pr_cv_lib_standalone_gethost="yes",
	pr_cv_lib_standalone_gethost="no" ))

if test "$pr_cv_lib_standalone_gethost" = "no"; then
  AC_CHECK_LIB(resolv, gethostbyname)
  AC_CHECK_LIB(resolv, inet_aton)
fi

AC_CACHE_CHECK(for standalone inet_aton,pr_cv_lib_standalone_aton,
  AC_TRY_LINK(,[inet_aton();],
  	pr_cv_lib_standalone_aton="yes",
	pr_cv_lib_standalone_aton="no" ))

if test "$pr_cv_lib_standalone_aton" = "no"; then
  AC_CHECK_LIB(bind, inet_aton)
fi

AC_CACHE_CHECK(for standalone nsl functions,pr_cv_lib_standalone_nsl,[
  AC_TRY_LINK(,[gethostent();],
  pr_cv_lib_standalone_nsl="yes", pr_cv_lib_standalone_nsl="no") ])

if test "$pr_cv_lib_standalone_nsl" = "no"; then
  AC_CHECK_LIB(nsl, gethostent)
fi

AC_CACHE_CHECK(for standalone socket functions,pr_cv_lib_standalone_sockets,
  AC_TRY_LINK(,[bind();],
  pr_cv_lib_standalone_sockets="yes", pr_cv_lib_standalone_sockets="no"))

if test "$pr_cv_lib_standalone_sockets" = "no"; then
  AC_CHECK_LIB(socket, bind)
fi

AC_CACHE_CHECK(for _pw_stayopen variable,pr_cv_var__pw_stayopen,
  AC_TRY_LINK(
    [extern int _pw_stayopen; ],
    [_pw_stayopen = 1;],
    pr_cv_var__pw_stayopen="yes", pr_cv_var__pw_stayopen="no"))

if test "$pr_cv_var__pw_stayopen" = "yes"; then
  AC_DEFINE(HAVE__PW_STAYOPEN, 1, [Define if you have __pw_stayopen variable.])
fi

AC_CHECK_HEADERS(krb.h login.h prot.h usersec.h)

dnl HP-UX's hpsecurity.h can multiply define MAXINT and confuse configure
AC_CHECK_HEADERS(hpsecurity.h, [
    AC_SEARCH_LIBS(getprpwnam, sec)
  ],
  [
    AC_MSG_CHECKING(for hpsecurity.h workaround)
    AC_TRY_COMPILE([
#include <values.h>
#undef MAXINT
#include <hpsecurity.h>
  ], [],
  [
    AC_DEFINE(HAVE_HPSECURITY_H, 1, [Define you have <hpsecurity.h>])
    AC_SEARCH_LIBS(getprpwnam, sec)
    AC_MSG_RESULT(yes)
  ], [
    AC_MSG_RESULT(no)
  ])
])

dnl Checks for installation user/group

if test x"$install_user" = x; then
  if test "x$target_os" = "xcygwin"; then
    install_user=`id -u`
  else
    install_user=root
  fi
fi
if test x"$install_group" = x ; then
  if test "x$target_os" = "xcygwin"; then
    install_group=`id -g`
  else
    install_group=`sed -n '/.*:.*:0:/{s/^\(.*\):.*:0:.*/\1/p;q;}' /etc/group 2>/dev/null`
  fi
fi

AC_SUBST(install_user)
AC_SUBST(install_group)

dnl Checks for header files.
AC_HEADER_DIRENT
AC_HEADER_STDC
AC_HEADER_SYS_WAIT
AC_CHECK_HEADERS(fcntl.h signal.h sys/ioctl.h sys/prctl.h sys/resource.h sys/time.h junistd.h memory.h)
if test x"$force_shadow" != xno ; then
  AC_CHECK_HEADERS(shadow.h,
    [ if test "$use_shadow" = "" && test -f /etc/shadow ; then
        AC_DEFINE(PR_USE_SHADOW, 1, [Define if using shadow password support.])

        AC_CHECK_MEMBER(struct spwd.sp_warn,
          [AC_DEFINE(HAVE_SPWD_SP_WARN)],,
          [#include <shadow.h>])
        AC_CHECK_MEMBER(struct spwd.sp_inact,
          [AC_DEFINE(HAVE_SPWD_SP_INACT)],,
          [#include <shadow.h>])
        AC_CHECK_MEMBER(struct spwd.sp_expire,
          [AC_DEFINE(HAVE_SPWD_SP_EXPIRE)],,
          [#include <shadow.h>])

      fi ])
fi

dnl The pam test used to disable use_shadow, and I'm not sure why, libpam
dnl really shouldn't have anything to do with force_shadow or use_shadow.
if test x"$enable_auth_pam" != xno ; then
  AC_CHECK_HEADERS(security/pam_appl.h security/pam_modules.h pam/pam_appl.h,
    [
      if test `echo $ac_static_modules | grep -c mod_auth_pam` = "0"; then
        ac_static_modules="mod_auth_pam.o $ac_static_modules"
        ac_build_static_modules="modules/mod_auth_pam.o $ac_build_static_modules"
      fi
    ], [],
    [
      #ifdef HAVE_SECURITY_PAM_APPL_H
      # include <security/pam_appl.h>
      #endif
    ])

  dnl This next check looks funky due to a linker problem with some versions
  dnl of the PAM library.  Prior to 0.72 release, the Linux PAM shared library
  dnl omitted requiring libdl linking information. PAM-0.72 or better ships
  dnl with RedHat 6.2 and Debian 2.2 or better.
  dnl
  dnl This test used to add -lpam to the libraries list, however this isn't
  dnl necessary in light of the fact that mod_auth_pam.c has the $Libraries $
  dnl tag and is picked up at configure time.  The only thing we need is to
  dnl add -ldl in the event of broken PAM.

  if test `echo $ac_static_modules | grep -c mod_auth_pam` = "1"; then

	AC_CHECK_LIB(pam, pam_start,
		[AC_DEFINE(HAVE_PAM, 1, [Define if you have PAM support.])],
		[AC_CHECK_LIB(pam, pam_end,
				[AC_DEFINE(HAVE_PAM, 1,
                                  [Define if you have PAM support.])
					LIBS="$LIBS -ldl"],,
				[-ldl])])
  fi

fi

ac_add_mod_cap="no"
ac_have_libcap="no"
if test x"$enable_cap" != xno; then
  case "$host" in
    [*-linux-*])
      rev=`uname -r | awk -F'[[.-]]' '{printf "%03d%03d%03d", $1, $2, $3}'`

      if test $rev -ge 002001097; then
        AC_CHECK_HEADERS(linux/capability.h)
 
        if test $ac_cv_header_linux_capability_h = "yes"; then
          ac_add_mod_cap="yes"
        fi

        AC_CHECK_LIB(cap2, cap_init,
          [ac_have_libcap="yes"
           AC_DEFINE(HAVE_LIBCAP2, 1, [Define if libcap2 is present.])

          ],[AC_CHECK_LIB(cap, cap_init,
              [ac_have_libcap="yes"
               AC_DEFINE(HAVE_LIBCAP, 1, [Define if libcap is present.])
              ])
          ])
      fi
  esac
fi

AC_MSG_CHECKING([whether to enable mod_cap])
AC_MSG_RESULT($ac_add_mod_cap)

if test x"$ac_add_mod_cap" = xyes; then

  dnl Make sure that mod_ifsession, if present in the list, appears at
  dnl the end.
  if test x"$ifsession_requested" = xtrue; then
    ac_static_modules=`echo "$ac_static_modules" | sed -e 's/mod_ifsession\.o//g'`
    ac_static_modules="$ac_static_modules mod_cap.o mod_ifsession.o"

    ac_build_static_modules=`echo "$ac_build_static_modules" | sed -e 's/modules\/mod_ifsession\.o//g'`
    ac_build_static_modules="$ac_build_static_modules modules/mod_cap.o modules/mod_ifsession.o";

  else
    ac_static_modules="$ac_static_modules mod_cap.o"
    ac_build_static_modules="$ac_build_static_modules modules/mod_cap.o"
  fi
fi

AC_CHECK_HEADERS(bstring.h crypt.h ctype.h execinfo.h iconv.h inttypes.h langinfo.h limits.h locale.h)
AC_CHECK_HEADERS(string.h strings.h stropts.h)
AC_CHECK_HEADERS(sys/file.h sys/mman.h sys/types.h sys/ucred.h sys/uio.h sys/socket.h)
AC_MSG_CHECKING(for net/if.h)
AC_TRY_COMPILE([
  #include <time.h>
  #ifdef HAVE_SYS_TYPES_H
  # include <sys/types.h>
  #endif
  #ifdef HAVE_SYS_SOCKET_H
  # include <sys/socket.h>
  #endif
  #include <net/if.h>
  ], [
  ],
  [
    AC_DEFINE(HAVE_NET_IF_H, 1, [Define if you have the net/if.h header.])
    AC_MSG_RESULT(yes)
  ], [
    AC_MSG_RESULT(no)
  ])

AC_CHECK_HEADERS(ifaddrs.h)

dnl These particular checks are done a little differently because on some
dnl platforms, <sys/mount.h> wants <sys/param.h> to be included first.
AC_CHECK_HEADERS(sys/param.h sys/mount.h,,,
  [
    [
     #if HAVE_SYS_PARAM_H
     # include <sys/param.h>
     #endif
    ]
  ])

AC_CHECK_HEADERS(netdb.h netinet/in.h)

dnl On AIX, it seems that in order for hstrerror to be properly seen
dnl from netdb.h, we need to define _USE_IRS.  And people wonder why
dnl there's all this effort for compatibility, when "Unix is Unix,
dnl right?"  Yeah, whatever.
AC_MSG_CHECKING(whether netdb.h requires _USE_IRS)
AC_EGREP_HEADER(_USE_IRS, netdb.h,
  [
    AC_DEFINE(_USE_IRS, 1, [Define if netdb.h requires _USE_IRS])
    AC_MSG_RESULT(yes)
  ],
  [
    AC_MSG_RESULT(no)
  ])

AC_CHECK_HEADERS(netinet/in_systm.h,,,
  [
    [
     #if HAVE_SYS_TYPES_H
     # include <sys/types.h>
     #endif
    ]
  ])

AC_CHECK_HEADERS(netinet/ip.h,,,
  [
    [
     #if HAVE_SYS_TYPES_H
     # include <sys/types.h>
     #endif
     #if HAVE_NETINET_IN_H
     # include <netinet/in.h>
     #endif
     #if HAVE_NETINET_IN_SYSTM_H
     # include <netinet/in_systm.h>
     #endif
    ]
  ])

AC_CHECK_HEADERS(netinet/tcp.h arpa/inet.h libintl.h)
AC_CHECK_HEADERS(sys/stat.h errno.h sys/termios.h sys/termio.h)
AC_CHECK_HEADERS(sys/statfs.h sys/statvfs.h sys/un.h sys/vfs.h sys/select.h)
AC_CHECK_HEADERS(termios.h dirent.h ndir.h sys/ndir.h sys/dir.h vmsdir.h)
AC_CHECK_HEADERS(ucred.h ucontext.h utime.h utmpx.h)
AC_CHECK_HEADERS(regex.h)
AC_CHECK_HEADER(syslog.h, have_syslog_h="yes",)
AC_CHECK_HEADERS(curses.h ncurses.h)

dnl Check for the presence of the tzname, timezone, and daylight global
dnl variables.
AC_MSG_CHECKING(for tzname global variable)
AC_TRY_COMPILE([
  #include <time.h>
  ], [
    char *dup[2];
    dup[0] = tzname[0];
    dup[1] = tzname[1];
  ],
  [
    AC_DEFINE(HAVE_TZNAME, 1, [Define if you have the tzname variable.])
    AC_MSG_RESULT(yes)
  ], [
    AC_MSG_RESULT(no)
  ])

dnl Checks for typedefs, structures, and compiler characteristics.
AC_C_CONST
AC_C_INLINE
AC_TYPE_UID_T
AC_TYPE_PID_T
AC_TYPE_SIZE_T
AC_TYPE_MODE_T
AC_TYPE_OFF_T
AC_TYPE_GETGROUPS

dnl Check to see if timer_t is already defined
AC_CACHE_CHECK([for timer_t], pr_cv_header_timer_t,
	AC_EGREP_HEADER([.*typedef.*timer_t;],sys/types.h,
			pr_cv_header_timer_t="yes",
	AC_EGREP_HEADER([.*typedef.*timer_t;],limits.h,
			pr_cv_header_timer_t="yes",pr_cv_header_timer_t="no")))

if test "$pr_cv_header_timer_t" = "yes"; then
  AC_DEFINE(HAVE_TIMER_T, 1, [Define if you have the timer_t type])
fi

AC_HEADER_TIME
AC_STRUCT_TM

AC_CHECK_SIZEOF(short, 0)
AC_CHECK_SIZEOF(int, 0)
AC_CHECK_SIZEOF(long, 0)
AC_CHECK_SIZEOF(long long, 0)
AC_CHECK_SIZEOF(off_t, 0)
AC_CHECK_SIZEOF(size_t, 0)
AC_CHECK_SIZEOF(time_t, 0)
AC_CHECK_SIZEOF(char *, 0)
AC_CHECK_SIZEOF(void *, 0)

dnl Check for generic typedefs
AC_CHECK_TYPE(mode_t, mode_t)
AC_CHECK_TYPE(ino_t, ino_t)
AC_CHECK_TYPE(intptr_t, AC_DEFINE(HAVE_INTPTR_T),, [
  #if HAVE_INTTYPES_H
  # include <inttypes.h>
  #endif
])

AC_CHECK_TYPES(socklen_t, ,
  [AC_DEFINE(socklen_t, int)],
  [
    #if HAVE_SYS_TYPES_H
    # include <sys/types.h>
    #endif
    #if HAVE_NETDB_H
    # include <netdb.h>
    #endif
    #include <sys/socket.h>
  ])

dnl See what type of utmp exists
AC_CHECK_HEADERS(utmp.h, have_utmp=1, have_utmp=0)

if test $have_utmp; then
  AC_CACHE_CHECK(whether struct utmp has ut_user,
  		pr_cv_header_utmaxtype,
	AC_EGREP_HEADER([ *ut_user.*;],utmp.h,
			pr_cv_header_utmaxtype="yes",
			pr_cv_header_utmaxtype="no"))
  AC_CACHE_CHECK(whether struct utmp has ut_host,
  		pr_cv_header_ut_host,
	AC_EGREP_HEADER([ *ut_host.*;],utmp.h,
			pr_cv_header_ut_host="yes",
			pr_cv_header_ut_host="no"))
  AC_CACHE_CHECK(whether struct utmp has ut_exit,
		pr_cv_header_ut_exit,
	AC_EGREP_HEADER([ *ut_exit.*;],utmp.h,
			pr_cv_header_ut_exit="yes",
			pr_cv_header_ut_exit="no"))
  if test "$pr_cv_header_utmaxtype" = "yes"; then
    AC_DEFINE(HAVE_UTMAXTYPE, 1, [Define if struct utmp has ut_user.])
  fi
  if test "$pr_cv_header_ut_host" = "yes"; then
    AC_DEFINE(HAVE_UT_UT_HOST, 1, [Define if struct utmp has ut_host.])
  fi
  if test "$pr_cv_header_ut_exit" = "yes"; then
    AC_DEFINE(HAVE_UT_UT_EXIT, 1, [Define if struct utmp has ut_exit.])
  fi
fi

dnl See if various LOG_ macros are defined
if test "$have_syslog_h" = "yes"; then
  AC_DEFINE(HAVE_SYSLOG_H, 1, [Define if you have <syslog.h>])

  AC_CACHE_CHECK(whether syslog.h defines LOG_CRON,
  		pr_cv_header_syslog_log_cron,
  	AC_EGREP_CPP(yes,[
#include <syslog.h>
#ifdef LOG_CRON
  yes
#endif
	],pr_cv_header_syslog_log_cron="yes",
	pr_cv_header_syslog_log_cron="no") )

  AC_CACHE_CHECK(whether syslog.h defines LOG_FTP,
  		pr_cv_header_syslog_log_ftp,
  	AC_EGREP_CPP(yes,[
#include <syslog.h>
#ifdef LOG_FTP
  yes
#endif
	],pr_cv_header_syslog_log_ftp="yes",
	pr_cv_header_syslog_log_ftp="no") )

  if test "$pr_cv_header_syslog_log_cron" = "yes"; then
    AC_DEFINE(HAVE_LOG_CRON, 1, [Define if you have LOG_CRON])
  fi
  if test "$pr_cv_header_syslog_log_ftp" = "yes"; then
    AC_DEFINE(HAVE_LOG_FTP, 1, [Define if you have LOG_FTP])
  fi
fi

dnl Check for directory file descriptor member ("d_fd", "dd_fd" or "__dd_fd")
dnl of the DIR struct, possibly defining one of:
dnl	HAVE_STRUCT_DIR_D_FD
dnl	HAVE_STRUCT_DIR_DD_FD
dnl	HAVE_STRUCT_DIR___DD_FD
dnl Should use AC_C_STRUCT_MEMBER, when available in an official release.
dnl The autoconf-2.14.1 floating around is NOT an official release.
dnl Note: use of either the _POSIX_C_SOURCE or the _XOPEN_SOURCE preprocessor
dnl macro could result in a wrong answer unless it is also defined here.
dnl Doing so may be automatic or may take some care or reordering.
dnl NB: autoheader won't pick up these macros, requiring acconfig.h entries.
dnl
for dirfd in d_fd dd_fd __dd_fd ; do
	AC_MSG_CHECKING(for $dirfd in DIR structure)
	AC_TRY_COMPILE([
#include <stdio.h>
#include <dirent.h>
], [
DIR *dirp;
int i = dirp->$dirfd;
], eval ac_cv_struct_dir_$dirfd=yes,)
	if test "`eval echo x'$''ac_cv_struct_dir_'$dirfd`" = xyes ; then
		ucdirfd=`echo $dirfd | tr 'abcdefghijklmnopqrstuvwxyz' 'ABCDEFGHIJKLMNOPQRSTUVWXYZ'`
		AC_DEFINE_UNQUOTED(HAVE_STRUCT_DIR_$ucdirfd)
		AC_MSG_RESULT(yes)
		break
	else
		AC_MSG_RESULT(no)
	fi
done


dnl Checks for library functions.

AC_FUNC_ALLOCA

dnl UnixWare's alloca is in libucb, in /usr/ucblib/. Muck about with
dnl $LDFLAGS so AC_CHECK_LIB() will find it there.
old_LDFLAGS=$LDFLAGS
LDFLAGS="$LDFLAGS -L/usr/ucblib/"
AC_CHECK_LIB(ucb, alloca)
LDFLAGS=$old_LDFLAGS

AC_PROG_GCC_TRADITIONAL
AC_TYPE_SIGNAL
AC_FUNC_VPRINTF
AC_CHECK_FUNCS(bcopy crypt fdatasync fgetgrent fgetpwent fgetspent flock fpathconf freeaddrinfo futimes getifaddrs getpgid getpgrp mkdtemp nl_langinfo)
AC_CHECK_FUNC(gai_strerror,
  AC_DEFINE(HAVE_GAI_STRERROR, 1,
    [Define if you have the gai_strerror() function]),
  LIB_OBJS="$LIB_OBJS glibc-gai_strerror.o"
)

AC_MSG_CHECKING([for iconv])
AC_TRY_LINK(
  [ #include <stdlib.h>
    #include <sys/types.h>
    #ifdef HAVE_ICONV_H
    # include <iconv.h>
    #endif
  ],
  [ 
    size_t res, in_len = 0, out_len = 0;
    const char *in = NULL;
    char *out = NULL;
    res = iconv((iconv_t)-1, &in, &in_len, &out, &out_len);
  ],
  [
    AC_MSG_RESULT(yes)
    AC_DEFINE(HAVE_ICONV, 1, [Define if you have iconv])
  ],
  [
    AC_MSG_RESULT(no)
  ]
)

AC_MSG_CHECKING([for dirfd])
AC_TRY_LINK(
  [
    #include <stdio.h>
    #include <sys/types.h>
    #if HAVE_DIRENT_H
    # include <dirent.h>
    #endif
  ],
  [
    DIR *dirh = NULL;
    int fd;

    fd = dirfd(dirh);
  ],
  [
    AC_MSG_RESULT(yes)
    AC_DEFINE(HAVE_DIRFD, 1, [Define if you have dirfd])
  ],
  [
    AC_MSG_RESULT(no)
  ]
)

dnl getaddrinfo is a #define on Tru64 Unix.  How annoying.
AC_MSG_CHECKING([for getaddrinfo])
AC_TRY_LINK(
  [
    #include <stdio.h>
    #if HAVE_SYS_TYPES_H
    # include <sys/types.h>
    #endif
    #if HAVE_SYS_SOCKET_H
    # include <sys/socket.h>
    #endif
    #if HAVE_NETDB_H
    # include <netdb.h>
    #endif
  ],
  [
    getaddrinfo(NULL, NULL, NULL, NULL);
  ],
  [
    AC_MSG_RESULT(yes)
    AC_DEFINE(HAVE_GETADDRINFO, 1, [Define if you have getaddrinfo])
  ],
  [
    AC_MSG_RESULT(no)
  ]
)

AC_CHECK_FUNCS(getcwd getenv getgrouplist getgrset gethostbyname2 gethostname getnameinfo)
AC_CHECK_FUNCS(gettimeofday hstrerror inet_aton inet_ntop inet_pton)
AC_CHECK_FUNCS(loginrestrictions)
AC_CHECK_FUNCS(memcpy mempcpy mkdir mkstemp mlock mlockall munlock munlockall)
AC_CHECK_FUNCS(pathconf putenv regcomp rmdir select setgroups socket statfs strchr strcoll strerror)
AC_CHECK_FUNCS(strlcat strlcpy strsep strtod strtof strtol strtoull setprotoent setspent endprotoent)
# __snprintf and __vsnprintf are only on solaris and _really_ broken there.
AC_CHECK_FUNCS(vsnprintf snprintf)
if test x"$ac_cv_func_vsnprintf" != xyes || test x"$ac_cv_func_snprintf" != xyes
then
	AC_CHECK_FUNCS(fconvert fcvt)
	AC_CHECK_HEADERS(floatingpoint.h)
fi
AC_CHECK_FUNCS(setsid setgroupent seteuid setegid setenv setpgid siginterrupt)
AC_CHECK_FUNCS(tzset uname unsetenv)

AC_CHECK_FUNC(setpassent,
[case "$target_os:$enable_force_setpassent" in
changequote(, )dnl
  *freebsd[23]\.[0-3]*:)
changequote([, ])dnl
    AC_MSG_WARN(Disabling broken FreeBSD setpassent(), see README for details.)
        ;;
  *:no) ;;
  *) AC_DEFINE(HAVE_SETPASSENT, 1, [Define if you have setpassent()]) ;;
esac])

dnl Controls
if test x"$enable_ctrls" = xyes; then
  AC_CHECK_FUNCS(getpeereid getpeerucred)
  ac_static_modules="$ac_static_modules mod_ctrls.o"
  ac_build_static_modules="$ac_build_static_modules modules/mod_ctrls.o"
fi

dnl NLS/LANG support
if test x"$enable_nls" = xyes; then
  ac_static_modules="$ac_static_modules mod_lang.o"
  ac_build_static_modules="$ac_build_static_modules modules/mod_lang.o"
fi

dnl Controls-related checks
AC_CHECK_MEMBER(struct cmsgcred.cmcred_uid,
  [AC_DEFINE(HAVE_STRUCT_CMSGCRED, 1, [Define if you have struct cmsgcred])],,
  [
    #if HAVE_SYS_TYPES_H
    # include <sys/types.h>
    #endif
    #if HAVE_SYS_SOCKET_H
    # include <sys/socket.h>
    #endif
    #if HAVE_SYS_UIO_H
    # include <sys/uio.h>
    #endif
  ])

AC_CHECK_MEMBER(struct sockcred.sc_uid,
  [AC_DEFINE(HAVE_STRUCT_SOCKCRED, 1, [Define if you have struct sockcred])],,
  [
    #if HAVE_SYS_TYPES_H
    # include <sys/types.h>
    #endif
    #if HAVE_SYS_SOCKET_H
    # include <sys/socket.h>
    #endif
    #if HAVE_SYS_UIO_H
    # include <sys/uio.h>
    #endif
  ])

dnl IPv4/IPv6-related checks
AC_CHECK_MEMBER(struct sockaddr_in.sin_len,
  [AC_DEFINE(SIN_LEN, 1, [Define if you have sockaddr_in.sin_len])],,
  [
    #if HAVE_SYS_TYPES_H
    # include <sys/types.h>
    #endif
    #if HAVE_SYS_SOCKET_H
    # include <sys/socket.h>
    #endif
    #if HAVE_NETINET_IN_H
    # include <netinet/in.h>
    #endif
  ])

dnl NFS-related checks
AC_CHECK_MEMBER(struct statfs.f_fstypename,
  [AC_DEFINE(HAVE_STATFS_F_FSTYPENAME, 1, [Define if you have struct statfs.f_fstypename])],,
  [
    #if HAVE_SYS_TYPES_H
    # include <sys/types.h>
    #endif
    #if HAVE_SYS_PARAM_H
    # include <sys/param.h>
    #endif
    #if HAVE_SYS_MOUNT_H
    # include <sys/mount.h>
    #endif
    #if HAVE_SYS_VFS_H
    # include <sys/vfs.h>
    #endif
  ])

AC_CHECK_MEMBER(struct statfs.f_type,
  [AC_DEFINE(HAVE_STATFS_F_TYPE, 1, [Define if you have struct statfs.f_type])],,
  [
    #if HAVE_SYS_TYPES_H
    # include <sys/types.h>
    #endif
    #if HAVE_SYS_PARAM_H
    # include <sys/param.h>
    #endif
    #if HAVE_SYS_MOUNT_H
    # include <sys/mount.h>
    #endif
    #if HAVE_SYS_VFS_H
    # include <sys/vfs.h>
    #endif
  ])

dnl Largefile support
if test x"$enable_largefile" = xno; then
  AC_DEFINE(PR_USE_LARGEFILES, 0, [Define if you have largefile support])
else
  AC_DEFINE(PR_USE_LARGEFILES, 1, [Define if you have largefile support])
fi

PR_CHECK_STRUCT_ADDRINFO
PR_CHECK_STRUCT_SS
PR_CHECK_SS_FAMILY
PR_CHECK_SS_LEN

dnl POSIX ACL checks.  Always perform these, in case the administrator
dnl wants to use mod_facl.
AC_CHECK_HEADERS(sys/acl.h acl/libacl.h)
AC_CACHE_CHECK(
  [which POSIX ACL implementation to use],
  pr_cv_func_facl,
  pr_cv_func_facl="none"

  dnl BSD.
  if test "$pr_cv_func_facl" = "none"; then
    AC_TRY_LINK(
      [ #include <sys/types.h>
        #ifdef HAVE_SYS_ACL_H
        # include <sys/acl.h>
        #endif
      ],
      [ acl_entry_t ae;
        (void)acl_get_qualifier(ae);
      ], pr_cv_func_facl="BSD")
  fi

  dnl Linux.
  if test "$pr_cv_func_facl" = "none"; then
    old_ldflags=$LDFLAGS
    LDFLAGS="-lacl $LDFLAGS"
    AC_TRY_LINK(
      [ #include <sys/types.h>
        #ifdef HAVE_SYS_ACL_H
        # include <sys/acl.h>
        #endif
      ],
      [ acl_entry_t ae;
        (void)acl_get_qualifier(ae);
      ], pr_cv_func_facl="Linux")
    LDFLAGS=$old_ldflags
  fi

  dnl Solaris.
  if test "$pr_cv_func_facl" = "none"; then
    old_ldflags=$LDFLAGS
    LDFLAGS="-lsec $LDFLAGS"
    AC_TRY_LINK(
      [ #include <sys/types.h>
        #ifdef HAVE_SYS_ACL_H
        # include <sys/acl.h>
        #endif
      ],
      [ aclent_t ae;
        (void)aclcheck(&ae,0,NULL);
      ], pr_cv_func_facl="Solaris")
    LDFLAGS=$old_ldflags
  fi
)

dnl Now, set the appropriate defines based on our investigations...
if test "$pr_cv_func_facl" != "none"; then
  AC_DEFINE(HAVE_POSIX_ACL, 1, [Define if you have POSIX ACL support])

  case "$pr_cv_func_facl" in
    "BSD")
      AC_DEFINE(HAVE_BSD_POSIX_ACL, 1,
        [Define if you have BSD-flavoured POSIX ACL support])
      ;;

    "Linux")
      AC_DEFINE(HAVE_LIBACL, 1, [Define if you have libacl])
      AC_DEFINE(HAVE_LINUX_POSIX_ACL, 1,
        [Define if you have Linux-flavoured POSIX ACL support])
      AC_CHECK_LIB(acl, perm_copy_fd,
        [AC_DEFINE(HAVE_PERM_COPY_FD, 1, [Define if you have perm_copy_fd])])
      ;;

    "Solaris")
      AC_DEFINE(HAVE_LIBSEC, 1, [Define if you have libsec])
      AC_DEFINE(HAVE_SOLARIS_POSIX_ACL, 1,
        [Define if you have Solaris-flavoured POSIX ACL support])
      ;;
  esac
fi

if test x"$enable_facl" = xyes ; then
  AC_DEFINE(PR_USE_FACL, 1, [Define if using POSIX ACL support.])

  case "$pr_cv_func_facl" in
    "Linux")
      ac_build_addl_libs="-lacl $ac_build_addl_libs"
      ;;

    "Solaris")
      ac_build_addl_libs="-lsec $ac_build_addl_libs"
      ;;
  esac
fi

dnl IPv6.  Remember that the option is --disable-ipv6, despite the
dnl $enable_ipv6 variable name.
if test x"$enable_ipv6" != xno ; then
  AC_DEFINE(PR_USE_IPV6, 1, [Define if using IPv6 support.])
fi

dnl sendfile() checks
if test x"$enable_sendfile" != xno ; then
  AC_CACHE_CHECK(
    [which sendfile() implementation to use],
    pr_cv_func_sendfile,
    pr_cv_func_sendfile="none"

    dnl Linux.
    if test "$pr_cv_func_sendfile" = "none"; then
      AC_TRY_LINK(
        [ #include <sys/types.h>
          #include <sys/sendfile.h>
          #include <unistd.h>
        ],
        [ int i;
          off_t o;
          size_t c;
          (void)sendfile(i,i,&o,c);
        ], pr_cv_func_sendfile="Linux")
    fi

    dnl BSD.
    if test "$pr_cv_func_sendfile" = "none"; then
      AC_TRY_LINK(
        [ #include <sys/types.h>
          #include <sys/socket.h>
          #include <sys/uio.h>
        ],
        [ int i;
          off_t o;
          size_t n;
          struct sf_hdtr h;
          (void)sendfile(i,i,o,n,&h,&o,i);
        ], pr_cv_func_sendfile="BSD")
    fi

    dnl AIX.
    if test "$pr_cv_func_sendfile" = "none"; then
      AC_TRY_LINK(
        [ #include <sys/types.h>
          #include <sys/socket.h>
        ],
        [ uint f;
          int h;
          struct sf_parms p;
          (void)send_file(&(h),&(p),f);
        ], pr_cv_func_sendfile="AIX")
    fi

    dnl Solaris
    if test "$pr_cv_func_sendfile" = "none"; then
      old_ldflags=$LDFLAGS
      LDFLAGS="-lsendfile $LDFLAGS"
      AC_TRY_LINK(
        [ #include <sys/types.h>
          #include <sys/sendfile.h>
          #include <unistd.h>
        ],
        [ int i;
          off_t o;
          size_t c;
          (void)sendfile(i,i,&o,c);
        ], pr_cv_func_sendfile="Solaris")
      LDFLAGS=$old_ldflags
    fi

    dnl Mac OSX (10.5 and later)
    if test "$pr_cv_func_sendfile" = "none"; then
      AC_TRY_LINK(
        [ #include <sys/types.h>
          #include <sys/socket.h>
          #include <sys/uio.h>
        ],
        [ int i;
          off_t o, n;
          struct sf_hdtr h;
          (void)sendfile(i,i,o,&n,&h,i);
        ], pr_cv_func_sendfile="Mac OSX")
    fi
  )

  dnl Now, set the appropriate defines based on our investigations...

  if test x"$pr_cv_func_sendfile" != x"none"; then
    dnl Avoid defining these for AIX and its buggy sendfile implementation,
    dnl as per Bug#3675
    if test x"$pr_cv_func_sendfile" != x"AIX"; then
      AC_DEFINE(HAVE_SENDFILE, 1, [Define if you have <sendfile.h>])
      AC_DEFINE(PR_USE_SENDFILE, 1,
        [Define if using sendfile support.])
    fi
  fi

  case "$pr_cv_func_sendfile" in
    "Linux")
      AC_CHECK_HEADERS(sys/sendfile.h)
      AC_DEFINE(HAVE_LINUX_SENDFILE, 1,
        [Define if using Linux sendfile support.])
      ;;

    "BSD")
      AC_DEFINE(HAVE_BSD_SENDFILE, 1,
        [Define if using BSD sendfile support.])
      ;;

    "AIX")
      AC_MSG_WARN([** AIX sendfile support automatically disabled **])
      ;;

    "Solaris")
      AC_CHECK_HEADERS(sys/sendfile.h)
      AC_DEFINE(HAVE_SOLARIS_SENDFILE, 1,
        [Define if using Solaris sendfile support.])
      ac_build_addl_libs="-lsendfile $ac_build_addl_libs"
      ;;

    "Mac OSX")
      AC_DEFINE(HAVE_MACOSX_SENDFILE, 1,
        [Define if using Mac OSX sendfile support.])
      ;;
  esac
fi

dnl Trace checks
if test x"$enable_trace" != xno ; then
  AC_DEFINE(PR_USE_TRACE, 1, [Define for trace support])
fi

dnl Custom-rolled macro for checking return type of setgrent(3)
PR_FUNC_SETGRENT_VOID

dnl Perform checks for curses/ncurses libraries only if the corresponding
dnl headers have been found.
if test x"$ac_cv_header_curses_h" = xyes; then
  AC_CHECK_LIB(curses, initscr,
    [ CURSES_LIBS="-lcurses"
      AC_DEFINE(HAVE_LIBCURSES, 1, [Define if you have curses])
    ])
fi

pr_have_ncursesw="no"
if test x"$ac_cv_header_ncurses_h" = xyes; then
  dnl If NLS support has been enabled, then check for the locale-sensitive
  dnl libncursesw library first; if not found, or if no NLS support, then
  dnl check for libncurses.

  if test x"$enable_nls" = xyes ; then
    AC_CHECK_LIB(ncursesw, initscr,
      [ CURSES_LIBS="-lncursesw"
        pr_have_ncursesw="yes"
        AC_DEFINE(HAVE_LIBNCURSESW, 1, [Define if you have ncursesw])
      ], [
        AC_CHECK_LIB(ncurses, initscr,
          [ CURSES_LIBS="-lncurses"
            AC_DEFINE(HAVE_LIBNCURSES, 1, [Define if you have ncurses])
          ])
      ])

  else 
    AC_CHECK_LIB(ncurses, initscr,
      [ CURSES_LIBS="-lncurses"
        AC_DEFINE(HAVE_LIBNCURSES, 1, [Define if you have ncurses])
      ])
  fi
fi

if test x"$enable_curses" != xno ; then
  AC_DEFINE(PR_USE_CURSES, 1, [Define if using curses support])
fi

if test x"$enable_ncurses" != xno ; then
  if test x"$pr_have_ncursesw" = xyes ; then
    AC_DEFINE(PR_USE_NCURSESW, 1, [Define if using ncursesw support])
  else
    AC_DEFINE(PR_USE_NCURSES, 1, [Define if using ncurses support])
  fi
fi

dnl Check for the libtinfo library, which contains the halfdelay() curses
dnl function on some systems (e.g. OpenSuSE); see Bug#3718.
AC_CHECK_LIB(tinfo, halfdelay,
  [ UTILS_LIBS="$UTILS_LIBS -ltinfo"
    AC_DEFINE(HAVE_LIBTINFO, 1, [Define if you have libtinfo])
  ])

if test x"$enable_nonblocking_log_open" != xno; then
  AC_DEFINE(PR_USE_NONBLOCKING_LOG_OPEN, 1, [Define if using nonblocking open of log files])
fi

if test x"$enable_ident" != xno ; then
  ac_static_modules="mod_ident.o $ac_static_modules"
  ac_build_static_modules="modules/mod_ident.o $ac_build_static_modules"
fi

dnl Check for various argv[] replacing functions on various OSs
AC_CHECK_FUNCS(setproctitle)
AC_CHECK_HEADERS(libutil.h)
AC_CHECK_LIB(util, setproctitle,
	[AC_DEFINE(HAVE_SETPROCTITLE)
		ac_cv_func_setproctitle="yes" ; LIBS="$LIBS -lutil"])

if test "$ac_cv_func_setproctitle" = "yes"; then
  AC_DEFINE(PF_ARGV_TYPE, PF_ARGV_NONE)
else
  pf_argv_set="no"

  AC_CHECK_HEADERS(sys/pstat.h,have_pstat_h="yes",have_pstat_h="no")
  if test "$have_pstat_h" = "yes"; then
    AC_CHECK_FUNCS(pstat)
    
    if test "$ac_cv_func_pstat" = "yes"; then
	AC_DEFINE(PF_ARGV_TYPE, PF_ARGV_PSTAT)
    else
	AC_DEFINE(PF_ARGV_TYPE, PF_ARGV_WRITEABLE)
    fi

    pf_argv_set="yes"
  fi

  if test "$pf_argv_set" = "no"; then
    AC_EGREP_HEADER([#define.*PS_STRINGS.*],sys/exec.h,
			have_psstrings="yes",have_psstrings="no")
    if test "$have_psstrings" = "yes"; then
	AC_DEFINE(PF_ARGV_TYPE, PF_ARGV_PSSTRINGS)
	pf_argv_set="yes"
    fi
  fi

  if test "$pf_argv_set" = "no"; then
    AC_CACHE_CHECK(whether __progname and __progname_full are available,
		    pf_cv_var_progname,
		    AC_TRY_LINK([extern char *__progname, *__progname_full;],
			[__progname = "foo"; __progname_full = "foo bar";],
			pf_cv_var_progname="yes", pf_cv_var_progname="no"))

    if test "$pf_cv_var_progname" = "yes"; then
	AC_DEFINE(HAVE___PROGNAME, 1, [Define if you have __progname])
    fi

    AC_CACHE_CHECK(which argv replacement method to use,
		    pf_cv_argv_type,
		    AC_EGREP_CPP(yes,[
#if defined(__GNU_HURD__)
  yes
#endif
  ],pf_cv_argv_type="new", pf_cv_argv_type="writeable"))

    if test "$pf_cv_argv_type" = "new"; then
	AC_DEFINE(PF_ARGV_TYPE, PF_ARGV_NEW)
	pf_argv_set="yes"
    fi

    if test "$pf_argv_set" = "no"; then
	AC_DEFINE(PF_ARGV_TYPE, PF_ARGV_WRITEABLE)
    fi
  fi
fi

dnl Run a small test program to see if the host's printf(3) family can
dnl actually handle the %llu format.
AC_MSG_CHECKING([whether printf supports %llu format]);
AC_TRY_RUN(
  [ #include <stdio.h>
    int main(int argc, char *argv[]) {
      return (fprintf(stderr, "%llu\n", (unsigned long long) 1) == 2 ? 0 : 1);
    }
  ],
  AC_MSG_RESULT(yes); AC_DEFINE(HAVE_LLU, 1, [Define if you have %llu support]),
  AC_MSG_RESULT(no); AC_DEFINE(HAVE_LU, 1, [Define if you have %lu support]),
  AC_MSG_RESULT(cross-compiling); AC_DEFINE(HAVE_LU, 1, [Define if you have %lu support])
)

dnl Add the proftpd support library
LIBS="-lsupp $LIBS"

dnl Module handling.
ac_shared_module_dirs=
ac_static_module_dirs=

dnl Remove any modules in the shared module list from the core and static
dnl module lists
for amodule in $ac_shared_modules; do
  module=`echo "$amodule" | sed -e 's/\.la//g'`.o;

  ac_core_modules=`echo "$ac_core_modules" | sed -e "s/$module//g"`;
  ac_build_core_modules=`echo "$ac_build_core_modules" | sed -e "s/modules\/$module//g"`;

  ac_static_modules=`echo "$ac_static_modules" | sed -e "s/$module//g"`;
  ac_build_static_modules=`echo "$ac_build_static_modules" | sed -e "s/modules\/$module//g"`;
done

GLUE_MODULE_OBJS="$ac_core_modules $ac_static_modules"

dnl Check for any duplicates
my_core_modules=`echo "$ac_core_modules" | sed -e 's/\.o//g'`;
my_static_modules=`echo "$ac_static_modules" | sed -e 's/\.o//g'`;
my_shared_modules=`echo "$ac_shared_modules" | sed -e 's/\.la//g'`;
all_modules="$my_core_modules $my_static_modules $my_shared_modules";

pr_use_mysql="no"
pr_use_openssl="no"
pr_use_postgres="no"

AC_MSG_CHECKING([for duplicate module build requests])
for i in $all_modules; do
  once=no;

  dnl Make sure the OpenSSL define is set if mod_tls or mod_sftp are being used
  if test x"$i" = x"mod_tls"; then
    pr_use_openssl=yes

  elif test x"$i" = x"mod_sftp"; then
    pr_use_openssl=yes

  elif test x"$i" = x"mod_sql_passwd"; then
    pr_use_openssl=yes
  fi

  for j in $all_modules; do
    if test x"$i" = x"$j"; then
      if test x"$once" = xno; then
        once=yes;

      else
        AC_MSG_RESULT([yes])
        AC_MSG_ERROR([duplicate build request for $j -- aborting])
      fi
    fi
  done

  dnl Use database-specific config scripts, if we can.  Note that
  dnl these will cause problems for cross-compiles!
  if test x"$i" = x"mod_sql_mysql"; then
    pr_use_mysql="yes"

    if test x"$my_config" != xno; then
      if `$my_config --version 2>/dev/null 1>&2`; then
        # mysql_config --include gives path WITH -I prefix
        mysql_includes=`$my_config --include 2>/dev/null`
        if test ! -z "$mysql_includes"; then
          ac_build_addl_includes="$ac_build_addl_includes $mysql_includes"
        fi
 
        # mysql_config --libs gives ALL options; use just the -L ones.
        #
        # Note that due to Bug#3702, we also need to look for -pthread, and
        # if present, add it to the LIBS list of flags.

        mysql_libdirs=`$my_config --libs 2>/dev/null`
        if test ! -z "$mysql_libdirs"; then
          for my_libdir in $mysql_libdirs; do
            l=`echo -n "$my_libdir" | sed -n '/^-L/{p;}'`
            if test ! -z "$l"; then
              ac_build_addl_libdirs="$ac_build_addl_libdirs $my_libdir"
            fi

            if test x"$my_libdir" = x"-pthread"; then
              LIBS="$LIBS -pthread"
            fi
          done
        fi
      fi
    fi

  elif test x"$i" = x"mod_sql_postgres"; then
    pr_use_postgres="yes"

    if test x"$pg_config" != xno; then
      if `$pg_config 2>/dev/null 1>&2`; then
        # pg_config --includedir gives path, no -I prefix
        pg_includes=`$pg_config --includedir 2>/dev/null`
        if test ! -z "$pg_includes"; then
          ac_build_addl_includes="$ac_build_addl_includes -I$pg_includes"
        fi

        # pg_config --libdir gives path, no -L prefix
        pg_libdirs=`$pg_config --libdir 2>/dev/null`
        if test ! -z "pg_libdirs"; then
          ac_build_addl_libdirs="$ac_build_addl_libdirs -L$pg_libdirs"
        fi

        # I suspect that we will also need to look for -pthread here
        # (a la Bug#3702), as a forums post about proftpd+postgres describes
        # the same "Alarm clock" symptom as seen with MySQL; see:
        #
        #  http://forums.proftpd.org/smf/index.php/topic,1424.0.html

        # pg_config --libs gives libs, with -l prefixes
        pg_libs=`$pg_config --libs 2>/dev/null`
        if test ! -z "$pg_libs"; then
          for pg_lib in $pg_lib; do
            if test x"$pg_lib" = x"-pthread"; then
              LIBS="$LIBS -pthread"
            fi
          done
        fi
      fi
    fi
  fi
done
AC_MSG_RESULT([no])

if test x"$pr_use_mysql" = xyes; then
  dnl Check for other MySQL-specific functionality here
  saved_cppflags="$CPPFLAGS"
  saved_ldflags="$LDFLAGS"
  saved_libs="$LIBS"

  dnl Fiddle with CPPFLAGS, LDFLAGS
  CPPFLAGS="$CPPFLAGS $ac_build_addl_includes"
  LDFLAGS="$LDFLAGS $ac_build_addl_libdirs"

  dnl Splice out -lsupp FROM LIBS, since that library hasn't been built yet
  LIBS=`echo "$LIBS" | sed -e 's/-lsupp//g'`;
  LIBS="$LIBS -lm -lmysqlclient -lz"

  dnl For Bug#3669, we need to check for make_scrambled_password_323.
  dnl While we're at it, check for other variants as well.

  AC_MSG_CHECKING([for MySQL's make_scrambled_password])
  AC_TRY_LINK(
    [
      #ifdef HAVE_STDLIB_H
      # include <stdlib.h>
      #endif
      #ifdef HAVE_SYS_TYPES_H
      # include <sys/types.h>
      #endif
      #include <mysql.h>
    ],
    [
      char output[32];
      char *input = NULL;
      (void) make_scrambled_password(output, input);
    ],
    [
      AC_MSG_RESULT(yes)
      AC_DEFINE(HAVE_MYSQL_MAKE_SCRAMBLED_PASSWORD, 1, [Define if you have MySQL's make_scrambled_password function])
    ],
    [
      AC_MSG_RESULT(no)
    ]
  )

  AC_MSG_CHECKING([for MySQL's make_scrambled_password_323])
  AC_TRY_LINK(
    [
      #ifdef HAVE_STDLIB_H
      # include <stdlib.h>
      #endif
      #ifdef HAVE_SYS_TYPES_H
      # include <sys/types.h>
      #endif
      #include <mysql.h>
    ],
    [
      char output[32];
      char *input = NULL;
      (void) make_scrambled_password_323(output, input);
    ],
    [
      AC_MSG_RESULT(yes)
      AC_DEFINE(HAVE_MYSQL_MAKE_SCRAMBLED_PASSWORD_323, 1, [Define if you have MySQL's make_scrambled_password_323 function])
    ],
    [
      AC_MSG_RESULT(no)
    ]
  )

  # For Bug#3669 in the RedHat case, we need to check for
  # my_make_scrambled_password.
  AC_MSG_CHECKING([for MySQL's my_make_scrambled_password])
  AC_TRY_LINK(
    [
      #ifdef HAVE_STDLIB_H
      # include <stdlib.h>
      #endif
      #ifdef HAVE_SYS_TYPES_H
      # include <sys/types.h>
      #endif
      #include <mysql.h>
    ],
    [
      char output[32];
      char *input = NULL;
      size_t inputlen = 0;
      (void) my_make_scrambled_password(output, input, inputlen);
    ],
    [
      AC_MSG_RESULT(yes)
      AC_DEFINE(HAVE_MYSQL_MY_MAKE_SCRAMBLED_PASSWORD, 1, [Define if you have MySQL's my_make_scrambled_password function])
    ],
    [
      AC_MSG_RESULT(no)
    ]
  )

  AC_MSG_CHECKING([for MySQL's my_make_scrambled_password_323])
  AC_TRY_LINK(
    [
      #ifdef HAVE_STDLIB_H
      # include <stdlib.h>
      #endif
      #ifdef HAVE_SYS_TYPES_H
      # include <sys/types.h>
      #endif
      #include <mysql.h>
    ],
    [
      char output[32];
      char *input = NULL;
      size_t inputlen = 0;
      (void) my_make_scrambled_password_323(output, input, inputlen);
    ],
    [
      AC_MSG_RESULT(yes)
      AC_DEFINE(HAVE_MYSQL_MY_MAKE_SCRAMBLED_PASSWORD_323, 1, [Define if you have MySQL's my_make_scrambled_password_323 function])
    ],
    [
      AC_MSG_RESULT(no)
    ]
  )

  dnl Restore CPPFLAGS, LDFLAGS
  CPPFLAGS="$saved_cppflags"
  LDFLAGS="$saved_ldflags"
  LIBS="$saved_libs"
fi

if test x"$pr_use_openssl" = xyes; then
  AC_DEFINE(PR_USE_OPENSSL, 1, [Define if using OpenSSL support.])
  ac_build_addl_libs="$ac_build_addl_libs -lssl -lcrypto"

  AC_MSG_CHECKING([whether OpenSSL is compiled with FIPS support])
  saved_libs="$LIBS"

  dnl Splice out -lsupp, since that library hasn't been built yet
  LIBS=`echo "$LIBS" | sed -e 's/-lsupp//g'`;
  LIBS="$LIBS -lcrypto"

  AC_TRY_RUN(
    [
      #include <openssl/fips.h>
      int main(int argc, char *argv[]) {
      # ifdef OPENSSL_FIPS
        return 0;
      # else
        return 1;
      #endif
      }
    ],
    AC_MSG_RESULT(yes); AC_DEFINE(PR_USE_OPENSSL_FIPS, 1, [Define if your OpenSSL supports FIPS]),
    AC_MSG_RESULT(no),
    AC_MSG_RESULT(unknown)
  )
  LIBS="$saved_libs"

  AC_MSG_CHECKING([whether linking with OpenSSL functions succeeds])
  saved_libs="$LIBS"

  dnl Splice out -lsupp, since that library hasn't been built yet
  LIBS=`echo "$LIBS" | sed -e 's/-lsupp//g'`;
  LIBS="$LIBS -lcrypto"

  AC_TRY_LINK(
    [
      #include <openssl/evp.h>
    ],
    [
      SSLeay_add_all_algorithms();
    ],
    [
      AC_MSG_RESULT(yes)
      LIBS="$saved_libs"
    ],
    [
      AC_MSG_RESULT(no)

      AC_MSG_CHECKING([whether linking with OpenSSL functions requires -ldl])
      AC_TRY_LINK(
        [
          #include <openssl/evp.h>
        ],
        [
          SSLeay_add_all_algorithms();
        ],
        [
          AC_MSG_RESULT(yes)
          LIBS="$saved_libs -ldl"
        ],
        [
          AC_MSG_RESULT(no)
          LIBS="$saved_libs"
        ]
      ) 

      AC_MSG_CHECKING([whether linking with OpenSSL functions requires -lz])
      saved_libs="$LIBS"

      dnl Splice out -lsupp, since that library hasn't been built yet
      LIBS=`echo "$LIBS" | sed -e 's/-lsupp//g'`;
      LIBS="$LIBS -lcrypto -lz"

      AC_TRY_LINK(
        [
          #include <openssl/evp.h>
          #include <openssl/bio.h>
          #include <openssl/comp.h>
        ],
        [
          BIO *bio;
          SSLeay_add_all_algorithms();
          bio = BIO_new(BIO_f_zlib());
        ],
        [
          AC_MSG_RESULT(yes)
          LIBS="$saved_libs -lz"
        ],
        [
          AC_MSG_RESULT(no)
          LIBS="$saved_libs"
        ]
      )
    ]
  )

  AC_MSG_CHECKING([whether linking with OpenSSL has complete ECC support])
  saved_libs="$LIBS"

  dnl Splice out -lsupp, since that library hasn't been built yet
  LIBS=`echo "$LIBS" | sed -e 's/-lsupp//g'`;
  LIBS="$LIBS -lcrypto"

  AC_TRY_LINK(
    [
      #include <openssl/ec.h>
      #include <openssl/ecdh.h>
      #include <openssl/ecdsa.h>
      #include <openssl/evp.h>
      #include <openssl/objects.h>
      #include <openssl/opensslv.h>
      #if OPENSSL_VERSION_NUMBER < 0x0090807f /* 0.9.8g */
      # error "OpenSSL < 0.9.8g has unreliable ECC code"
      #endif
    ],
    [
      EC_KEY *e = EC_KEY_new_by_curve_name(NID_secp521r1);
      const EVP_MD *m = EVP_sha512();
    ],
    [
      AC_MSG_RESULT(yes)
      AC_DEFINE(PR_USE_OPENSSL_ECC, 1, [Define if your OpenSSL supports ECC])
    ],
    [
      AC_MSG_RESULT(no)
    ]
  )
  LIBS="$saved_libs"

  if test x"$openssl_cmdline" != xno; then
    if `$openssl_cmdline version 2>/dev/null 1>&2`; then
      openssl_cflags=`$openssl_cmdline version -f 2>/dev/null`
      if test ! -z "$openssl_cflags"; then
        # Look for the -pthread flag, indicating that this OpenSSL was built
        # with threads support (see Bug#3795)
        for openssl_cflag in $openssl_cflags; do 
          if test x"$openssl_cflag" = x"-pthread"; then
            LIBS="$LIBS -pthread"
          fi
        done
      fi
    fi
  fi
fi

if test x"$pr_use_postgres" = xyes; then
  # Check for other Postgres-specific functionality here
  saved_ldflags="$LDFLAGS"
  saved_libs="$LIBS"
  saved_cppflags="$CPPFLAGS"

  AC_MSG_CHECKING([for Postgres's PQescapeStringConn])

  # fiddle with CPPFLAGS, LDFLAGS
  CPPFLAGS="$CPPFLAGS $ac_build_addl_includes"
  LDFLAGS="$LDFLAGS $ac_build_addl_libdirs"

  dnl Splice out -lsupp, since that library hasn't been built yet
  LIBS=`echo "$LIBS" | sed -e 's/-lsupp//g'`;
  LIBS="$LIBS -lm -lpq"

  AC_TRY_LINK(
    [
      #ifdef HAVE_STDLIB_H
      # include <stdlib.h>
      #endif
      #ifdef HAVE_SYS_TYPES_H
      # include <sys/types.h>
      #endif
      #include <libpq-fe.h>
    ],
    [
      char *input = NULL, *output = NULL;
      size_t inputlen = 0;
      PGconn *postgres = NULL;
      int pgerr = 0;
      PQescapeStringConn(postgres, output, input, inputlen, &pgerr);
    ],
    [
      AC_MSG_RESULT(yes)
      AC_DEFINE(HAVE_POSTGRES_PQESCAPESTRINGCONN, 1, [Define if you have Postgres's PQescapeStringConn])
    ],
    [
      AC_MSG_RESULT(no)
    ]
  )

  # restore CPPFLAGS, LDFLAGS
  CPPFLAGS="$saved_cppflags"
  LDFLAGS="$saved_ldflags"
  LIBS="$saved_libs"
fi

for module in $ac_shared_modules ; do
  moduledir=`echo "$module" | sed -e 's/\.la$//'`;

  if test -f $srcdir/modules/$src -o -f $srcdir/contrib/$src; then
    continue

  elif test -d $srcdir/modules/$moduledir; then
    ac_shared_module_dirs="$ac_shared_module_dirs modules/$moduledir";
    ac_shared_modules=`echo "$ac_shared_modules" | sed -e "s/$module//"`

  elif test -d $srcdir/contrib/$moduledir; then
    ac_shared_module_dirs="$ac_shared_module_dirs contrib/$moduledir";
    ac_shared_modules=`echo "$ac_shared_modules" | sed -e "s/$module//"`
  fi
done

for module in $ac_static_modules ; do
  moduledir=`echo "$module" | sed -e 's/\.o$//'`;

  if test -f $srcdir/modules/$src -o -f $srcdir/contrib/$src; then
    continue

  elif test -d $srcdir/modules/$moduledir; then
    ac_static_module_dirs="$ac_static_module_dirs modules/$moduledir";
    ac_static_modules=`echo "$ac_static_modules" | sed -e "s/$module//"`

  elif test -d $srcdir/contrib/$moduledir; then
    ac_static_module_dirs="$ac_static_module_dirs contrib/$moduledir";
    ac_static_modules=`echo "$ac_static_modules" | sed -e "s/$module//"`

    addonlibs=""
    src=`echo "$module" | sed -e 's/\.o$//'`.c;
    srcinc=`echo "$module" | sed -e 's/\.o$//'`.h;

    if test -f $srcdir/contrib/$moduledir/$src ; then
      srcarch=`sed -n '/.*\$Archive: \(.*\)\$.*/s//\1/p' "$srcdir/contrib/$moduledir/$src"`
      srclib=`sed -n '/.*\$Libraries: \(.*\)\$.*/s//\1/p' "$srcdir/contrib/$moduledir/$src"`
    else
      srcarch=
      srclib=
    fi

    if test -f $srcdir/contrib/$moduledir/$srcinc ; then
      if test -z $srcarch ; then
        incarch=`sed -n '/.*\$Archive: \(.*\)\$.*/s//\1/p' "$srcdir/contrib/$moduledir/$srcinc"`
      else
        incarch=
      fi

      inclib=`sed -n '/.*\$Libraries: \(.*\)\$.*/s//\1/p' "$srcdir/contrib/$moduledir/$srcinc"`
    else
      incarch= 
      inclib= 
    fi

    dnl If the module will be providing an archive (.a file), then remove it
    dnl from the list of static module objects (.o files).
    for thearch in $srcarch $incarch; do
      archive=`echo "$thearch" | sed -e 's/\.a$//'`

      if test x"$archive" != x"$moduledir" ; then
        AC_MSG_ERROR([specified archive '$thearch' does not match expected module archive name '$moduledir.a' -- aborting])
      fi

      ac_static_modules=`echo "$ac_static_modules" | sed -e "s/$module//g"`
      ac_build_static_modules=`echo "$ac_build_static_modules" | sed -e "s/modules\/$module//g"`
      ac_build_static_module_archives="$ac_build_static_module_archives contrib/$moduledir/$thearch"
    done

    dnl Test for duplicate libraries, just in case.
    for thelib in $srclib $inclib; do
      dup="no"

      for somelib in $ac_addl_libs $LIBS; do
        if test "$thelib" = "$somelib"; then
          dup="yes"
          break
        fi
      done
	
      if test "$dup" = "no"; then
        addonlibs="$addonlibs $thelib"
      fi
    done

    test x"$addonlibs" = x || ac_addl_libs="$addonlibs $ac_addl_libs"
  fi
done

dnl Yes, I know that this is not recommended Autoconf practice.  I doubt,
dnl though, that many users will require the use of
dnl `./configure --help=recursive' to see all of the options.
if test ! -z "$ac_shared_module_dirs" ; then
  AC_CONFIG_SUBDIRS($ac_shared_module_dirs)
else
  ac_shared_module_dirs="\"\""
fi

if test ! -z "$ac_static_module_dirs" ; then
  AC_CONFIG_SUBDIRS($ac_static_module_dirs)
else
  ac_static_module_dirs="\"\""
fi

for module in $ac_shared_modules; do
  if test x"$enable_dso" != xyes ; then
    AC_MSG_ERROR([cannot build shared modules without DSO support -- aborting])
  fi

  moduledir=`echo "$module" | sed -e 's/\.la$//'`;
  src=`echo "$module" | sed -e 's/\.la$//'`.c;
  srcinc=`echo "$module" | sed -e 's/\.la$//'`.h;

  if test -f $srcdir/modules/$src -o -f $srcdir/contrib/$src; then
    if test ! -e $srcdir/modules/$src; then
      olddir=`pwd`
      cd $srcdir/modules
      ln -s ../contrib/$src $src
      cd $olddir
    fi

    if test ! -e $srcdir/include/$srcinc -a -f $srcdir/contrib/$srcinc ; then
      olddir=`pwd`
      cd $srcdir/include
      ln -s ../contrib/$srcinc $srcinc
      cd $olddir
    fi

  elif test -d $srcdir/modules/$moduledir -o -d $srcdir/contrib/$moduledir; then
    continue

  else
    AC_MSG_ERROR([source file '$srcdir/modules/$src' cannot be found -- aborting])
  fi
done

for module in $ac_static_modules; do
  addonlibs=""
  moduledir=`echo "$module" | sed -e 's/\.o$//'`;
  src=`echo "$module" | sed -e 's/\.o$//'`.c;
  srcinc=`echo "$module" | sed -e 's/\.o$//'`.h;

  if test -f $srcdir/modules/$src -o -f $srcdir/contrib/$src; then
    if test ! -e $srcdir/modules/$src; then
      olddir=`pwd`
      cd $srcdir/modules
      ln -s ../contrib/$src $src
      cd $olddir
    fi

    if test ! -f $srcdir/include/$srcinc -a -f $srcdir/contrib/$srcinc ; then
      olddir=`pwd`
      cd $srcdir/include
      ln -s ../contrib/$srcinc $srcinc
      cd $olddir
    fi

    srclib=`sed -n '/.*\$Libraries: \(.*\)\$.*/s//\1/p' "$srcdir/modules/$src"`

    if test -f $srcdir/include/$srcinc ; then
      inclib=`sed -n '/.*\$Libraries: \(.*\)\$.*/s//\1/p' "$srcdir/include/$srcinc"`
    else
      inclib= 
    fi

    dnl Test for duplicate libraries, just in case.
    for thelib in $srclib $inclib; do
      dup="no"

      for somelib in $ac_addl_libs $LIBS; do
        if test "$thelib" = "$somelib"; then
          dup="yes"
          break
        fi
      done
	
      if test "$dup" = "no"; then
        addonlibs="$addonlibs $thelib"
      fi
    done

    test x"$addonlibs" = x || ac_addl_libs="$addonlibs $ac_addl_libs"

    adir=`cat $srcdir/modules/$src | grep "\\\$Directories:" | sed -e 's/^.*\$Directories: \(.*\)\\$/\1/'`
    test x"$adir" = x || ac_addl_dirs="$adir $ac_addl_dirs"

  elif test -d $srcdir/modules/$moduledir -o -d $srcdir/contrib/$moduledir; then
    continue

  else
    AC_MSG_ERROR([source file '$srcdir/modules/$src' cannot be found -- aborting])
  fi
done

dnl This is a nasty, cap-specific hack.  If we will be using the system
dnl libcap (i.e. ac_have_libcap is "yes"), then we want to remove the
dnl hackish stuff that mod_cap added to the library and directory strings.
if test x"$ac_have_libcap" = xyes; then
  ac_addl_libs=`echo "$ac_addl_libs" | sed -e 's/-L\$(top_srcdir)\/lib\/libcap//g'`
  ac_addl_dirs=`echo "$ac_addl_dirs" | sed -e 's/\$(top_srcdir)\/lib\/libcap//g'`
fi

ac_addl_libs=`echo "$ac_addl_libs" | sed -e 's/ *\$//'`
ac_addl_libs=`echo "$ac_addl_libs" | sed -e 's/^ *//'`
test "x$ac_addl_libs" = x || ac_build_addl_libs="$ac_build_addl_libs $ac_addl_libs"
ac_addl_dirs=`echo "$ac_addl_dirs" | sed -e 's/ *\$//'`
ac_addl_dirs=`echo "$ac_addl_dirs" | sed -e 's/^ *//'`
ADDL_DIRS="$ac_addl_dirs"

ADDL_CPPFLAGS="$ac_orig_cppflags"

# Restore the original CPPFLAGS and LDFLAGS settings
CPPFLAGS="$ac_orig_cppflags"
LDFLAGS="$ac_orig_ldflags"

INCLUDES="$ac_build_addl_includes"
LIBDIRS="$ac_build_addl_libdirs"
LIBRARIES="$ac_build_addl_libs"
SHARED_MODULE_DIRS="$ac_shared_module_dirs"
if test ! -z "$ac_shared_modules" ; then
  SHARED_MODULE_OBJS="$ac_shared_modules"
else
  SHARED_MODULE_OBJS="\"\""
fi
STATIC_MODULE_DIRS="$ac_static_module_dirs"
STATIC_MODULE_OBJS="$ac_core_modules $ac_static_modules"
BUILD_SHARED_MODULE_OBJS="$ac_build_shared_modules"
BUILD_STATIC_MODULE_ARCHIVES="$ac_build_static_module_archives"
BUILD_STATIC_MODULE_OBJS="$ac_build_core_modules $ac_build_static_modules"
SHARED_MODULE_LIBS="$ac_orig_libs"

build_version=`cat $srcdir/include/version.h | grep "#define PROFTPD_VERSION_TEXT" | sed -e 's/^.*\"\(.*\)\"/\1/'`
BUILD_VERSION="$build_version"
RELEASE_VERSION=`echo $build_version | sed 's/rc.*$//'`
RC_VERSION=""
if test `echo $build_version | grep -c rc` != "0"; then
  RC_VERSION=`echo $build_version | sed 's/^.*rc/rc/'`
fi

dnl Substitute in our configuration paths as appropriate.  We also have to
dnl sweet talk the environment into helping us get this right, like so...
pr_saved_prefix="$prefix"
pr_saved_exec_prefix="$exec_prefix"

test "x$prefix" = xNONE && prefix=$ac_default_prefix
test "x$exec_prefix" = xNONE && exec_prefix='${prefix}'

AC_DEFINE_UNQUOTED(PR_CONFIG_DIR, "`eval echo "${sysconfdir}"`")
AC_DEFINE_UNQUOTED(PR_INCLUDE_DIR, "`eval echo "${includedir}"`")
AC_DEFINE_UNQUOTED(PR_LIBEXEC_DIR, "`eval echo "${libexecdir}"`")

dnl We evaluate the string twice.  Once to go from $datadir to $prefix/share,
dnl and once more to substitute in the $prefix value.  What a pain.
locale_dir="`eval echo ${localedir}`"
locale_dir="`eval echo ${locale_dir}`"
AC_DEFINE_UNQUOTED(PR_LOCALE_DIR, "`eval echo "${locale_dir}"`")

AC_DEFINE_UNQUOTED(PR_RUN_DIR, "`eval echo "${localstatedir}"`")
AC_DEFINE_UNQUOTED(PR_CONFIG_FILE_PATH, "`eval echo "${sysconfdir}/proftpd.conf"`")
AC_DEFINE_UNQUOTED(PR_PID_FILE_PATH, "`eval echo "${localstatedir}/proftpd.pid"`")

prefix="$pr_saved_prefix"
exec_prefix="$pr_saved_exec_prefix"

if test x"$pkgconfigdir" = xNONE ; then
  pkgconfigdir="${libdir}/pkgconfig"
else
  pkgconfigdir="${prefix}/$pkgconfigdir"
fi
AC_SUBST(pkgconfigdir)

if test x"$devel" = xyes ; then
  AC_DEFINE(PR_USE_DEVEL, 1, [Define if enabling developer support])

  dnl Remove optimization flags from CFLAGS
  CFLAGS=`echo "$CFLAGS" | sed -e 's/\-O2//'`
  CFLAGS="$CFLAGS $pr_devel_cflags"
  LIBS="$LIBS $pr_devel_libs"

  if test x"$GCC" = xyes; then

    dnl Some C compilers (e.g. older gcc versions) may not accept these
    dnl options.  Check if they are supported.  They will be added to
    dnl CFLAGS if supported.
    PR_CHECK_CC_OPT(Wfloat-equal)
    PR_CHECK_CC_OPT(Wformat)
    PR_CHECK_CC_OPT(Wformat-security)
    PR_CHECK_CC_OPT(Wimplicit-function-declaration)
    PR_CHECK_CC_OPT(Wmaybe-uninitialized)
    PR_CHECK_CC_OPT(Wpointer-to-int-cast)
    PR_CHECK_CC_OPT(Wstack-protector)
    PR_CHECK_CC_OPT(Wunreachable-code)
    PR_CHECK_CC_OPT(fstack-protector-all)
  fi

  dnl Do not strip symbols from developer object files.
  INSTALL_STRIP=""
else

  if test x"$keepsyms" = xyes ; then
    dnl Do not strip symbols from object files.
    INSTALL_STRIP=""

  else 
    dnl Make sure to strip symbols from non-developer object files.
    INSTALL_STRIP="-s"
  fi
fi

if test "$OSTYPE" = "-DDARWIN6" -o "$OSTYPE" = "-DDARWIN7" -o "$OSTYPE" = "-DDARWIN8"; then
  dnl Check whether the C compiler accepts -Wno-long-double. This helps to
  dnl quell unnecessary OSX compiler complaints.  Use of this macro should
  dnl be as late in the configure script as possible, for it changes the
  dnl CFLAGS environment variable (which may possible cause other autoconf
  dnl tests to fail).
  PR_CHECK_CC_OPT(Wno-long-double)
fi

my_cflags="\"$CFLAGS\""
AC_DEFINE_UNQUOTED(PR_BUILD_CFLAGS, $my_cflags)
my_ldflags="\"$LDFLAGS $LIBDIRS\""
AC_DEFINE_UNQUOTED(PR_BUILD_LDFLAGS, $my_ldflags)
my_libs="\"$LIBRARIES $LIBS\""
AC_DEFINE_UNQUOTED(PR_BUILD_LIBS, $my_libs)

dnl And finally, generate the appropriate Make* and config.h
AC_SUBST(ENABLE_NLS)
AC_SUBST(ENABLE_TESTS)
AC_SUBST(GLUE_MODULE_OBJS)
AC_SUBST(INSTALL_STRIP)
AC_SUBST(INSTALL_DEPS)
AC_SUBST(LIB_DEPS)
AC_SUBST(LIB_OBJS)
AC_SUBST(LIBTOOL_DEPS)
AC_SUBST(LIBLTDL)
AC_SUBST(LTDLINCL)
AC_SUBST(MAIN_LDFLAGS)
AC_SUBST(MAIN_LIBS)
AC_SUBST(MODULE_DEPS)
AC_SUBST(MODULE_LDFLAGS)
AC_SUBST(SHARED_MODULE_DIRS)
AC_SUBST(SHARED_MODULE_LIBS)
AC_SUBST(SHARED_MODULE_OBJS)
AC_SUBST(STATIC_MODULE_DIRS)
AC_SUBST(STATIC_MODULE_OBJS)
AC_SUBST(BUILD_SHARED_MODULE_OBJS)
AC_SUBST(BUILD_STATIC_MODULE_ARCHIVES)
AC_SUBST(BUILD_STATIC_MODULE_OBJS)
AC_SUBST(ADDL_CPPFLAGS)
AC_SUBST(ADDL_DIRS)
AC_SUBST(INCLUDES)
AC_SUBST(LIBDIRS)
AC_SUBST(LIBRARIES)
AC_SUBST(CURSES_LIBS)
AC_SUBST(UTILS_LIBS)
AC_SUBST(BUILD_VERSION)
AC_SUBST(RELEASE_VERSION)
AC_SUBST(RC_VERSION)

AC_CONFIG_HEADER(config.h)

AC_OUTPUT(
  contrib/Makefile
  include/Makefile
  lib/Makefile
  locale/Makefile
  modules/Makefile
  src/Makefile
  src/prxs
  src/ftpdctl.8
  src/proftpd.8
  src/proftpd.conf.5
  src/xferlog.5
  tests/Makefile
  utils/Makefile
  utils/ftpcount.1
  utils/ftpscrub.8
  utils/ftpshut.8
  utils/ftptop.1
  utils/ftpwho.1
  Makefile
  Make.rules,
  [echo timestamp > stamp-h]
)

dnl After everything has been generated, we need to double-check for
dnl header files in the module directories.
for moduledir in $ac_shared_module_dirs $ac_static_module_dirs; do
  srcinc=`echo "$moduledir" | sed -e 's/^.*\///'`.h;

  if test -d $srcdir/$moduledir ; then
    if test ! -e $srcdir/include/$srcinc ; then
      if test -e $srcdir/$moduledir/$srcinc ; then
        olddir=`pwd`
        cd $srcdir/include
        ln -s ../$moduledir/$srcinc $srcinc
        cd $olddir
      fi
    fi
  fi
done

# Display a summary of what modules will be compiled
<<<<<<< HEAD

disp_static=`echo "$ac_static_modules" | sed -e 's/\\.o//g'`;
disp_shared=`echo "$ac_shared_modules" | sed -e 's/\\.la//g'`;

echo "##############"
echo "Building the following modules statically"
for amodule in $disp_static; do
    echo $amodule
done

echo
echo "Building the following modules as shared"
for amodule in $disp_shared; do
    echo $amodule
done
echo "##############"
=======
disp_static=`echo "$ac_static_modules" | sed -e 's/\\.o//g'`;
disp_shared=`echo "$ac_shared_modules" | sed -e 's/\\.la//g'`;

echo
echo "--------------"
echo "Build Summary"
echo "--------------"
echo "Building the following static modules:"
for amodule in $disp_static; do
 echo "  $amodule"
done

echo
echo "Building the following shared modules:"
for amodule in $disp_shared; do
 echo "  $amodule"
done

echo
echo "--------------"
>>>>>>> 72830aa4
<|MERGE_RESOLUTION|>--- conflicted
+++ resolved
@@ -418,11 +418,10 @@
         # Trim off any leading/trailing colons, and collapse double-colons
         # into single colons; these are common typos.
         shared_modules=`echo "$withval" | sed 's/::/:/g'| sed 's/^://' | sed 's/:$//' | sed -e 's/:/ /g'`;
-        ac_shared_modules=`echo "$withval" | sed 's/::/:/g'| sed 's/^://' | sed 's/:$//' | sed -e 's/:/.la /g'`.la;
 
         # First double-check that the given list does not contain any
         # unshareable modules
-        for amodule in $pr_shared_modules; do
+        for amodule in $shared_modules; do
           for smodule in $ac_unshareable_modules; do
             if test x"$amodule" = x"$smodule"; then
               AC_MSG_ERROR([cannot build $amodule as a shared module])
@@ -430,15 +429,12 @@
           done
         done
 
-<<<<<<< HEAD
         # Append .la to every module name
         ac_shared_modules=""
         for amodule in $shared_modules; do
             ac_shared_modules+=" $amodule.la"
         done
 
-=======
->>>>>>> 72830aa4
         for amodule in $ac_shared_modules; do
           ac_build_shared_modules="modules/$amodule $ac_build_shared_modules"
         done
@@ -3125,24 +3121,6 @@
 done
 
 # Display a summary of what modules will be compiled
-<<<<<<< HEAD
-
-disp_static=`echo "$ac_static_modules" | sed -e 's/\\.o//g'`;
-disp_shared=`echo "$ac_shared_modules" | sed -e 's/\\.la//g'`;
-
-echo "##############"
-echo "Building the following modules statically"
-for amodule in $disp_static; do
-    echo $amodule
-done
-
-echo
-echo "Building the following modules as shared"
-for amodule in $disp_shared; do
-    echo $amodule
-done
-echo "##############"
-=======
 disp_static=`echo "$ac_static_modules" | sed -e 's/\\.o//g'`;
 disp_shared=`echo "$ac_shared_modules" | sed -e 's/\\.la//g'`;
 
@@ -3162,5 +3140,4 @@
 done
 
 echo
-echo "--------------"
->>>>>>> 72830aa4
+echo "--------------"